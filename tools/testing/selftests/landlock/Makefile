# SPDX-License-Identifier: GPL-2.0

CFLAGS += -Wall -O2 $(KHDR_INCLUDES)

src_test := $(wildcard *_test.c)

TEST_GEN_PROGS := $(src_test:.c=)

TEST_GEN_PROGS_EXTENDED := true

OVERRIDE_TARGETS := 1
top_srcdir := ../../../..
include ../lib.mk

<<<<<<< HEAD
=======
khdr_dir = $(top_srcdir)/usr/include

>>>>>>> 0db78532
$(OUTPUT)/true: true.c
	$(LINK.c) $< $(LDLIBS) -o $@ -static

$(OUTPUT)/%_test: %_test.c ../kselftest_harness.h common.h
	$(LINK.c) $< $(LDLIBS) -o $@ -lcap<|MERGE_RESOLUTION|>--- conflicted
+++ resolved
@@ -12,13 +12,10 @@
 top_srcdir := ../../../..
 include ../lib.mk
 
-<<<<<<< HEAD
-=======
 khdr_dir = $(top_srcdir)/usr/include
 
->>>>>>> 0db78532
 $(OUTPUT)/true: true.c
 	$(LINK.c) $< $(LDLIBS) -o $@ -static
 
-$(OUTPUT)/%_test: %_test.c ../kselftest_harness.h common.h
-	$(LINK.c) $< $(LDLIBS) -o $@ -lcap+$(OUTPUT)/%_test: %_test.c $(khdr_dir)/linux/landlock.h ../kselftest_harness.h common.h
+	$(LINK.c) $< $(LDLIBS) -o $@ -lcap -I$(khdr_dir)