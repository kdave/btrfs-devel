// SPDX-License-Identifier: GPL-2.0-only
//
// nau8821.c -- Nuvoton NAU88L21 audio codec driver
//
// Copyright 2021 Nuvoton Technology Corp.
// Author: John Hsu <kchsu0@nuvoton.com>
// Co-author: Seven Lee <wtli@nuvoton.com>
//

#include <linux/acpi.h>
#include <linux/clk.h>
#include <linux/delay.h>
#include <linux/dmi.h>
#include <linux/init.h>
#include <linux/i2c.h>
#include <linux/module.h>
#include <linux/math64.h>
#include <linux/regmap.h>
#include <linux/slab.h>
#include <sound/core.h>
#include <sound/initval.h>
#include <sound/jack.h>
#include <sound/pcm.h>
#include <sound/pcm_params.h>
#include <sound/soc.h>
#include <sound/tlv.h>
#include "nau8821.h"

#define NAU8821_JD_ACTIVE_HIGH			BIT(0)

static int nau8821_quirk;
static int quirk_override = -1;
module_param_named(quirk, quirk_override, uint, 0444);
MODULE_PARM_DESC(quirk, "Board-specific quirk override");

#define NAU_FREF_MAX 13500000
#define NAU_FVCO_MAX 100000000
#define NAU_FVCO_MIN 90000000

#define NAU8821_BUTTON SND_JACK_BTN_0

/* the maximum frequency of CLK_ADC and CLK_DAC */
#define CLK_DA_AD_MAX 6144000

static int nau8821_configure_sysclk(struct nau8821 *nau8821,
	int clk_id, unsigned int freq);
static bool nau8821_is_jack_inserted(struct regmap *regmap);

struct nau8821_fll {
	int mclk_src;
	int ratio;
	int fll_frac;
	int fll_int;
	int clk_ref_div;
};

struct nau8821_fll_attr {
	unsigned int param;
	unsigned int val;
};

/* scaling for mclk from sysclk_src output */
static const struct nau8821_fll_attr mclk_src_scaling[] = {
	{ 1, 0x0 },
	{ 2, 0x2 },
	{ 4, 0x3 },
	{ 8, 0x4 },
	{ 16, 0x5 },
	{ 32, 0x6 },
	{ 3, 0x7 },
	{ 6, 0xa },
	{ 12, 0xb },
	{ 24, 0xc },
	{ 48, 0xd },
	{ 96, 0xe },
	{ 5, 0xf },
};

/* ratio for input clk freq */
static const struct nau8821_fll_attr fll_ratio[] = {
	{ 512000, 0x01 },
	{ 256000, 0x02 },
	{ 128000, 0x04 },
	{ 64000, 0x08 },
	{ 32000, 0x10 },
	{ 8000, 0x20 },
	{ 4000, 0x40 },
};

static const struct nau8821_fll_attr fll_pre_scalar[] = {
	{ 0, 0x0 },
	{ 1, 0x1 },
	{ 2, 0x2 },
	{ 3, 0x3 },
};

/* over sampling rate */
struct nau8821_osr_attr {
	unsigned int osr;
	unsigned int clk_src;
};

static const struct nau8821_osr_attr osr_dac_sel[] = {
	{ 64, 2 },	/* OSR 64, SRC 1/4 */
	{ 256, 0 },	/* OSR 256, SRC 1 */
	{ 128, 1 },	/* OSR 128, SRC 1/2 */
	{ 0, 0 },
	{ 32, 3 },	/* OSR 32, SRC 1/8 */
};

static const struct nau8821_osr_attr osr_adc_sel[] = {
	{ 32, 3 },	/* OSR 32, SRC 1/8 */
	{ 64, 2 },	/* OSR 64, SRC 1/4 */
	{ 128, 1 },	/* OSR 128, SRC 1/2 */
	{ 256, 0 },	/* OSR 256, SRC 1 */
};

struct nau8821_dmic_speed {
	unsigned int param;
	unsigned int val;
};

static const struct nau8821_dmic_speed dmic_speed_sel[] = {
	{ 0, 0x0 },	/*SPEED 1, SRC 1 */
	{ 1, 0x1 },	/*SPEED 2, SRC 1/2 */
	{ 2, 0x2 },	/*SPEED 4, SRC 1/4 */
	{ 3, 0x3 },	/*SPEED 8, SRC 1/8 */
};

static const struct reg_default nau8821_reg_defaults[] = {
	{ NAU8821_R01_ENA_CTRL, 0x00ff },
	{ NAU8821_R03_CLK_DIVIDER, 0x0050 },
	{ NAU8821_R04_FLL1, 0x0 },
	{ NAU8821_R05_FLL2, 0x00bc },
	{ NAU8821_R06_FLL3, 0x0008 },
	{ NAU8821_R07_FLL4, 0x0010 },
	{ NAU8821_R08_FLL5, 0x4000 },
	{ NAU8821_R09_FLL6, 0x6900 },
	{ NAU8821_R0A_FLL7, 0x0031 },
	{ NAU8821_R0B_FLL8, 0x26e9 },
	{ NAU8821_R0D_JACK_DET_CTRL, 0x0 },
	{ NAU8821_R0F_INTERRUPT_MASK, 0x0 },
	{ NAU8821_R12_INTERRUPT_DIS_CTRL, 0xffff },
	{ NAU8821_R13_DMIC_CTRL, 0x0 },
	{ NAU8821_R1A_GPIO12_CTRL, 0x0 },
	{ NAU8821_R1B_TDM_CTRL, 0x0 },
	{ NAU8821_R1C_I2S_PCM_CTRL1, 0x000a },
	{ NAU8821_R1D_I2S_PCM_CTRL2, 0x8010 },
	{ NAU8821_R1E_LEFT_TIME_SLOT, 0x0 },
	{ NAU8821_R1F_RIGHT_TIME_SLOT, 0x0 },
	{ NAU8821_R21_BIQ0_COF1, 0x0 },
	{ NAU8821_R22_BIQ0_COF2, 0x0 },
	{ NAU8821_R23_BIQ0_COF3, 0x0 },
	{ NAU8821_R24_BIQ0_COF4, 0x0 },
	{ NAU8821_R25_BIQ0_COF5, 0x0 },
	{ NAU8821_R26_BIQ0_COF6, 0x0 },
	{ NAU8821_R27_BIQ0_COF7, 0x0 },
	{ NAU8821_R28_BIQ0_COF8, 0x0 },
	{ NAU8821_R29_BIQ0_COF9, 0x0 },
	{ NAU8821_R2A_BIQ0_COF10, 0x0 },
	{ NAU8821_R2B_ADC_RATE, 0x0002 },
	{ NAU8821_R2C_DAC_CTRL1, 0x0082 },
	{ NAU8821_R2D_DAC_CTRL2, 0x0 },
	{ NAU8821_R2F_DAC_DGAIN_CTRL, 0x0 },
	{ NAU8821_R30_ADC_DGAIN_CTRL, 0x0 },
	{ NAU8821_R31_MUTE_CTRL, 0x0 },
	{ NAU8821_R32_HSVOL_CTRL, 0x0 },
	{ NAU8821_R34_DACR_CTRL, 0xcfcf },
	{ NAU8821_R35_ADC_DGAIN_CTRL1, 0xcfcf },
	{ NAU8821_R36_ADC_DRC_KNEE_IP12, 0x1486 },
	{ NAU8821_R37_ADC_DRC_KNEE_IP34, 0x0f12 },
	{ NAU8821_R38_ADC_DRC_SLOPES, 0x25ff },
	{ NAU8821_R39_ADC_DRC_ATKDCY, 0x3457 },
	{ NAU8821_R3A_DAC_DRC_KNEE_IP12, 0x1486 },
	{ NAU8821_R3B_DAC_DRC_KNEE_IP34, 0x0f12 },
	{ NAU8821_R3C_DAC_DRC_SLOPES, 0x25f9 },
	{ NAU8821_R3D_DAC_DRC_ATKDCY, 0x3457 },
	{ NAU8821_R41_BIQ1_COF1, 0x0 },
	{ NAU8821_R42_BIQ1_COF2, 0x0 },
	{ NAU8821_R43_BIQ1_COF3, 0x0 },
	{ NAU8821_R44_BIQ1_COF4, 0x0 },
	{ NAU8821_R45_BIQ1_COF5, 0x0 },
	{ NAU8821_R46_BIQ1_COF6, 0x0 },
	{ NAU8821_R47_BIQ1_COF7, 0x0 },
	{ NAU8821_R48_BIQ1_COF8, 0x0 },
	{ NAU8821_R49_BIQ1_COF9, 0x0 },
	{ NAU8821_R4A_BIQ1_COF10, 0x0 },
	{ NAU8821_R4B_CLASSG_CTRL, 0x0 },
	{ NAU8821_R4C_IMM_MODE_CTRL, 0x0 },
	{ NAU8821_R4D_IMM_RMS_L, 0x0 },
	{ NAU8821_R53_OTPDOUT_1, 0xaad8 },
	{ NAU8821_R54_OTPDOUT_2, 0x0002 },
	{ NAU8821_R55_MISC_CTRL, 0x0 },
	{ NAU8821_R66_BIAS_ADJ, 0x0 },
	{ NAU8821_R68_TRIM_SETTINGS, 0x0 },
	{ NAU8821_R69_ANALOG_CONTROL_1, 0x0 },
	{ NAU8821_R6A_ANALOG_CONTROL_2, 0x0 },
	{ NAU8821_R6B_PGA_MUTE, 0x0 },
	{ NAU8821_R71_ANALOG_ADC_1, 0x0011 },
	{ NAU8821_R72_ANALOG_ADC_2, 0x0020 },
	{ NAU8821_R73_RDAC, 0x0008 },
	{ NAU8821_R74_MIC_BIAS, 0x0006 },
	{ NAU8821_R76_BOOST, 0x0 },
	{ NAU8821_R77_FEPGA, 0x0 },
	{ NAU8821_R7E_PGA_GAIN, 0x0 },
	{ NAU8821_R7F_POWER_UP_CONTROL, 0x0 },
	{ NAU8821_R80_CHARGE_PUMP, 0x0 },
};

static bool nau8821_readable_reg(struct device *dev, unsigned int reg)
{
	switch (reg) {
	case NAU8821_R00_RESET ... NAU8821_R01_ENA_CTRL:
	case NAU8821_R03_CLK_DIVIDER ... NAU8821_R0B_FLL8:
	case NAU8821_R0D_JACK_DET_CTRL:
	case NAU8821_R0F_INTERRUPT_MASK ... NAU8821_R13_DMIC_CTRL:
	case NAU8821_R1A_GPIO12_CTRL ... NAU8821_R1F_RIGHT_TIME_SLOT:
	case NAU8821_R21_BIQ0_COF1 ... NAU8821_R2D_DAC_CTRL2:
	case NAU8821_R2F_DAC_DGAIN_CTRL ... NAU8821_R32_HSVOL_CTRL:
	case NAU8821_R34_DACR_CTRL ... NAU8821_R3D_DAC_DRC_ATKDCY:
	case NAU8821_R41_BIQ1_COF1 ... NAU8821_R4F_FUSE_CTRL3:
	case NAU8821_R51_FUSE_CTRL1:
	case NAU8821_R53_OTPDOUT_1 ... NAU8821_R55_MISC_CTRL:
	case NAU8821_R58_I2C_DEVICE_ID ... NAU8821_R5A_SOFTWARE_RST:
	case NAU8821_R66_BIAS_ADJ:
	case NAU8821_R68_TRIM_SETTINGS ... NAU8821_R6B_PGA_MUTE:
	case NAU8821_R71_ANALOG_ADC_1 ... NAU8821_R74_MIC_BIAS:
	case NAU8821_R76_BOOST ... NAU8821_R77_FEPGA:
	case NAU8821_R7E_PGA_GAIN ... NAU8821_R82_GENERAL_STATUS:
		return true;
	default:
		return false;
	}
}

static bool nau8821_writeable_reg(struct device *dev, unsigned int reg)
{
	switch (reg) {
	case NAU8821_R00_RESET ... NAU8821_R01_ENA_CTRL:
	case NAU8821_R03_CLK_DIVIDER ... NAU8821_R0B_FLL8:
	case NAU8821_R0D_JACK_DET_CTRL:
	case NAU8821_R0F_INTERRUPT_MASK:
	case NAU8821_R11_INT_CLR_KEY_STATUS ... NAU8821_R13_DMIC_CTRL:
	case NAU8821_R1A_GPIO12_CTRL ... NAU8821_R1F_RIGHT_TIME_SLOT:
	case NAU8821_R21_BIQ0_COF1 ... NAU8821_R2D_DAC_CTRL2:
	case NAU8821_R2F_DAC_DGAIN_CTRL ... NAU8821_R32_HSVOL_CTRL:
	case NAU8821_R34_DACR_CTRL ... NAU8821_R3D_DAC_DRC_ATKDCY:
	case NAU8821_R41_BIQ1_COF1 ... NAU8821_R4C_IMM_MODE_CTRL:
	case NAU8821_R4E_FUSE_CTRL2 ... NAU8821_R4F_FUSE_CTRL3:
	case NAU8821_R51_FUSE_CTRL1:
	case NAU8821_R55_MISC_CTRL:
	case NAU8821_R5A_SOFTWARE_RST:
	case NAU8821_R66_BIAS_ADJ:
	case NAU8821_R68_TRIM_SETTINGS ... NAU8821_R6B_PGA_MUTE:
	case NAU8821_R71_ANALOG_ADC_1 ... NAU8821_R74_MIC_BIAS:
	case NAU8821_R76_BOOST ... NAU8821_R77_FEPGA:
	case NAU8821_R7E_PGA_GAIN ... NAU8821_R80_CHARGE_PUMP:
		return true;
	default:
		return false;
	}
}

static bool nau8821_volatile_reg(struct device *dev, unsigned int reg)
{
	switch (reg) {
	case NAU8821_R00_RESET:
	case NAU8821_R10_IRQ_STATUS ... NAU8821_R11_INT_CLR_KEY_STATUS:
	case NAU8821_R21_BIQ0_COF1 ... NAU8821_R2A_BIQ0_COF10:
	case NAU8821_R41_BIQ1_COF1 ... NAU8821_R4A_BIQ1_COF10:
	case NAU8821_R4D_IMM_RMS_L:
	case NAU8821_R53_OTPDOUT_1 ... NAU8821_R54_OTPDOUT_2:
	case NAU8821_R58_I2C_DEVICE_ID ... NAU8821_R5A_SOFTWARE_RST:
	case NAU8821_R81_CHARGE_PUMP_INPUT_READ ... NAU8821_R82_GENERAL_STATUS:
		return true;
	default:
		return false;
	}
}

static int nau8821_biq_coeff_get(struct snd_kcontrol *kcontrol,
	struct snd_ctl_elem_value *ucontrol)
{
	struct snd_soc_component *component = snd_kcontrol_chip(kcontrol);
	struct soc_bytes_ext *params = (void *)kcontrol->private_value;

	if (!component->regmap)
		return -EINVAL;

	regmap_raw_read(component->regmap, NAU8821_R21_BIQ0_COF1,
		ucontrol->value.bytes.data, params->max);

	return 0;
}

static int nau8821_biq_coeff_put(struct snd_kcontrol *kcontrol,
	struct snd_ctl_elem_value *ucontrol)
{
	struct snd_soc_component *component = snd_kcontrol_chip(kcontrol);
	struct soc_bytes_ext *params = (void *)kcontrol->private_value;
	void *data;

	if (!component->regmap)
		return -EINVAL;

	data = kmemdup(ucontrol->value.bytes.data,
		params->max, GFP_KERNEL | GFP_DMA);
	if (!data)
		return -ENOMEM;

	regmap_raw_write(component->regmap, NAU8821_R21_BIQ0_COF1,
		data, params->max);

	kfree(data);

	return 0;
}

static const char * const nau8821_adc_decimation[] = {
	"32", "64", "128", "256" };

static const struct soc_enum nau8821_adc_decimation_enum =
	SOC_ENUM_SINGLE(NAU8821_R2B_ADC_RATE, NAU8821_ADC_SYNC_DOWN_SFT,
		ARRAY_SIZE(nau8821_adc_decimation), nau8821_adc_decimation);

static const char * const nau8821_dac_oversampl[] = {
	"64", "256", "128", "", "32" };

static const struct soc_enum nau8821_dac_oversampl_enum =
	SOC_ENUM_SINGLE(NAU8821_R2C_DAC_CTRL1, NAU8821_DAC_OVERSAMPLE_SFT,
		ARRAY_SIZE(nau8821_dac_oversampl), nau8821_dac_oversampl);

static const char * const nau8821_adc_drc_noise_gate[] = {
	"1:1", "2:1", "4:1", "8:1" };

static const struct soc_enum nau8821_adc_drc_noise_gate_enum =
	SOC_ENUM_SINGLE(NAU8821_R38_ADC_DRC_SLOPES, NAU8821_DRC_NG_SLP_ADC_SFT,
		ARRAY_SIZE(nau8821_adc_drc_noise_gate),
		nau8821_adc_drc_noise_gate);

static const char * const nau8821_adc_drc_expansion_slope[] = {
	"1:1", "2:1", "4:1" };

static const struct soc_enum nau8821_adc_drc_expansion_slope_enum =
	SOC_ENUM_SINGLE(NAU8821_R38_ADC_DRC_SLOPES, NAU8821_DRC_EXP_SLP_ADC_SFT,
		ARRAY_SIZE(nau8821_adc_drc_expansion_slope),
		nau8821_adc_drc_expansion_slope);

static const char * const nau8821_adc_drc_lower_region[] = {
	"0", "1:2", "1:4", "1:8", "1:16", "", "", "1:1" };

static const struct soc_enum nau8821_adc_drc_lower_region_enum =
	SOC_ENUM_SINGLE(NAU8821_R38_ADC_DRC_SLOPES,
		NAU8821_DRC_CMP2_SLP_ADC_SFT,
		ARRAY_SIZE(nau8821_adc_drc_lower_region),
		nau8821_adc_drc_lower_region);

static const char * const nau8821_higher_region[] = {
	"0", "1:2", "1:4", "1:8", "1:16", "", "", "1:1" };

static const struct soc_enum nau8821_higher_region_enum =
	SOC_ENUM_SINGLE(NAU8821_R38_ADC_DRC_SLOPES,
		NAU8821_DRC_CMP1_SLP_ADC_SFT,
		ARRAY_SIZE(nau8821_higher_region),
		nau8821_higher_region);

static const char * const nau8821_limiter_slope[] = {
	"0", "1:2", "1:4", "1:8", "1:16", "1:32", "1:64", "1:1" };

static const struct soc_enum nau8821_limiter_slope_enum =
	SOC_ENUM_SINGLE(NAU8821_R38_ADC_DRC_SLOPES,
		NAU8821_DRC_LMT_SLP_ADC_SFT, ARRAY_SIZE(nau8821_limiter_slope),
		nau8821_limiter_slope);

static const char * const nau8821_detection_attack_time[] = {
	"Ts", "3Ts", "7Ts", "15Ts", "31Ts", "63Ts", "127Ts", "255Ts",
	"", "511Ts" };

static const struct soc_enum nau8821_detection_attack_time_enum =
	SOC_ENUM_SINGLE(NAU8821_R39_ADC_DRC_ATKDCY,
		NAU8821_DRC_PK_COEF1_ADC_SFT,
		ARRAY_SIZE(nau8821_detection_attack_time),
		nau8821_detection_attack_time);

static const char * const nau8821_detection_release_time[] = {
	"63Ts", "127Ts", "255Ts", "511Ts", "1023Ts", "2047Ts", "4095Ts",
	"8191Ts", "", "16383Ts" };

static const struct soc_enum nau8821_detection_release_time_enum =
	SOC_ENUM_SINGLE(NAU8821_R39_ADC_DRC_ATKDCY,
		NAU8821_DRC_PK_COEF2_ADC_SFT,
		ARRAY_SIZE(nau8821_detection_release_time),
		nau8821_detection_release_time);

static const char * const nau8821_attack_time[] = {
	"Ts", "3Ts", "7Ts", "15Ts", "31Ts", "63Ts", "127Ts", "255Ts",
	"511Ts", "1023Ts", "2047Ts", "4095Ts", "8191Ts" };

static const struct soc_enum nau8821_attack_time_enum =
	SOC_ENUM_SINGLE(NAU8821_R39_ADC_DRC_ATKDCY, NAU8821_DRC_ATK_ADC_SFT,
		ARRAY_SIZE(nau8821_attack_time), nau8821_attack_time);

static const char * const nau8821_decay_time[] = {
	"63Ts", "127Ts", "255Ts", "511Ts", "1023Ts", "2047Ts", "4095Ts",
	"8191Ts", "16383Ts", "32757Ts", "65535Ts" };

static const struct soc_enum nau8821_decay_time_enum =
	SOC_ENUM_SINGLE(NAU8821_R39_ADC_DRC_ATKDCY, NAU8821_DRC_DCY_ADC_SFT,
		ARRAY_SIZE(nau8821_decay_time), nau8821_decay_time);

static const DECLARE_TLV_DB_MINMAX_MUTE(adc_vol_tlv, -6600, 2400);
static const DECLARE_TLV_DB_MINMAX_MUTE(sidetone_vol_tlv, -4200, 0);
static const DECLARE_TLV_DB_MINMAX(hp_vol_tlv, -900, 0);
static const DECLARE_TLV_DB_SCALE(playback_vol_tlv, -6600, 50, 1);
static const DECLARE_TLV_DB_MINMAX(fepga_gain_tlv, -100, 3600);
static const DECLARE_TLV_DB_MINMAX_MUTE(crosstalk_vol_tlv, -7000, 2400);
static const DECLARE_TLV_DB_MINMAX(drc_knee4_tlv, -9800, -3500);
static const DECLARE_TLV_DB_MINMAX(drc_knee3_tlv, -8100, -1800);

static const struct snd_kcontrol_new nau8821_controls[] = {
	SOC_DOUBLE_TLV("Mic Volume", NAU8821_R35_ADC_DGAIN_CTRL1,
		NAU8821_ADCL_CH_VOL_SFT, NAU8821_ADCR_CH_VOL_SFT,
		0xff, 0, adc_vol_tlv),
	SOC_DOUBLE_TLV("Headphone Bypass Volume", NAU8821_R30_ADC_DGAIN_CTRL,
		12, 8, 0x0f, 0, sidetone_vol_tlv),
	SOC_DOUBLE_TLV("Headphone Volume", NAU8821_R32_HSVOL_CTRL,
		NAU8821_HPL_VOL_SFT, NAU8821_HPR_VOL_SFT, 0x3, 1, hp_vol_tlv),
	SOC_DOUBLE_TLV("Digital Playback Volume", NAU8821_R34_DACR_CTRL,
		NAU8821_DACL_CH_VOL_SFT, NAU8821_DACR_CH_VOL_SFT,
		0xcf, 0, playback_vol_tlv),
	SOC_DOUBLE_TLV("Frontend PGA Volume", NAU8821_R7E_PGA_GAIN,
		NAU8821_PGA_GAIN_L_SFT, NAU8821_PGA_GAIN_R_SFT,
		37, 0, fepga_gain_tlv),
	SOC_DOUBLE_TLV("Headphone Crosstalk Volume",
		NAU8821_R2F_DAC_DGAIN_CTRL,
		0, 8, 0xff, 0, crosstalk_vol_tlv),
	SOC_SINGLE_TLV("ADC DRC KNEE4", NAU8821_R37_ADC_DRC_KNEE_IP34,
		NAU8821_DRC_KNEE4_IP_ADC_SFT, 0x3f, 1, drc_knee4_tlv),
	SOC_SINGLE_TLV("ADC DRC KNEE3", NAU8821_R37_ADC_DRC_KNEE_IP34,
		NAU8821_DRC_KNEE3_IP_ADC_SFT, 0x3f, 1, drc_knee3_tlv),

	SOC_ENUM("ADC DRC Noise Gate", nau8821_adc_drc_noise_gate_enum),
	SOC_ENUM("ADC DRC Expansion Slope", nau8821_adc_drc_expansion_slope_enum),
	SOC_ENUM("ADC DRC Lower Region", nau8821_adc_drc_lower_region_enum),
	SOC_ENUM("ADC DRC Higher Region", nau8821_higher_region_enum),
	SOC_ENUM("ADC DRC Limiter Slope", nau8821_limiter_slope_enum),
	SOC_ENUM("ADC DRC Peak Detection Attack Time", nau8821_detection_attack_time_enum),
	SOC_ENUM("ADC DRC Peak Detection Release Time", nau8821_detection_release_time_enum),
	SOC_ENUM("ADC DRC Attack Time", nau8821_attack_time_enum),
	SOC_ENUM("ADC DRC Decay Time", nau8821_decay_time_enum),
	SOC_SINGLE("DRC Enable Switch", NAU8821_R36_ADC_DRC_KNEE_IP12,
		NAU8821_DRC_ENA_ADC_SFT, 1, 0),

	SOC_ENUM("ADC Decimation Rate", nau8821_adc_decimation_enum),
	SOC_ENUM("DAC Oversampling Rate", nau8821_dac_oversampl_enum),
	SND_SOC_BYTES_EXT("BIQ Coefficients", 20,
		nau8821_biq_coeff_get, nau8821_biq_coeff_put),
	SOC_SINGLE("ADC Phase Switch", NAU8821_R1B_TDM_CTRL,
		NAU8821_ADCPHS_SFT, 1, 0),
};

static const struct snd_kcontrol_new nau8821_dmic_mode_switch =
	SOC_DAPM_SINGLE("Switch", NAU8821_R13_DMIC_CTRL,
		NAU8821_DMIC_EN_SFT, 1, 0);

static int dmic_clock_control(struct snd_soc_dapm_widget *w,
		struct snd_kcontrol *k, int  event)
{
	struct snd_soc_component *component =
		snd_soc_dapm_to_component(w->dapm);
	struct nau8821 *nau8821 = snd_soc_component_get_drvdata(component);
	int i, speed_selection = -1, clk_adc_src, clk_adc;
	unsigned int clk_divider_r03;

	/* The DMIC clock is gotten from adc clock divided by
	 * CLK_DMIC_SRC (1, 2, 4, 8). The clock has to be equal or
	 * less than nau8821->dmic_clk_threshold.
	 */
	regmap_read(nau8821->regmap, NAU8821_R03_CLK_DIVIDER,
		&clk_divider_r03);
	clk_adc_src = (clk_divider_r03 & NAU8821_CLK_ADC_SRC_MASK)
		>> NAU8821_CLK_ADC_SRC_SFT;
	clk_adc = (nau8821->fs * 256) >> clk_adc_src;

	for (i = 0 ; i < 4 ; i++)
		if ((clk_adc >> dmic_speed_sel[i].param) <=
			nau8821->dmic_clk_threshold) {
			speed_selection = dmic_speed_sel[i].val;
			break;
		}
	if (i == 4)
		return -EINVAL;

	dev_dbg(nau8821->dev,
		"clk_adc=%d, dmic_clk_threshold = %d, param=%d, val = %d\n",
		clk_adc, nau8821->dmic_clk_threshold,
		dmic_speed_sel[i].param, dmic_speed_sel[i].val);
	regmap_update_bits(nau8821->regmap, NAU8821_R13_DMIC_CTRL,
		NAU8821_DMIC_SRC_MASK,
		(speed_selection << NAU8821_DMIC_SRC_SFT));

	return 0;
}

static int nau8821_left_adc_event(struct snd_soc_dapm_widget *w,
	struct snd_kcontrol *kcontrol, int event)
{
	struct snd_soc_component *component =
		snd_soc_dapm_to_component(w->dapm);
	struct nau8821 *nau8821 = snd_soc_component_get_drvdata(component);

	switch (event) {
	case SND_SOC_DAPM_POST_PMU:
		msleep(nau8821->adc_delay);
		break;
	case SND_SOC_DAPM_POST_PMD:
		break;
	default:
		return -EINVAL;
	}

	return 0;
}

static int nau8821_right_adc_event(struct snd_soc_dapm_widget *w,
	struct snd_kcontrol *kcontrol, int event)
{
	struct snd_soc_component *component =
		snd_soc_dapm_to_component(w->dapm);
	struct nau8821 *nau8821 = snd_soc_component_get_drvdata(component);

	switch (event) {
	case SND_SOC_DAPM_POST_PMU:
		msleep(nau8821->adc_delay);
		break;
	case SND_SOC_DAPM_POST_PMD:
		break;
	default:
		return -EINVAL;
	}

	return 0;
}

static int nau8821_pump_event(struct snd_soc_dapm_widget *w,
	struct snd_kcontrol *kcontrol, int event)
{
	struct snd_soc_component *component =
		snd_soc_dapm_to_component(w->dapm);
	struct nau8821 *nau8821 =
		snd_soc_component_get_drvdata(component);

	switch (event) {
	case SND_SOC_DAPM_POST_PMU:
		/* Prevent startup click by letting charge pump to ramp up */
		msleep(20);
		regmap_update_bits(nau8821->regmap, NAU8821_R80_CHARGE_PUMP,
			NAU8821_JAMNODCLOW, NAU8821_JAMNODCLOW);
		break;
	case SND_SOC_DAPM_PRE_PMD:
		regmap_update_bits(nau8821->regmap, NAU8821_R80_CHARGE_PUMP,
			NAU8821_JAMNODCLOW, 0);
		break;
	default:
		return -EINVAL;
	}

	return 0;
}

static int nau8821_output_dac_event(struct snd_soc_dapm_widget *w,
	struct snd_kcontrol *kcontrol, int event)
{
	struct snd_soc_component *component =
		snd_soc_dapm_to_component(w->dapm);
	struct nau8821 *nau8821 = snd_soc_component_get_drvdata(component);

	switch (event) {
	case SND_SOC_DAPM_PRE_PMU:
		/* Disables the TESTDAC to let DAC signal pass through. */
		regmap_update_bits(nau8821->regmap, NAU8821_R66_BIAS_ADJ,
			NAU8821_BIAS_TESTDAC_EN, 0);
		break;
	case SND_SOC_DAPM_POST_PMD:
		regmap_update_bits(nau8821->regmap, NAU8821_R66_BIAS_ADJ,
			NAU8821_BIAS_TESTDAC_EN, NAU8821_BIAS_TESTDAC_EN);
		break;
	default:
		return -EINVAL;
	}

	return 0;
}

static int system_clock_control(struct snd_soc_dapm_widget *w,
				struct snd_kcontrol *k, int  event)
{
	struct snd_soc_component *component =
		snd_soc_dapm_to_component(w->dapm);
	struct nau8821 *nau8821 = snd_soc_component_get_drvdata(component);

	if (SND_SOC_DAPM_EVENT_OFF(event)) {
		dev_dbg(nau8821->dev, "system clock control : POWER OFF\n");
		/* Set clock source to disable or internal clock before the
		 * playback or capture end. Codec needs clock for Jack
		 * detection and button press if jack inserted; otherwise,
		 * the clock should be closed.
		 */
		if (nau8821_is_jack_inserted(nau8821->regmap)) {
			nau8821_configure_sysclk(nau8821,
				NAU8821_CLK_INTERNAL, 0);
		} else {
			nau8821_configure_sysclk(nau8821, NAU8821_CLK_DIS, 0);
		}
	}
	return 0;
}

static int nau8821_left_fepga_event(struct snd_soc_dapm_widget *w,
		struct snd_kcontrol *kcontrol, int event)
{
	struct snd_soc_component *component = snd_soc_dapm_to_component(w->dapm);
	struct nau8821 *nau8821 = snd_soc_component_get_drvdata(component);

	if (!nau8821->left_input_single_end)
		return 0;

	switch (event) {
	case SND_SOC_DAPM_POST_PMU:
		regmap_update_bits(nau8821->regmap, NAU8821_R77_FEPGA,
			NAU8821_ACDC_CTRL_MASK | NAU8821_FEPGA_MODEL_MASK,
			NAU8821_ACDC_VREF_MICN | NAU8821_FEPGA_MODEL_AAF);
		regmap_update_bits(nau8821->regmap, NAU8821_R76_BOOST,
			NAU8821_HP_BOOST_DISCHRG_EN, NAU8821_HP_BOOST_DISCHRG_EN);
		break;
	case SND_SOC_DAPM_POST_PMD:
		regmap_update_bits(nau8821->regmap, NAU8821_R77_FEPGA,
			NAU8821_ACDC_CTRL_MASK | NAU8821_FEPGA_MODEL_MASK, 0);
		regmap_update_bits(nau8821->regmap, NAU8821_R76_BOOST,
			NAU8821_HP_BOOST_DISCHRG_EN, 0);
		break;
	default:
		break;
	}

	return 0;
}

static const struct snd_soc_dapm_widget nau8821_dapm_widgets[] = {
	SND_SOC_DAPM_SUPPLY("System Clock", SND_SOC_NOPM, 0, 0,
		system_clock_control, SND_SOC_DAPM_POST_PMD),
	SND_SOC_DAPM_SUPPLY("MICBIAS", NAU8821_R74_MIC_BIAS,
		NAU8821_MICBIAS_POWERUP_SFT, 0, NULL, 0),
	SND_SOC_DAPM_SUPPLY("DMIC Clock", SND_SOC_NOPM, 0, 0,
		dmic_clock_control, SND_SOC_DAPM_POST_PMU),
	SND_SOC_DAPM_ADC("ADCL Power", NULL, NAU8821_R72_ANALOG_ADC_2,
		NAU8821_POWERUP_ADCL_SFT, 0),
	SND_SOC_DAPM_ADC("ADCR Power", NULL, NAU8821_R72_ANALOG_ADC_2,
		NAU8821_POWERUP_ADCR_SFT, 0),
	/* single-ended design only on the left */
	SND_SOC_DAPM_PGA_S("Frontend PGA L", 1, NAU8821_R7F_POWER_UP_CONTROL,
		NAU8821_PUP_PGA_L_SFT, 0, nau8821_left_fepga_event,
		SND_SOC_DAPM_POST_PMU | SND_SOC_DAPM_POST_PMD),
	SND_SOC_DAPM_PGA_S("Frontend PGA R", 1, NAU8821_R7F_POWER_UP_CONTROL,
		NAU8821_PUP_PGA_R_SFT, 0, NULL, 0),
	SND_SOC_DAPM_PGA_S("ADCL Digital path", 0, NAU8821_R01_ENA_CTRL,
		NAU8821_EN_ADCL_SFT, 0, nau8821_left_adc_event,
		SND_SOC_DAPM_POST_PMU | SND_SOC_DAPM_POST_PMD),
	SND_SOC_DAPM_PGA_S("ADCR Digital path", 0, NAU8821_R01_ENA_CTRL,
		NAU8821_EN_ADCR_SFT, 0, nau8821_right_adc_event,
		SND_SOC_DAPM_POST_PMU | SND_SOC_DAPM_POST_PMD),
	SND_SOC_DAPM_SWITCH("DMIC Enable", SND_SOC_NOPM,
		0, 0, &nau8821_dmic_mode_switch),
	SND_SOC_DAPM_AIF_OUT("AIFTX", "Capture", 0, NAU8821_R1D_I2S_PCM_CTRL2,
		NAU8821_I2S_TRISTATE_SFT, 1),
	SND_SOC_DAPM_AIF_IN("AIFRX", "Playback", 0, SND_SOC_NOPM, 0, 0),

	SND_SOC_DAPM_PGA_S("ADACL", 2, NAU8821_R73_RDAC,
		NAU8821_DACL_EN_SFT, 0, NULL, 0),
	SND_SOC_DAPM_PGA_S("ADACR", 2, NAU8821_R73_RDAC,
		NAU8821_DACR_EN_SFT, 0, NULL, 0),
	SND_SOC_DAPM_PGA_S("ADACL Clock", 3, NAU8821_R73_RDAC,
		NAU8821_DACL_CLK_EN_SFT, 0, NULL, 0),
	SND_SOC_DAPM_PGA_S("ADACR Clock", 3, NAU8821_R73_RDAC,
		NAU8821_DACR_CLK_EN_SFT, 0, NULL, 0),
	SND_SOC_DAPM_DAC("DDACR", NULL, NAU8821_R01_ENA_CTRL,
		NAU8821_EN_DACR_SFT, 0),
	SND_SOC_DAPM_DAC("DDACL", NULL, NAU8821_R01_ENA_CTRL,
		NAU8821_EN_DACL_SFT, 0),
	SND_SOC_DAPM_PGA_S("HP amp L", 0, NAU8821_R4B_CLASSG_CTRL,
		NAU8821_CLASSG_LDAC_EN_SFT, 0, NULL, 0),
	SND_SOC_DAPM_PGA_S("HP amp R", 0, NAU8821_R4B_CLASSG_CTRL,
		NAU8821_CLASSG_RDAC_EN_SFT, 0, NULL, 0),
	SND_SOC_DAPM_PGA_S("Charge Pump", 1, NAU8821_R80_CHARGE_PUMP,
		NAU8821_CHANRGE_PUMP_EN_SFT, 0, nau8821_pump_event,
		SND_SOC_DAPM_POST_PMU | SND_SOC_DAPM_PRE_PMD),
	SND_SOC_DAPM_PGA_S("Output Driver R Stage 1", 4,
		NAU8821_R7F_POWER_UP_CONTROL,
		NAU8821_PUP_INTEG_R_SFT, 0, NULL, 0),
	SND_SOC_DAPM_PGA_S("Output Driver L Stage 1", 4,
		NAU8821_R7F_POWER_UP_CONTROL,
		NAU8821_PUP_INTEG_L_SFT, 0, NULL, 0),
	SND_SOC_DAPM_PGA_S("Output Driver R Stage 2", 5,
		NAU8821_R7F_POWER_UP_CONTROL,
		NAU8821_PUP_DRV_INSTG_R_SFT, 0, NULL, 0),
	SND_SOC_DAPM_PGA_S("Output Driver L Stage 2", 5,
		NAU8821_R7F_POWER_UP_CONTROL,
		NAU8821_PUP_DRV_INSTG_L_SFT, 0, NULL, 0),
	SND_SOC_DAPM_PGA_S("Output Driver R Stage 3", 6,
		NAU8821_R7F_POWER_UP_CONTROL,
		NAU8821_PUP_MAIN_DRV_R_SFT, 0, NULL, 0),
	SND_SOC_DAPM_PGA_S("Output Driver L Stage 3", 6,
		NAU8821_R7F_POWER_UP_CONTROL,
		NAU8821_PUP_MAIN_DRV_L_SFT, 0, NULL, 0),
	SND_SOC_DAPM_PGA_S("Output DACL", 7,
		NAU8821_R80_CHARGE_PUMP, NAU8821_POWER_DOWN_DACL_SFT,
		0, nau8821_output_dac_event,
		SND_SOC_DAPM_PRE_PMU | SND_SOC_DAPM_POST_PMD),
	SND_SOC_DAPM_PGA_S("Output DACR", 7,
		NAU8821_R80_CHARGE_PUMP, NAU8821_POWER_DOWN_DACR_SFT,
		0, nau8821_output_dac_event,
		SND_SOC_DAPM_PRE_PMU | SND_SOC_DAPM_POST_PMD),

	/* HPOL/R are ungrounded by disabling 16 Ohm pull-downs on playback */
	SND_SOC_DAPM_PGA_S("HPOL Pulldown", 8,
		NAU8821_R0D_JACK_DET_CTRL,
		NAU8821_SPKR_DWN1L_SFT, 0, NULL, 0),
	SND_SOC_DAPM_PGA_S("HPOR Pulldown", 8,
		NAU8821_R0D_JACK_DET_CTRL,
		NAU8821_SPKR_DWN1R_SFT, 0, NULL, 0),

	/* High current HPOL/R boost driver */
	SND_SOC_DAPM_PGA_S("HP Boost Driver", 9,
		NAU8821_R76_BOOST, NAU8821_HP_BOOST_DIS_SFT, 1, NULL, 0),
	SND_SOC_DAPM_PGA("Class G", NAU8821_R4B_CLASSG_CTRL,
		NAU8821_CLASSG_EN_SFT, 0, NULL, 0),

	SND_SOC_DAPM_INPUT("MICL"),
	SND_SOC_DAPM_INPUT("MICR"),
	SND_SOC_DAPM_INPUT("DMIC"),
	SND_SOC_DAPM_OUTPUT("HPOL"),
	SND_SOC_DAPM_OUTPUT("HPOR"),
};

static const struct snd_soc_dapm_route nau8821_dapm_routes[] = {
	{"DMIC Enable", "Switch", "DMIC"},
	{"DMIC Enable", NULL, "DMIC Clock"},

	{"Frontend PGA L", NULL, "MICL"},
	{"Frontend PGA R", NULL, "MICR"},
	{"Frontend PGA L", NULL, "MICBIAS"},
	{"Frontend PGA R", NULL, "MICBIAS"},

	{"ADCL Power", NULL, "Frontend PGA L"},
	{"ADCR Power", NULL, "Frontend PGA R"},

	{"ADCL Digital path", NULL, "ADCL Power"},
	{"ADCR Digital path", NULL, "ADCR Power"},
	{"ADCL Digital path", NULL, "DMIC Enable"},
	{"ADCR Digital path", NULL, "DMIC Enable"},

	{"AIFTX", NULL, "ADCL Digital path"},
	{"AIFTX", NULL, "ADCR Digital path"},

	{"AIFTX", NULL, "System Clock"},
	{"AIFRX", NULL, "System Clock"},

	{"DDACL", NULL, "AIFRX"},
	{"DDACR", NULL, "AIFRX"},

	{"HP amp L", NULL, "DDACL"},
	{"HP amp R", NULL, "DDACR"},

	{"Charge Pump", NULL, "HP amp L"},
	{"Charge Pump", NULL, "HP amp R"},

	{"ADACL", NULL, "Charge Pump"},
	{"ADACR", NULL, "Charge Pump"},
	{"ADACL Clock", NULL, "ADACL"},
	{"ADACR Clock", NULL, "ADACR"},

	{"Output Driver L Stage 1", NULL, "ADACL Clock"},
	{"Output Driver R Stage 1", NULL, "ADACR Clock"},
	{"Output Driver L Stage 2", NULL, "Output Driver L Stage 1"},
	{"Output Driver R Stage 2", NULL, "Output Driver R Stage 1"},
	{"Output Driver L Stage 3", NULL, "Output Driver L Stage 2"},
	{"Output Driver R Stage 3", NULL, "Output Driver R Stage 2"},
	{"Output DACL", NULL, "Output Driver L Stage 3"},
	{"Output DACR", NULL, "Output Driver R Stage 3"},

	{"HPOL Pulldown", NULL, "Output DACL"},
	{"HPOR Pulldown", NULL, "Output DACR"},
	{"HP Boost Driver", NULL, "HPOL Pulldown"},
	{"HP Boost Driver", NULL, "HPOR Pulldown"},

	{"Class G", NULL, "HP Boost Driver"},
	{"HPOL", NULL, "Class G"},
	{"HPOR", NULL, "Class G"},
};

static const struct nau8821_osr_attr *
nau8821_get_osr(struct nau8821 *nau8821, int stream)
{
	unsigned int osr;

	if (stream == SNDRV_PCM_STREAM_PLAYBACK) {
		regmap_read(nau8821->regmap, NAU8821_R2C_DAC_CTRL1, &osr);
		osr &= NAU8821_DAC_OVERSAMPLE_MASK;
		if (osr >= ARRAY_SIZE(osr_dac_sel))
			return NULL;
		return &osr_dac_sel[osr];
	} else {
		regmap_read(nau8821->regmap, NAU8821_R2B_ADC_RATE, &osr);
		osr &= NAU8821_ADC_SYNC_DOWN_MASK;
		if (osr >= ARRAY_SIZE(osr_adc_sel))
			return NULL;
		return &osr_adc_sel[osr];
	}
}

static int nau8821_dai_startup(struct snd_pcm_substream *substream,
			       struct snd_soc_dai *dai)
{
	struct snd_soc_component *component = dai->component;
	struct nau8821 *nau8821 = snd_soc_component_get_drvdata(component);
	const struct nau8821_osr_attr *osr;

	osr = nau8821_get_osr(nau8821, substream->stream);
	if (!osr || !osr->osr)
		return -EINVAL;

	return snd_pcm_hw_constraint_minmax(substream->runtime,
					    SNDRV_PCM_HW_PARAM_RATE,
					    0, CLK_DA_AD_MAX / osr->osr);
}

static int nau8821_hw_params(struct snd_pcm_substream *substream,
	struct snd_pcm_hw_params *params, struct snd_soc_dai *dai)
{
	struct snd_soc_component *component = dai->component;
	struct nau8821 *nau8821 = snd_soc_component_get_drvdata(component);
	unsigned int val_len = 0, ctrl_val, bclk_fs, clk_div;
	const struct nau8821_osr_attr *osr;

	nau8821->fs = params_rate(params);
	/* CLK_DAC or CLK_ADC = OSR * FS
	 * DAC or ADC clock frequency is defined as Over Sampling Rate (OSR)
	 * multiplied by the audio sample rate (Fs). Note that the OSR and Fs
	 * values must be selected such that the maximum frequency is less
	 * than 6.144 MHz.
	 */
	osr = nau8821_get_osr(nau8821, substream->stream);
	if (!osr || !osr->osr)
		return -EINVAL;
	if (nau8821->fs * osr->osr > CLK_DA_AD_MAX)
		return -EINVAL;
	if (substream->stream == SNDRV_PCM_STREAM_PLAYBACK)
		regmap_update_bits(nau8821->regmap, NAU8821_R03_CLK_DIVIDER,
			NAU8821_CLK_DAC_SRC_MASK,
			osr->clk_src << NAU8821_CLK_DAC_SRC_SFT);
	else
		regmap_update_bits(nau8821->regmap, NAU8821_R03_CLK_DIVIDER,
			NAU8821_CLK_ADC_SRC_MASK,
			osr->clk_src << NAU8821_CLK_ADC_SRC_SFT);

	/* make BCLK and LRC divde configuration if the codec as master. */
	regmap_read(nau8821->regmap, NAU8821_R1D_I2S_PCM_CTRL2, &ctrl_val);
	if (ctrl_val & NAU8821_I2S_MS_MASTER) {
		/* get the bclk and fs ratio */
		bclk_fs = snd_soc_params_to_bclk(params) / nau8821->fs;
		if (bclk_fs <= 32)
			clk_div = 3;
		else if (bclk_fs <= 64)
			clk_div = 2;
		else if (bclk_fs <= 128)
			clk_div = 1;
		else {
			return -EINVAL;
		}
		regmap_update_bits(nau8821->regmap, NAU8821_R1D_I2S_PCM_CTRL2,
			NAU8821_I2S_LRC_DIV_MASK | NAU8821_I2S_BLK_DIV_MASK,
			(clk_div << NAU8821_I2S_LRC_DIV_SFT) | clk_div);
	}

	switch (params_width(params)) {
	case 16:
		val_len |= NAU8821_I2S_DL_16;
		break;
	case 20:
		val_len |= NAU8821_I2S_DL_20;
		break;
	case 24:
		val_len |= NAU8821_I2S_DL_24;
		break;
	case 32:
		val_len |= NAU8821_I2S_DL_32;
		break;
	default:
		return -EINVAL;
	}

	regmap_update_bits(nau8821->regmap, NAU8821_R1C_I2S_PCM_CTRL1,
		NAU8821_I2S_DL_MASK, val_len);

	return 0;
}

static int nau8821_set_dai_fmt(struct snd_soc_dai *codec_dai, unsigned int fmt)
{
	struct snd_soc_component *component = codec_dai->component;
	struct nau8821 *nau8821 = snd_soc_component_get_drvdata(component);
	unsigned int ctrl1_val = 0, ctrl2_val = 0;

	switch (fmt & SND_SOC_DAIFMT_MASTER_MASK) {
	case SND_SOC_DAIFMT_CBP_CFP:
		ctrl2_val |= NAU8821_I2S_MS_MASTER;
		break;
	case SND_SOC_DAIFMT_CBC_CFC:
		break;
	default:
		return -EINVAL;
	}

	switch (fmt & SND_SOC_DAIFMT_INV_MASK) {
	case SND_SOC_DAIFMT_NB_NF:
		break;
	case SND_SOC_DAIFMT_IB_NF:
		ctrl1_val |= NAU8821_I2S_BP_INV;
		break;
	default:
		return -EINVAL;
	}

	switch (fmt & SND_SOC_DAIFMT_FORMAT_MASK) {
	case SND_SOC_DAIFMT_I2S:
		ctrl1_val |= NAU8821_I2S_DF_I2S;
		break;
	case SND_SOC_DAIFMT_LEFT_J:
		ctrl1_val |= NAU8821_I2S_DF_LEFT;
		break;
	case SND_SOC_DAIFMT_RIGHT_J:
		ctrl1_val |= NAU8821_I2S_DF_RIGTH;
		break;
	case SND_SOC_DAIFMT_DSP_A:
		ctrl1_val |= NAU8821_I2S_DF_PCM_AB;
		break;
	case SND_SOC_DAIFMT_DSP_B:
		ctrl1_val |= NAU8821_I2S_DF_PCM_AB;
		ctrl1_val |= NAU8821_I2S_PCMB_EN;
		break;
	default:
		return -EINVAL;
	}

	regmap_update_bits(nau8821->regmap, NAU8821_R1C_I2S_PCM_CTRL1,
		NAU8821_I2S_DL_MASK | NAU8821_I2S_DF_MASK |
		NAU8821_I2S_BP_MASK | NAU8821_I2S_PCMB_MASK, ctrl1_val);
	regmap_update_bits(nau8821->regmap, NAU8821_R1D_I2S_PCM_CTRL2,
		NAU8821_I2S_MS_MASK, ctrl2_val);

	return 0;
}

static int nau8821_digital_mute(struct snd_soc_dai *dai, int mute,
		int direction)
{
	struct snd_soc_component *component = dai->component;
	struct nau8821 *nau8821 = snd_soc_component_get_drvdata(component);
	unsigned int val = 0;

	if (mute)
		val = NAU8821_DAC_SOFT_MUTE;

	return regmap_update_bits(nau8821->regmap,
		NAU8821_R31_MUTE_CTRL, NAU8821_DAC_SOFT_MUTE, val);
}

static const struct snd_soc_dai_ops nau8821_dai_ops = {
	.startup = nau8821_dai_startup,
	.hw_params = nau8821_hw_params,
	.set_fmt = nau8821_set_dai_fmt,
	.mute_stream = nau8821_digital_mute,
	.no_capture_mute = 1,
};

#define NAU8821_RATES SNDRV_PCM_RATE_8000_192000
#define NAU8821_FORMATS (SNDRV_PCM_FMTBIT_S16_LE | SNDRV_PCM_FMTBIT_S20_3LE \
	| SNDRV_PCM_FMTBIT_S24_3LE | SNDRV_PCM_FMTBIT_S32_LE)

static struct snd_soc_dai_driver nau8821_dai = {
	.name = NUVOTON_CODEC_DAI,
	.playback = {
		.stream_name = "Playback",
		.channels_min = 1,
		.channels_max = 2,
		.rates = NAU8821_RATES,
		.formats = NAU8821_FORMATS,
	},
	.capture = {
		.stream_name = "Capture",
		.channels_min = 1,
		.channels_max = 2,
		.rates = NAU8821_RATES,
		.formats = NAU8821_FORMATS,
	},
	.ops = &nau8821_dai_ops,
};


static bool nau8821_is_jack_inserted(struct regmap *regmap)
{
	bool active_high, is_high;
	int status, jkdet;

	regmap_read(regmap, NAU8821_R0D_JACK_DET_CTRL, &jkdet);
	active_high = jkdet & NAU8821_JACK_POLARITY;
	regmap_read(regmap, NAU8821_R82_GENERAL_STATUS, &status);
	is_high = status & NAU8821_GPIO2_IN;
	/* return jack connection status according to jack insertion logic
	 * active high or active low.
	 */
	return active_high == is_high;
}

static void nau8821_int_status_clear_all(struct regmap *regmap)
{
	int active_irq, clear_irq, i;

	/* Reset the intrruption status from rightmost bit if the corres-
	 * ponding irq event occurs.
	 */
	regmap_read(regmap, NAU8821_R10_IRQ_STATUS, &active_irq);
	for (i = 0; i < NAU8821_REG_DATA_LEN; i++) {
		clear_irq = (0x1 << i);
		if (active_irq & clear_irq)
			regmap_write(regmap,
				NAU8821_R11_INT_CLR_KEY_STATUS, clear_irq);
	}
}

static void nau8821_eject_jack(struct nau8821 *nau8821)
{
	struct snd_soc_dapm_context *dapm = nau8821->dapm;
	struct regmap *regmap = nau8821->regmap;
	struct snd_soc_component *component = snd_soc_dapm_to_component(dapm);

	/* Detach 2kOhm Resistors from MICBIAS to MICGND */
	regmap_update_bits(regmap, NAU8821_R74_MIC_BIAS,
		NAU8821_MICBIAS_JKR2, 0);
	/* HPL/HPR short to ground */
	regmap_update_bits(regmap, NAU8821_R0D_JACK_DET_CTRL,
		NAU8821_SPKR_DWN1R | NAU8821_SPKR_DWN1L, 0);
	snd_soc_component_disable_pin(component, "MICBIAS");
	snd_soc_dapm_sync(dapm);

	/* Clear all interruption status */
	nau8821_int_status_clear_all(regmap);

	/* Enable the insertion interruption, disable the ejection inter-
	 * ruption, and then bypass de-bounce circuit.
	 */
	regmap_update_bits(regmap, NAU8821_R12_INTERRUPT_DIS_CTRL,
		NAU8821_IRQ_EJECT_DIS | NAU8821_IRQ_INSERT_DIS,
		NAU8821_IRQ_EJECT_DIS);
	/* Mask unneeded IRQs: 1 - disable, 0 - enable */
	regmap_update_bits(regmap, NAU8821_R0F_INTERRUPT_MASK,
		NAU8821_IRQ_EJECT_EN | NAU8821_IRQ_INSERT_EN,
		NAU8821_IRQ_EJECT_EN);

	regmap_update_bits(regmap, NAU8821_R0D_JACK_DET_CTRL,
		NAU8821_JACK_DET_DB_BYPASS, NAU8821_JACK_DET_DB_BYPASS);

	/* Close clock for jack type detection at manual mode */
	if (dapm->bias_level < SND_SOC_BIAS_PREPARE)
		nau8821_configure_sysclk(nau8821, NAU8821_CLK_DIS, 0);

	/* Recover to normal channel input */
	regmap_update_bits(regmap, NAU8821_R2B_ADC_RATE,
			NAU8821_ADC_R_SRC_EN, 0);
	if (nau8821->key_enable) {
		regmap_update_bits(regmap, NAU8821_R0F_INTERRUPT_MASK,
			NAU8821_IRQ_KEY_RELEASE_EN |
			NAU8821_IRQ_KEY_PRESS_EN,
			NAU8821_IRQ_KEY_RELEASE_EN |
			NAU8821_IRQ_KEY_PRESS_EN);
		regmap_update_bits(regmap,
			NAU8821_R12_INTERRUPT_DIS_CTRL,
			NAU8821_IRQ_KEY_RELEASE_DIS |
			NAU8821_IRQ_KEY_PRESS_DIS,
			NAU8821_IRQ_KEY_RELEASE_DIS |
			NAU8821_IRQ_KEY_PRESS_DIS);
	}

}

static void nau8821_jdet_work(struct work_struct *work)
{
	struct nau8821 *nau8821 =
		container_of(work, struct nau8821, jdet_work);
	struct snd_soc_dapm_context *dapm = nau8821->dapm;
	struct snd_soc_component *component = snd_soc_dapm_to_component(dapm);
	struct regmap *regmap = nau8821->regmap;
	int jack_status_reg, mic_detected, event = 0, event_mask = 0;

	snd_soc_component_force_enable_pin(component, "MICBIAS");
	snd_soc_dapm_sync(dapm);
	msleep(20);

	regmap_read(regmap, NAU8821_R58_I2C_DEVICE_ID, &jack_status_reg);
	mic_detected = !(jack_status_reg & NAU8821_KEYDET);
	if (mic_detected) {
		dev_dbg(nau8821->dev, "Headset connected\n");
		event |= SND_JACK_HEADSET;

		/* 2kOhm Resistor from MICBIAS to MICGND1 */
		regmap_update_bits(regmap, NAU8821_R74_MIC_BIAS,
			NAU8821_MICBIAS_JKR2, NAU8821_MICBIAS_JKR2);
		/* Latch Right Channel Analog data
		 * input into the Right Channel Filter
		 */
		regmap_update_bits(regmap, NAU8821_R2B_ADC_RATE,
			NAU8821_ADC_R_SRC_EN, NAU8821_ADC_R_SRC_EN);
		if (nau8821->key_enable) {
			regmap_update_bits(regmap, NAU8821_R0F_INTERRUPT_MASK,
				NAU8821_IRQ_KEY_RELEASE_EN |
				NAU8821_IRQ_KEY_PRESS_EN, 0);
			regmap_update_bits(regmap,
				NAU8821_R12_INTERRUPT_DIS_CTRL,
				NAU8821_IRQ_KEY_RELEASE_DIS |
				NAU8821_IRQ_KEY_PRESS_DIS, 0);
		} else {
			snd_soc_component_disable_pin(component, "MICBIAS");
			snd_soc_dapm_sync(nau8821->dapm);
		}
	} else {
		dev_dbg(nau8821->dev, "Headphone connected\n");
		event |= SND_JACK_HEADPHONE;
		snd_soc_component_disable_pin(component, "MICBIAS");
		snd_soc_dapm_sync(dapm);
	}
	event_mask |= SND_JACK_HEADSET;
	snd_soc_jack_report(nau8821->jack, event, event_mask);
}

/* Enable interruptions with internal clock. */
static void nau8821_setup_inserted_irq(struct nau8821 *nau8821)
{
	struct regmap *regmap = nau8821->regmap;

	/* Enable internal VCO needed for interruptions */
	if (nau8821->dapm->bias_level < SND_SOC_BIAS_PREPARE)
		nau8821_configure_sysclk(nau8821, NAU8821_CLK_INTERNAL, 0);

	/* Chip needs one FSCLK cycle in order to generate interruptions,
	 * as we cannot guarantee one will be provided by the system. Turning
	 * master mode on then off enables us to generate that FSCLK cycle
	 * with a minimum of contention on the clock bus.
	 */
	regmap_update_bits(regmap, NAU8821_R1D_I2S_PCM_CTRL2,
		NAU8821_I2S_MS_MASK, NAU8821_I2S_MS_MASTER);
	regmap_update_bits(regmap, NAU8821_R1D_I2S_PCM_CTRL2,
		NAU8821_I2S_MS_MASK, NAU8821_I2S_MS_SLAVE);

	/* Not bypass de-bounce circuit */
	regmap_update_bits(regmap, NAU8821_R0D_JACK_DET_CTRL,
		NAU8821_JACK_DET_DB_BYPASS, 0);

	regmap_update_bits(regmap, NAU8821_R0F_INTERRUPT_MASK,
		NAU8821_IRQ_EJECT_EN, 0);
	regmap_update_bits(regmap, NAU8821_R12_INTERRUPT_DIS_CTRL,
		NAU8821_IRQ_EJECT_DIS, 0);
}

static irqreturn_t nau8821_interrupt(int irq, void *data)
{
	struct nau8821 *nau8821 = (struct nau8821 *)data;
	struct regmap *regmap = nau8821->regmap;
	int active_irq, clear_irq = 0, event = 0, event_mask = 0;

	if (regmap_read(regmap, NAU8821_R10_IRQ_STATUS, &active_irq)) {
		dev_err(nau8821->dev, "failed to read irq status\n");
		return IRQ_NONE;
	}

	dev_dbg(nau8821->dev, "IRQ %d\n", active_irq);

	if ((active_irq & NAU8821_JACK_EJECT_IRQ_MASK) ==
		NAU8821_JACK_EJECT_DETECTED) {
		regmap_update_bits(regmap, NAU8821_R71_ANALOG_ADC_1,
			NAU8821_MICDET_MASK, NAU8821_MICDET_DIS);
		nau8821_eject_jack(nau8821);
		event_mask |= SND_JACK_HEADSET;
		clear_irq = NAU8821_JACK_EJECT_IRQ_MASK;
	} else if (active_irq & NAU8821_KEY_SHORT_PRESS_IRQ) {
		event |= NAU8821_BUTTON;
		event_mask |= NAU8821_BUTTON;
		clear_irq = NAU8821_KEY_SHORT_PRESS_IRQ;
	} else if (active_irq & NAU8821_KEY_RELEASE_IRQ) {
		event_mask = NAU8821_BUTTON;
		clear_irq = NAU8821_KEY_RELEASE_IRQ;
	} else if ((active_irq & NAU8821_JACK_INSERT_IRQ_MASK) ==
		NAU8821_JACK_INSERT_DETECTED) {
		regmap_update_bits(regmap, NAU8821_R71_ANALOG_ADC_1,
			NAU8821_MICDET_MASK, NAU8821_MICDET_EN);
		if (nau8821_is_jack_inserted(regmap)) {
			/* detect microphone and jack type */
			cancel_work_sync(&nau8821->jdet_work);
			schedule_work(&nau8821->jdet_work);
			/* Turn off insertion interruption at manual mode */
			regmap_update_bits(regmap,
				NAU8821_R12_INTERRUPT_DIS_CTRL,
				NAU8821_IRQ_INSERT_DIS,
				NAU8821_IRQ_INSERT_DIS);
			regmap_update_bits(regmap,
				NAU8821_R0F_INTERRUPT_MASK,
				NAU8821_IRQ_INSERT_EN,
				NAU8821_IRQ_INSERT_EN);
			nau8821_setup_inserted_irq(nau8821);
		} else {
			dev_warn(nau8821->dev,
				"Inserted IRQ fired but not connected\n");
			nau8821_eject_jack(nau8821);
		}
	}

	if (!clear_irq)
		clear_irq = active_irq;
	/* clears the rightmost interruption */
	regmap_write(regmap, NAU8821_R11_INT_CLR_KEY_STATUS, clear_irq);

	if (event_mask)
		snd_soc_jack_report(nau8821->jack, event, event_mask);

	return IRQ_HANDLED;
}

static const struct regmap_config nau8821_regmap_config = {
	.val_bits = NAU8821_REG_DATA_LEN,
	.reg_bits = NAU8821_REG_ADDR_LEN,

	.max_register = NAU8821_REG_MAX,
	.readable_reg = nau8821_readable_reg,
	.writeable_reg = nau8821_writeable_reg,
	.volatile_reg = nau8821_volatile_reg,

	.cache_type = REGCACHE_RBTREE,
	.reg_defaults = nau8821_reg_defaults,
	.num_reg_defaults = ARRAY_SIZE(nau8821_reg_defaults),
};

static int nau8821_component_probe(struct snd_soc_component *component)
{
	struct nau8821 *nau8821 = snd_soc_component_get_drvdata(component);
	struct snd_soc_dapm_context *dapm =
		snd_soc_component_get_dapm(component);

	nau8821->dapm = dapm;

	return 0;
}

/**
 * nau8821_calc_fll_param - Calculate FLL parameters.
 * @fll_in: external clock provided to codec.
 * @fs: sampling rate.
 * @fll_param: Pointer to structure of FLL parameters.
 *
 * Calculate FLL parameters to configure codec.
 *
 * Returns 0 for success or negative error code.
 */
static int nau8821_calc_fll_param(unsigned int fll_in,
	unsigned int fs, struct nau8821_fll *fll_param)
{
	u64 fvco, fvco_max;
	unsigned int fref, i, fvco_sel;

	/* Ensure the reference clock frequency (FREF) is <= 13.5MHz by
	 * dividing freq_in by 1, 2, 4, or 8 using FLL pre-scalar.
	 * FREF = freq_in / NAU8821_FLL_REF_DIV_MASK
	 */
	for (i = 0; i < ARRAY_SIZE(fll_pre_scalar); i++) {
		fref = fll_in >> fll_pre_scalar[i].param;
		if (fref <= NAU_FREF_MAX)
			break;
	}
	if (i == ARRAY_SIZE(fll_pre_scalar))
		return -EINVAL;
	fll_param->clk_ref_div = fll_pre_scalar[i].val;

	/* Choose the FLL ratio based on FREF */
	for (i = 0; i < ARRAY_SIZE(fll_ratio); i++) {
		if (fref >= fll_ratio[i].param)
			break;
	}
	if (i == ARRAY_SIZE(fll_ratio))
		return -EINVAL;
	fll_param->ratio = fll_ratio[i].val;

	/* Calculate the frequency of DCO (FDCO) given freq_out = 256 * Fs.
	 * FDCO must be within the 90MHz - 100MHz or the FFL cannot be
	 * guaranteed across the full range of operation.
	 * FDCO = freq_out * 2 * mclk_src_scaling
	 */
	fvco_max = 0;
	fvco_sel = ARRAY_SIZE(mclk_src_scaling);
	for (i = 0; i < ARRAY_SIZE(mclk_src_scaling); i++) {
		fvco = 256ULL * fs * 2 * mclk_src_scaling[i].param;
		if (fvco > NAU_FVCO_MIN && fvco < NAU_FVCO_MAX &&
			fvco_max < fvco) {
			fvco_max = fvco;
			fvco_sel = i;
		}
	}
	if (ARRAY_SIZE(mclk_src_scaling) == fvco_sel)
		return -EINVAL;
	fll_param->mclk_src = mclk_src_scaling[fvco_sel].val;

	/* Calculate the FLL 10-bit integer input and the FLL 24-bit fractional
	 * input based on FDCO, FREF and FLL ratio.
	 */
	fvco = div_u64(fvco_max << 24, fref * fll_param->ratio);
	fll_param->fll_int = (fvco >> 24) & 0x3ff;
	fll_param->fll_frac = fvco & 0xffffff;

	return 0;
}

static void nau8821_fll_apply(struct nau8821 *nau8821,
		struct nau8821_fll *fll_param)
{
	struct regmap *regmap = nau8821->regmap;

	regmap_update_bits(regmap, NAU8821_R03_CLK_DIVIDER,
		NAU8821_CLK_SRC_MASK | NAU8821_CLK_MCLK_SRC_MASK,
		NAU8821_CLK_SRC_MCLK | fll_param->mclk_src);
	/* Make DSP operate at high speed for better performance. */
	regmap_update_bits(regmap, NAU8821_R04_FLL1,
		NAU8821_FLL_RATIO_MASK | NAU8821_ICTRL_LATCH_MASK,
		fll_param->ratio | (0x6 << NAU8821_ICTRL_LATCH_SFT));
	/* FLL 24-bit fractional input */
	regmap_write(regmap, NAU8821_R0A_FLL7,
		(fll_param->fll_frac >> 16) & 0xff);
	regmap_write(regmap, NAU8821_R0B_FLL8, fll_param->fll_frac & 0xffff);
	/* FLL 10-bit integer input */
	regmap_update_bits(regmap, NAU8821_R06_FLL3,
		NAU8821_FLL_INTEGER_MASK, fll_param->fll_int);
	/* FLL pre-scaler */
	regmap_update_bits(regmap, NAU8821_R07_FLL4,
		NAU8821_HIGHBW_EN | NAU8821_FLL_REF_DIV_MASK,
		NAU8821_HIGHBW_EN |
		(fll_param->clk_ref_div << NAU8821_FLL_REF_DIV_SFT));
	/* select divided VCO input */
	regmap_update_bits(regmap, NAU8821_R08_FLL5,
		NAU8821_FLL_CLK_SW_MASK, NAU8821_FLL_CLK_SW_REF);
	/* Disable free-running mode */
	regmap_update_bits(regmap,
		NAU8821_R09_FLL6, NAU8821_DCO_EN, 0);
	if (fll_param->fll_frac) {
		/* set FLL loop filter enable and cutoff frequency at 500Khz */
		regmap_update_bits(regmap, NAU8821_R08_FLL5,
			NAU8821_FLL_PDB_DAC_EN | NAU8821_FLL_LOOP_FTR_EN |
			NAU8821_FLL_FTR_SW_MASK,
			NAU8821_FLL_PDB_DAC_EN | NAU8821_FLL_LOOP_FTR_EN |
			NAU8821_FLL_FTR_SW_FILTER);
		regmap_update_bits(regmap, NAU8821_R09_FLL6,
			NAU8821_SDM_EN | NAU8821_CUTOFF500,
			NAU8821_SDM_EN | NAU8821_CUTOFF500);
	} else {
		/* disable FLL loop filter and cutoff frequency */
		regmap_update_bits(regmap, NAU8821_R08_FLL5,
			NAU8821_FLL_PDB_DAC_EN | NAU8821_FLL_LOOP_FTR_EN |
			NAU8821_FLL_FTR_SW_MASK, NAU8821_FLL_FTR_SW_ACCU);
		regmap_update_bits(regmap, NAU8821_R09_FLL6,
			NAU8821_SDM_EN | NAU8821_CUTOFF500, 0);
	}
}

/**
 * nau8821_set_fll - FLL configuration of nau8821
 * @component:  codec component
 * @pll_id:  PLL requested
 * @source:  clock source
 * @freq_in:  frequency of input clock source
 * @freq_out:  must be 256*Fs in order to achieve the best performance
 *
 * The FLL function can select BCLK or MCLK as the input clock source.
 *
 * Returns 0 if the parameters have been applied successfully
 * or negative error code.
 */
static int nau8821_set_fll(struct snd_soc_component *component,
	int pll_id, int source, unsigned int freq_in, unsigned int freq_out)
{
	struct nau8821 *nau8821 = snd_soc_component_get_drvdata(component);
	struct nau8821_fll fll_set_param, *fll_param = &fll_set_param;
	int ret, fs;

	fs = freq_out >> 8;
	ret = nau8821_calc_fll_param(freq_in, fs, fll_param);
	if (ret) {
		dev_err(nau8821->dev,
			"Unsupported input clock %d to output clock %d\n",
			freq_in, freq_out);
		return ret;
	}
	dev_dbg(nau8821->dev,
		"mclk_src=%x ratio=%x fll_frac=%x fll_int=%x clk_ref_div=%x\n",
		fll_param->mclk_src, fll_param->ratio, fll_param->fll_frac,
		fll_param->fll_int, fll_param->clk_ref_div);

	nau8821_fll_apply(nau8821, fll_param);
	mdelay(2);
	regmap_update_bits(nau8821->regmap, NAU8821_R03_CLK_DIVIDER,
		NAU8821_CLK_SRC_MASK, NAU8821_CLK_SRC_VCO);

	return 0;
}

static void nau8821_configure_mclk_as_sysclk(struct regmap *regmap)
{
	regmap_update_bits(regmap, NAU8821_R03_CLK_DIVIDER,
		NAU8821_CLK_SRC_MASK, NAU8821_CLK_SRC_MCLK);
	regmap_update_bits(regmap, NAU8821_R09_FLL6,
		NAU8821_DCO_EN, 0);
	/* Make DSP operate as default setting for power saving. */
	regmap_update_bits(regmap, NAU8821_R04_FLL1,
		NAU8821_ICTRL_LATCH_MASK, 0);
}

static int nau8821_configure_sysclk(struct nau8821 *nau8821,
	int clk_id, unsigned int freq)
{
	struct regmap *regmap = nau8821->regmap;

	switch (clk_id) {
	case NAU8821_CLK_DIS:
		/* Clock provided externally and disable internal VCO clock */
		nau8821_configure_mclk_as_sysclk(regmap);
		break;
	case NAU8821_CLK_MCLK:
		nau8821_configure_mclk_as_sysclk(regmap);
		/* MCLK not changed by clock tree */
		regmap_update_bits(regmap, NAU8821_R03_CLK_DIVIDER,
			NAU8821_CLK_MCLK_SRC_MASK, 0);
		break;
	case NAU8821_CLK_INTERNAL:
		if (nau8821_is_jack_inserted(regmap)) {
			regmap_update_bits(regmap, NAU8821_R09_FLL6,
				NAU8821_DCO_EN, NAU8821_DCO_EN);
			regmap_update_bits(regmap, NAU8821_R03_CLK_DIVIDER,
				NAU8821_CLK_SRC_MASK, NAU8821_CLK_SRC_VCO);
			/* Decrease the VCO frequency and make DSP operate
			 * as default setting for power saving.
			 */
			regmap_update_bits(regmap, NAU8821_R03_CLK_DIVIDER,
				NAU8821_CLK_MCLK_SRC_MASK, 0xf);
			regmap_update_bits(regmap, NAU8821_R04_FLL1,
				NAU8821_ICTRL_LATCH_MASK |
				NAU8821_FLL_RATIO_MASK, 0x10);
			regmap_update_bits(regmap, NAU8821_R09_FLL6,
				NAU8821_SDM_EN, NAU8821_SDM_EN);
		}
		break;
	case NAU8821_CLK_FLL_MCLK:
		/* Higher FLL reference input frequency can only set lower
		 * gain error, such as 0000 for input reference from MCLK
		 * 12.288Mhz.
		 */
		regmap_update_bits(regmap, NAU8821_R06_FLL3,
			NAU8821_FLL_CLK_SRC_MASK | NAU8821_GAIN_ERR_MASK,
			NAU8821_FLL_CLK_SRC_MCLK | 0);
		break;
	case NAU8821_CLK_FLL_BLK:
		/* If FLL reference input is from low frequency source,
		 * higher error gain can apply such as 0xf which has
		 * the most sensitive gain error correction threshold,
		 * Therefore, FLL has the most accurate DCO to
		 * target frequency.
		 */
		regmap_update_bits(regmap, NAU8821_R06_FLL3,
			NAU8821_FLL_CLK_SRC_MASK | NAU8821_GAIN_ERR_MASK,
			NAU8821_FLL_CLK_SRC_BLK |
			(0xf << NAU8821_GAIN_ERR_SFT));
		break;
	case NAU8821_CLK_FLL_FS:
		/* If FLL reference input is from low frequency source,
		 * higher error gain can apply such as 0xf which has
		 * the most sensitive gain error correction threshold,
		 * Therefore, FLL has the most accurate DCO to
		 * target frequency.
		 */
		regmap_update_bits(regmap, NAU8821_R06_FLL3,
			NAU8821_FLL_CLK_SRC_MASK | NAU8821_GAIN_ERR_MASK,
			NAU8821_FLL_CLK_SRC_FS |
			(0xf << NAU8821_GAIN_ERR_SFT));
		break;
	default:
		dev_err(nau8821->dev, "Invalid clock id (%d)\n", clk_id);
		return -EINVAL;
	}
	nau8821->clk_id = clk_id;
	dev_dbg(nau8821->dev, "Sysclk is %dHz and clock id is %d\n", freq,
		nau8821->clk_id);

	return 0;
}

static int nau8821_set_sysclk(struct snd_soc_component *component, int clk_id,
	int source, unsigned int freq, int dir)
{
	struct nau8821 *nau8821 = snd_soc_component_get_drvdata(component);

	return nau8821_configure_sysclk(nau8821, clk_id, freq);
}

static int nau8821_resume_setup(struct nau8821 *nau8821)
{
	struct regmap *regmap = nau8821->regmap;

	/* Close clock when jack type detection at manual mode */
	nau8821_configure_sysclk(nau8821, NAU8821_CLK_DIS, 0);
	if (nau8821->irq) {
		/* Clear all interruption status */
		nau8821_int_status_clear_all(regmap);

		/* Enable both insertion and ejection interruptions, and then
		 * bypass de-bounce circuit.
		 */
		regmap_update_bits(regmap, NAU8821_R0F_INTERRUPT_MASK,
			NAU8821_IRQ_EJECT_EN | NAU8821_IRQ_INSERT_EN, 0);
		regmap_update_bits(regmap, NAU8821_R0D_JACK_DET_CTRL,
			NAU8821_JACK_DET_DB_BYPASS,
			NAU8821_JACK_DET_DB_BYPASS);
		regmap_update_bits(regmap, NAU8821_R12_INTERRUPT_DIS_CTRL,
			NAU8821_IRQ_INSERT_DIS | NAU8821_IRQ_EJECT_DIS, 0);
	}

	return 0;
}

static int nau8821_set_bias_level(struct snd_soc_component *component,
		enum snd_soc_bias_level level)
{
	struct nau8821 *nau8821 = snd_soc_component_get_drvdata(component);
	struct regmap *regmap = nau8821->regmap;

	switch (level) {
	case SND_SOC_BIAS_ON:
		break;

	case SND_SOC_BIAS_PREPARE:
		break;

	case SND_SOC_BIAS_STANDBY:
		/* Setup codec configuration after resume */
		if (snd_soc_component_get_bias_level(component) ==
			SND_SOC_BIAS_OFF)
			nau8821_resume_setup(nau8821);
		break;

	case SND_SOC_BIAS_OFF:
		/* HPL/HPR short to ground */
		regmap_update_bits(regmap, NAU8821_R0D_JACK_DET_CTRL,
			NAU8821_SPKR_DWN1R | NAU8821_SPKR_DWN1L, 0);
		if (nau8821->irq) {
			/* Reset the configuration of jack type for detection.
			 * Detach 2kOhm Resistors from MICBIAS to MICGND1/2.
			 */
			regmap_update_bits(regmap, NAU8821_R74_MIC_BIAS,
				NAU8821_MICBIAS_JKR2, 0);
			/* Turn off all interruptions before system shutdown.
			 * Keep theinterruption quiet before resume
			 * setup completes.
			 */
			regmap_write(regmap,
				NAU8821_R12_INTERRUPT_DIS_CTRL, 0xffff);
			regmap_update_bits(regmap, NAU8821_R0F_INTERRUPT_MASK,
				NAU8821_IRQ_EJECT_EN | NAU8821_IRQ_INSERT_EN,
				NAU8821_IRQ_EJECT_EN | NAU8821_IRQ_INSERT_EN);
		}
		break;
	default:
		break;
	}

	return 0;
}

static int __maybe_unused nau8821_suspend(struct snd_soc_component *component)
{
	struct nau8821 *nau8821 = snd_soc_component_get_drvdata(component);

	if (nau8821->irq)
		disable_irq(nau8821->irq);
	snd_soc_component_force_bias_level(component, SND_SOC_BIAS_OFF);
	/* Power down codec power; don't support button wakeup */
	snd_soc_component_disable_pin(component, "MICBIAS");
	snd_soc_dapm_sync(nau8821->dapm);
	regcache_cache_only(nau8821->regmap, true);
	regcache_mark_dirty(nau8821->regmap);

	return 0;
}

static int __maybe_unused nau8821_resume(struct snd_soc_component *component)
{
	struct nau8821 *nau8821 = snd_soc_component_get_drvdata(component);

	regcache_cache_only(nau8821->regmap, false);
	regcache_sync(nau8821->regmap);
	if (nau8821->irq)
		enable_irq(nau8821->irq);

	return 0;
}

static const struct snd_soc_component_driver nau8821_component_driver = {
	.probe			= nau8821_component_probe,
	.set_sysclk		= nau8821_set_sysclk,
	.set_pll		= nau8821_set_fll,
	.set_bias_level		= nau8821_set_bias_level,
	.suspend		= nau8821_suspend,
	.resume			= nau8821_resume,
	.controls		= nau8821_controls,
	.num_controls		= ARRAY_SIZE(nau8821_controls),
	.dapm_widgets		= nau8821_dapm_widgets,
	.num_dapm_widgets	= ARRAY_SIZE(nau8821_dapm_widgets),
	.dapm_routes		= nau8821_dapm_routes,
	.num_dapm_routes	= ARRAY_SIZE(nau8821_dapm_routes),
	.suspend_bias_off	= 1,
	.idle_bias_on		= 1,
	.use_pmdown_time	= 1,
	.endianness		= 1,
};

/**
 * nau8821_enable_jack_detect - Specify a jack for event reporting
 *
 * @component:  component to register the jack with
 * @jack: jack to use to report headset and button events on
 *
 * After this function has been called the headset insert/remove and button
 * events will be routed to the given jack.  Jack can be null to stop
 * reporting.
 */
int nau8821_enable_jack_detect(struct snd_soc_component *component,
	struct snd_soc_jack *jack)
{
	struct nau8821 *nau8821 = snd_soc_component_get_drvdata(component);
	int ret;

	nau8821->jack = jack;
	/* Initiate jack detection work queue */
	INIT_WORK(&nau8821->jdet_work, nau8821_jdet_work);
	ret = devm_request_threaded_irq(nau8821->dev, nau8821->irq, NULL,
		nau8821_interrupt, IRQF_TRIGGER_LOW | IRQF_ONESHOT,
		"nau8821", nau8821);
	if (ret) {
		dev_err(nau8821->dev, "Cannot request irq %d (%d)\n",
			nau8821->irq, ret);
		return ret;
	}

	return ret;
}
EXPORT_SYMBOL_GPL(nau8821_enable_jack_detect);

static void nau8821_reset_chip(struct regmap *regmap)
{
	regmap_write(regmap, NAU8821_R00_RESET, 0xffff);
	regmap_write(regmap, NAU8821_R00_RESET, 0xffff);
}

static void nau8821_print_device_properties(struct nau8821 *nau8821)
{
	struct device *dev = nau8821->dev;

	dev_dbg(dev, "jkdet-enable:         %d\n", nau8821->jkdet_enable);
	dev_dbg(dev, "jkdet-pull-enable:    %d\n", nau8821->jkdet_pull_enable);
	dev_dbg(dev, "jkdet-pull-up:        %d\n", nau8821->jkdet_pull_up);
	dev_dbg(dev, "jkdet-polarity:       %d\n", nau8821->jkdet_polarity);
	dev_dbg(dev, "micbias-voltage:      %d\n", nau8821->micbias_voltage);
	dev_dbg(dev, "vref-impedance:       %d\n", nau8821->vref_impedance);
	dev_dbg(dev, "jack-insert-debounce: %d\n",
		nau8821->jack_insert_debounce);
	dev_dbg(dev, "jack-eject-debounce:  %d\n",
		nau8821->jack_eject_debounce);
	dev_dbg(dev, "dmic-clk-threshold:       %d\n",
		nau8821->dmic_clk_threshold);
	dev_dbg(dev, "key_enable:       %d\n", nau8821->key_enable);
	dev_dbg(dev, "adc-delay-ms:		%d\n", nau8821->adc_delay);
}

static int nau8821_read_device_properties(struct device *dev,
	struct nau8821 *nau8821)
{
	int ret;

	nau8821->jkdet_enable = device_property_read_bool(dev,
		"nuvoton,jkdet-enable");
	nau8821->jkdet_pull_enable = device_property_read_bool(dev,
		"nuvoton,jkdet-pull-enable");
	nau8821->jkdet_pull_up = device_property_read_bool(dev,
		"nuvoton,jkdet-pull-up");
	nau8821->key_enable = device_property_read_bool(dev,
		"nuvoton,key-enable");
	nau8821->left_input_single_end = device_property_read_bool(dev,
		"nuvoton,left-input-single-end");
	ret = device_property_read_u32(dev, "nuvoton,jkdet-polarity",
		&nau8821->jkdet_polarity);
	if (ret)
		nau8821->jkdet_polarity = 1;
	ret = device_property_read_u32(dev, "nuvoton,micbias-voltage",
		&nau8821->micbias_voltage);
	if (ret)
		nau8821->micbias_voltage = 6;
	ret = device_property_read_u32(dev, "nuvoton,vref-impedance",
		&nau8821->vref_impedance);
	if (ret)
		nau8821->vref_impedance = 2;
	ret = device_property_read_u32(dev, "nuvoton,jack-insert-debounce",
		&nau8821->jack_insert_debounce);
	if (ret)
		nau8821->jack_insert_debounce = 7;
	ret = device_property_read_u32(dev, "nuvoton,jack-eject-debounce",
		&nau8821->jack_eject_debounce);
	if (ret)
		nau8821->jack_eject_debounce = 0;
	ret = device_property_read_u32(dev, "nuvoton,dmic-clk-threshold",
		&nau8821->dmic_clk_threshold);
	if (ret)
		nau8821->dmic_clk_threshold = 3072000;
	ret = device_property_read_u32(dev, "nuvoton,dmic-slew-rate",
		&nau8821->dmic_slew_rate);
	if (ret)
		nau8821->dmic_slew_rate = 0;
<<<<<<< HEAD
=======
	ret = device_property_read_u32(dev, "nuvoton,adc-delay-ms",
		&nau8821->adc_delay);
	if (ret)
		nau8821->adc_delay = 125;
	if (nau8821->adc_delay < 125 || nau8821->adc_delay > 500)
		dev_warn(dev, "Please set the suitable delay time!\n");
>>>>>>> 0c383648

	return 0;
}

static void nau8821_init_regs(struct nau8821 *nau8821)
{
	struct regmap *regmap = nau8821->regmap;

	/* Enable Bias/Vmid */
	regmap_update_bits(regmap, NAU8821_R66_BIAS_ADJ,
		NAU8821_BIAS_VMID, NAU8821_BIAS_VMID);
	regmap_update_bits(regmap, NAU8821_R76_BOOST,
		NAU8821_GLOBAL_BIAS_EN, NAU8821_GLOBAL_BIAS_EN);
	/* VMID Tieoff setting and enable TESTDAC.
	 * This sets the analog DAC inputs to a '0' input signal to avoid
	 * any glitches due to power up transients in both the analog and
	 * digital DAC circuit.
	 */
	regmap_update_bits(regmap, NAU8821_R66_BIAS_ADJ,
		NAU8821_BIAS_VMID_SEL_MASK | NAU8821_BIAS_TESTDAC_EN,
		(nau8821->vref_impedance << NAU8821_BIAS_VMID_SEL_SFT) |
		NAU8821_BIAS_TESTDAC_EN);
	/* Disable short Frame Sync detection logic */
	regmap_update_bits(regmap, NAU8821_R1E_LEFT_TIME_SLOT,
		NAU8821_DIS_FS_SHORT_DET, NAU8821_DIS_FS_SHORT_DET);
	/* Disable Boost Driver, Automatic Short circuit protection enable */
	regmap_update_bits(regmap, NAU8821_R76_BOOST,
		NAU8821_PRECHARGE_DIS | NAU8821_HP_BOOST_DIS |
		NAU8821_HP_BOOST_G_DIS | NAU8821_SHORT_SHUTDOWN_EN,
		NAU8821_PRECHARGE_DIS | NAU8821_HP_BOOST_DIS |
		NAU8821_HP_BOOST_G_DIS | NAU8821_SHORT_SHUTDOWN_EN);
	/* Class G timer 64ms */
	regmap_update_bits(regmap, NAU8821_R4B_CLASSG_CTRL,
		NAU8821_CLASSG_TIMER_MASK,
		0x20 << NAU8821_CLASSG_TIMER_SFT);
	/* Class AB bias current to 2x, DAC Capacitor enable MSB/LSB */
	regmap_update_bits(regmap, NAU8821_R6A_ANALOG_CONTROL_2,
		NAU8821_HP_NON_CLASSG_CURRENT_2xADJ |
		NAU8821_DAC_CAPACITOR_MSB | NAU8821_DAC_CAPACITOR_LSB,
		NAU8821_HP_NON_CLASSG_CURRENT_2xADJ |
		NAU8821_DAC_CAPACITOR_MSB | NAU8821_DAC_CAPACITOR_LSB);
	/* Disable DACR/L power */
	regmap_update_bits(regmap, NAU8821_R80_CHARGE_PUMP,
		NAU8821_POWER_DOWN_DACR | NAU8821_POWER_DOWN_DACL, 0);
	/* DAC clock delay 2ns, VREF */
	regmap_update_bits(regmap, NAU8821_R73_RDAC,
		NAU8821_DAC_CLK_DELAY_MASK | NAU8821_DAC_VREF_MASK,
		(0x2 << NAU8821_DAC_CLK_DELAY_SFT) |
		(0x3 << NAU8821_DAC_VREF_SFT));

	regmap_update_bits(regmap, NAU8821_R74_MIC_BIAS,
		NAU8821_MICBIAS_VOLTAGE_MASK, nau8821->micbias_voltage);
	/* Default oversampling/decimations settings are unusable
	 * (audible hiss). Set it to something better.
	 */
	regmap_update_bits(regmap, NAU8821_R2B_ADC_RATE,
		NAU8821_ADC_SYNC_DOWN_MASK, NAU8821_ADC_SYNC_DOWN_64);
	regmap_update_bits(regmap, NAU8821_R2C_DAC_CTRL1,
		NAU8821_DAC_OVERSAMPLE_MASK, NAU8821_DAC_OVERSAMPLE_64);
	regmap_update_bits(regmap, NAU8821_R13_DMIC_CTRL,
		NAU8821_DMIC_SLEW_MASK, nau8821->dmic_slew_rate <<
		NAU8821_DMIC_SLEW_SFT);
	if (nau8821->left_input_single_end) {
		regmap_update_bits(regmap, NAU8821_R6B_PGA_MUTE,
			NAU8821_MUTE_MICNL_EN, NAU8821_MUTE_MICNL_EN);
		regmap_update_bits(regmap, NAU8821_R74_MIC_BIAS,
			NAU8821_MICBIAS_LOWNOISE_EN, NAU8821_MICBIAS_LOWNOISE_EN);
	}
}

static int nau8821_setup_irq(struct nau8821 *nau8821)
{
	struct regmap *regmap = nau8821->regmap;

	/* Jack detection */
	regmap_update_bits(regmap, NAU8821_R1A_GPIO12_CTRL,
		NAU8821_JKDET_OUTPUT_EN,
		nau8821->jkdet_enable ? 0 : NAU8821_JKDET_OUTPUT_EN);
	regmap_update_bits(regmap, NAU8821_R1A_GPIO12_CTRL,
		NAU8821_JKDET_PULL_EN,
		nau8821->jkdet_pull_enable ? 0 : NAU8821_JKDET_PULL_EN);
	regmap_update_bits(regmap, NAU8821_R1A_GPIO12_CTRL,
		NAU8821_JKDET_PULL_UP,
		nau8821->jkdet_pull_up ? NAU8821_JKDET_PULL_UP : 0);
	regmap_update_bits(regmap, NAU8821_R0D_JACK_DET_CTRL,
		NAU8821_JACK_POLARITY,
		/* jkdet_polarity - 1  is for active-low */
		nau8821->jkdet_polarity ? 0 : NAU8821_JACK_POLARITY);
	regmap_update_bits(regmap, NAU8821_R0D_JACK_DET_CTRL,
		NAU8821_JACK_INSERT_DEBOUNCE_MASK,
		nau8821->jack_insert_debounce <<
		NAU8821_JACK_INSERT_DEBOUNCE_SFT);
	regmap_update_bits(regmap, NAU8821_R0D_JACK_DET_CTRL,
		NAU8821_JACK_EJECT_DEBOUNCE_MASK,
		nau8821->jack_eject_debounce <<
		NAU8821_JACK_EJECT_DEBOUNCE_SFT);
	/* Pull up IRQ pin */
	regmap_update_bits(regmap, NAU8821_R0F_INTERRUPT_MASK,
		NAU8821_IRQ_PIN_PULL_UP | NAU8821_IRQ_PIN_PULL_EN |
		NAU8821_IRQ_OUTPUT_EN, NAU8821_IRQ_PIN_PULL_UP |
		NAU8821_IRQ_PIN_PULL_EN | NAU8821_IRQ_OUTPUT_EN);
	/* Disable interruption before codec initiation done */
	/* Mask unneeded IRQs: 1 - disable, 0 - enable */
	regmap_update_bits(regmap, NAU8821_R0F_INTERRUPT_MASK, 0x3f5, 0x3f5);

	return 0;
}

/* Please keep this list alphabetically sorted */
static const struct dmi_system_id nau8821_quirk_table[] = {
	{
		/* Positivo CW14Q01P-V2 */
		.matches = {
			DMI_MATCH(DMI_SYS_VENDOR, "Positivo Tecnologia SA"),
			DMI_MATCH(DMI_BOARD_NAME, "CW14Q01P-V2"),
		},
		.driver_data = (void *)(NAU8821_JD_ACTIVE_HIGH),
	},
	{}
};

static void nau8821_check_quirks(void)
{
	const struct dmi_system_id *dmi_id;

	if (quirk_override != -1) {
		nau8821_quirk = quirk_override;
		return;
	}

	dmi_id = dmi_first_match(nau8821_quirk_table);
	if (dmi_id)
		nau8821_quirk = (unsigned long)dmi_id->driver_data;
}

static int nau8821_i2c_probe(struct i2c_client *i2c)
{
	struct device *dev = &i2c->dev;
	struct nau8821 *nau8821 = dev_get_platdata(&i2c->dev);
	int ret, value;

	if (!nau8821) {
		nau8821 = devm_kzalloc(dev, sizeof(*nau8821), GFP_KERNEL);
		if (!nau8821)
			return -ENOMEM;
		nau8821_read_device_properties(dev, nau8821);
	}
	i2c_set_clientdata(i2c, nau8821);

	nau8821->regmap = devm_regmap_init_i2c(i2c, &nau8821_regmap_config);
	if (IS_ERR(nau8821->regmap))
		return PTR_ERR(nau8821->regmap);

	nau8821->dev = dev;
	nau8821->irq = i2c->irq;

	nau8821_check_quirks();

	if (nau8821_quirk & NAU8821_JD_ACTIVE_HIGH)
		nau8821->jkdet_polarity = 0;

	nau8821_print_device_properties(nau8821);

	nau8821_reset_chip(nau8821->regmap);
	ret = regmap_read(nau8821->regmap, NAU8821_R58_I2C_DEVICE_ID, &value);
	if (ret) {
		dev_err(dev, "Failed to read device id (%d)\n", ret);
		return ret;
	}
	nau8821_init_regs(nau8821);

	if (i2c->irq)
		nau8821_setup_irq(nau8821);

	ret = devm_snd_soc_register_component(&i2c->dev,
		&nau8821_component_driver, &nau8821_dai, 1);

	return ret;
}

static const struct i2c_device_id nau8821_i2c_ids[] = {
	{ "nau8821" },
	{ }
};
MODULE_DEVICE_TABLE(i2c, nau8821_i2c_ids);

#ifdef CONFIG_OF
static const struct of_device_id nau8821_of_ids[] = {
	{ .compatible = "nuvoton,nau8821", },
	{}
};
MODULE_DEVICE_TABLE(of, nau8821_of_ids);
#endif

#ifdef CONFIG_ACPI
static const struct acpi_device_id nau8821_acpi_match[] = {
	{ "NVTN2020", 0 },
	{},
};
MODULE_DEVICE_TABLE(acpi, nau8821_acpi_match);
#endif

static struct i2c_driver nau8821_driver = {
	.driver = {
		.name = "nau8821",
		.of_match_table = of_match_ptr(nau8821_of_ids),
		.acpi_match_table = ACPI_PTR(nau8821_acpi_match),
	},
	.probe = nau8821_i2c_probe,
	.id_table = nau8821_i2c_ids,
};
module_i2c_driver(nau8821_driver);

MODULE_DESCRIPTION("ASoC nau8821 driver");
MODULE_AUTHOR("John Hsu <kchsu0@nuvoton.com>");
MODULE_AUTHOR("Seven Lee <wtli@nuvoton.com>");
MODULE_LICENSE("GPL");<|MERGE_RESOLUTION|>--- conflicted
+++ resolved
@@ -1735,15 +1735,12 @@
 		&nau8821->dmic_slew_rate);
 	if (ret)
 		nau8821->dmic_slew_rate = 0;
-<<<<<<< HEAD
-=======
 	ret = device_property_read_u32(dev, "nuvoton,adc-delay-ms",
 		&nau8821->adc_delay);
 	if (ret)
 		nau8821->adc_delay = 125;
 	if (nau8821->adc_delay < 125 || nau8821->adc_delay > 500)
 		dev_warn(dev, "Please set the suitable delay time!\n");
->>>>>>> 0c383648
 
 	return 0;
 }
