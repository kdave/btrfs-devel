--- conflicted
+++ resolved
@@ -295,7 +295,6 @@
 {
 	return stm32_port->rx_ch ? stm32_port->rx_dma_busy : false;
 }
-<<<<<<< HEAD
 
 static void stm32_usart_rx_dma_terminate(struct stm32_port *stm32_port)
 {
@@ -321,33 +320,6 @@
 	if (dma_status != expected_status)
 		return -EAGAIN;
 
-=======
-
-static void stm32_usart_rx_dma_terminate(struct stm32_port *stm32_port)
-{
-	dmaengine_terminate_async(stm32_port->rx_ch);
-	stm32_port->rx_dma_busy = false;
-}
-
-static int stm32_usart_dma_pause_resume(struct stm32_port *stm32_port,
-					struct dma_chan *chan,
-					enum dma_status expected_status,
-					int dmaengine_pause_or_resume(struct dma_chan *),
-					bool stm32_usart_xx_dma_started(struct stm32_port *),
-					void stm32_usart_xx_dma_terminate(struct stm32_port *))
-{
-	struct uart_port *port = &stm32_port->port;
-	enum dma_status dma_status;
-	int ret;
-
-	if (!stm32_usart_xx_dma_started(stm32_port))
-		return -EPERM;
-
-	dma_status = dmaengine_tx_status(chan, chan->cookie, NULL);
-	if (dma_status != expected_status)
-		return -EAGAIN;
-
->>>>>>> 0c383648
 	ret = dmaengine_pause_or_resume(chan);
 	if (ret) {
 		dev_err(port->dev, "DMA failed with error code: %d\n", ret);
@@ -726,13 +698,9 @@
 	const struct stm32_usart_offsets *ofs = &stm32_port->info->ofs;
 	struct tty_port *tport = &port->state->port;
 
-<<<<<<< HEAD
-	while (!uart_circ_empty(xmit)) {
-=======
 	while (1) {
 		unsigned char ch;
 
->>>>>>> 0c383648
 		/* Check that TDR is empty before filling FIFO */
 		if (!(readl_relaxed(port->membase + ofs->isr) & USART_SR_TXE))
 			break;
@@ -753,11 +721,7 @@
 static void stm32_usart_transmit_chars_dma(struct uart_port *port)
 {
 	struct stm32_port *stm32port = to_stm32_port(port);
-<<<<<<< HEAD
-	struct circ_buf *xmit = &port->state->xmit;
-=======
 	struct tty_port *tport = &port->state->port;
->>>>>>> 0c383648
 	struct dma_async_tx_descriptor *desc = NULL;
 	unsigned int count;
 	int ret;
@@ -1537,7 +1501,6 @@
 	int mul;
 	int div;
 };
-<<<<<<< HEAD
 
 static const struct stm32_usart_thresh_ratio stm32h7_usart_fifo_thresh_cfg[] = {
 	{1, 8}, {1, 4}, {1, 2}, {3, 4}, {7, 8}, {1, 1} };
@@ -1548,18 +1511,6 @@
 		stm32h7_usart_fifo_thresh_cfg[index].div;
 }
 
-=======
-
-static const struct stm32_usart_thresh_ratio stm32h7_usart_fifo_thresh_cfg[] = {
-	{1, 8}, {1, 4}, {1, 2}, {3, 4}, {7, 8}, {1, 1} };
-
-static int stm32_usart_get_thresh_value(u32 fifo_size, int index)
-{
-	return fifo_size * stm32h7_usart_fifo_thresh_cfg[index].mul /
-		stm32h7_usart_fifo_thresh_cfg[index].div;
-}
-
->>>>>>> 0c383648
 static int stm32_usart_get_ftcfg(struct platform_device *pdev, struct stm32_port *stm32port,
 				 const char *p, int *ftcfg)
 {
@@ -1569,38 +1520,22 @@
 
 	if (WARN_ON(ofs->hwcfgr1 == UNDEF_REG))
 		return 1;
-<<<<<<< HEAD
 
 	cfg8 = FIELD_GET(USART_HWCFGR1_CFG8,
 			 readl_relaxed(stm32port->port.membase + ofs->hwcfgr1));
 
-=======
-
-	cfg8 = FIELD_GET(USART_HWCFGR1_CFG8,
-			 readl_relaxed(stm32port->port.membase + ofs->hwcfgr1));
-
->>>>>>> 0c383648
 	/* On STM32H7, hwcfgr is not present, so returned value will be 0 */
 	fifo_size = cfg8 ? 1 << cfg8 : STM32H7_USART_FIFO_SIZE;
 
 	/* DT option to get RX & TX FIFO threshold (default to half fifo size) */
 	if (of_property_read_u32(pdev->dev.of_node, p, &bytes))
 		bytes = fifo_size / 2;
-<<<<<<< HEAD
 
 	if (bytes < stm32_usart_get_thresh_value(fifo_size, 0)) {
 		*ftcfg = -EINVAL;
 		return fifo_size;
 	}
 
-=======
-
-	if (bytes < stm32_usart_get_thresh_value(fifo_size, 0)) {
-		*ftcfg = -EINVAL;
-		return fifo_size;
-	}
-
->>>>>>> 0c383648
 	for (i = 0; i < ARRAY_SIZE(stm32h7_usart_fifo_thresh_cfg); i++) {
 		if (stm32_usart_get_thresh_value(fifo_size, i) >= bytes)
 			break;
