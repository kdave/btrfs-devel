// SPDX-License-Identifier: GPL-2.0-only
/* CAN bus driver for Holt HI3110 CAN Controller with SPI Interface
 *
 * Copyright(C) Timesys Corporation 2016
 *
 * Based on Microchip 251x CAN Controller (mcp251x) Linux kernel driver
 * Copyright 2009 Christian Pellegrin EVOL S.r.l.
 * Copyright 2007 Raymarine UK, Ltd. All Rights Reserved.
 * Copyright 2006 Arcom Control Systems Ltd.
 *
 * Based on CAN bus driver for the CCAN controller written by
 * - Sascha Hauer, Marc Kleine-Budde, Pengutronix
 * - Simon Kallweit, intefo AG
 * Copyright 2007
 */

#include <linux/can/core.h>
#include <linux/can/dev.h>
#include <linux/clk.h>
#include <linux/completion.h>
#include <linux/delay.h>
#include <linux/device.h>
#include <linux/ethtool.h>
#include <linux/freezer.h>
#include <linux/interrupt.h>
#include <linux/io.h>
#include <linux/kernel.h>
#include <linux/mod_devicetable.h>
#include <linux/module.h>
#include <linux/netdevice.h>
#include <linux/platform_device.h>
#include <linux/property.h>
#include <linux/regulator/consumer.h>
#include <linux/slab.h>
#include <linux/spi/spi.h>
#include <linux/uaccess.h>

#define HI3110_MASTER_RESET 0x56
#define HI3110_READ_CTRL0 0xD2
#define HI3110_READ_CTRL1 0xD4
#define HI3110_READ_STATF 0xE2
#define HI3110_WRITE_CTRL0 0x14
#define HI3110_WRITE_CTRL1 0x16
#define HI3110_WRITE_INTE 0x1C
#define HI3110_WRITE_BTR0 0x18
#define HI3110_WRITE_BTR1 0x1A
#define HI3110_READ_BTR0 0xD6
#define HI3110_READ_BTR1 0xD8
#define HI3110_READ_INTF 0xDE
#define HI3110_READ_ERR 0xDC
#define HI3110_READ_FIFO_WOTIME 0x48
#define HI3110_WRITE_FIFO 0x12
#define HI3110_READ_MESSTAT 0xDA
#define HI3110_READ_REC 0xEA
#define HI3110_READ_TEC 0xEC

#define HI3110_CTRL0_MODE_MASK (7 << 5)
#define HI3110_CTRL0_NORMAL_MODE (0 << 5)
#define HI3110_CTRL0_LOOPBACK_MODE (1 << 5)
#define HI3110_CTRL0_MONITOR_MODE (2 << 5)
#define HI3110_CTRL0_SLEEP_MODE (3 << 5)
#define HI3110_CTRL0_INIT_MODE (4 << 5)

#define HI3110_CTRL1_TXEN BIT(7)

#define HI3110_INT_RXTMP BIT(7)
#define HI3110_INT_RXFIFO BIT(6)
#define HI3110_INT_TXCPLT BIT(5)
#define HI3110_INT_BUSERR BIT(4)
#define HI3110_INT_MCHG BIT(3)
#define HI3110_INT_WAKEUP BIT(2)
#define HI3110_INT_F1MESS BIT(1)
#define HI3110_INT_F0MESS BIT(0)

#define HI3110_ERR_BUSOFF BIT(7)
#define HI3110_ERR_TXERRP BIT(6)
#define HI3110_ERR_RXERRP BIT(5)
#define HI3110_ERR_BITERR BIT(4)
#define HI3110_ERR_FRMERR BIT(3)
#define HI3110_ERR_CRCERR BIT(2)
#define HI3110_ERR_ACKERR BIT(1)
#define HI3110_ERR_STUFERR BIT(0)
#define HI3110_ERR_PROTOCOL_MASK (0x1F)
#define HI3110_ERR_PASSIVE_MASK (0x60)

#define HI3110_STAT_RXFMTY BIT(1)
#define HI3110_STAT_BUSOFF BIT(2)
#define HI3110_STAT_ERRP BIT(3)
#define HI3110_STAT_ERRW BIT(4)
#define HI3110_STAT_TXMTY BIT(7)

#define HI3110_BTR0_SJW_SHIFT 6
#define HI3110_BTR0_BRP_SHIFT 0

#define HI3110_BTR1_SAMP_3PERBIT (1 << 7)
#define HI3110_BTR1_SAMP_1PERBIT (0 << 7)
#define HI3110_BTR1_TSEG2_SHIFT 4
#define HI3110_BTR1_TSEG1_SHIFT 0

#define HI3110_FIFO_WOTIME_TAG_OFF 0
#define HI3110_FIFO_WOTIME_ID_OFF 1
#define HI3110_FIFO_WOTIME_DLC_OFF 5
#define HI3110_FIFO_WOTIME_DAT_OFF 6

#define HI3110_FIFO_WOTIME_TAG_IDE BIT(7)
#define HI3110_FIFO_WOTIME_ID_RTR BIT(0)

#define HI3110_FIFO_TAG_OFF 0
#define HI3110_FIFO_ID_OFF 1
#define HI3110_FIFO_STD_DLC_OFF 3
#define HI3110_FIFO_STD_DATA_OFF 4
#define HI3110_FIFO_EXT_DLC_OFF 5
#define HI3110_FIFO_EXT_DATA_OFF 6

#define HI3110_CAN_MAX_DATA_LEN 8
#define HI3110_RX_BUF_LEN 15
#define HI3110_TX_STD_BUF_LEN 12
#define HI3110_TX_EXT_BUF_LEN 14
#define HI3110_CAN_FRAME_MAX_BITS 128
#define HI3110_EFF_FLAGS 0x18 /* IDE + SRR */

#define HI3110_TX_ECHO_SKB_MAX 1

#define HI3110_OST_DELAY_MS (10)

#define DEVICE_NAME "hi3110"

static const struct can_bittiming_const hi3110_bittiming_const = {
	.name = DEVICE_NAME,
	.tseg1_min = 2,
	.tseg1_max = 16,
	.tseg2_min = 2,
	.tseg2_max = 8,
	.sjw_max = 4,
	.brp_min = 1,
	.brp_max = 64,
	.brp_inc = 1,
};

enum hi3110_model {
	CAN_HI3110_HI3110 = 0x3110,
};

struct hi3110_priv {
	struct can_priv can;
	struct net_device *net;
	struct spi_device *spi;
	enum hi3110_model model;

	struct mutex hi3110_lock; /* SPI device lock */

	u8 *spi_tx_buf;
	u8 *spi_rx_buf;

	struct sk_buff *tx_skb;

	struct workqueue_struct *wq;
	struct work_struct tx_work;
	struct work_struct restart_work;

	int force_quit;
	int after_suspend;
#define HI3110_AFTER_SUSPEND_UP 1
#define HI3110_AFTER_SUSPEND_DOWN 2
#define HI3110_AFTER_SUSPEND_POWER 4
#define HI3110_AFTER_SUSPEND_RESTART 8
	int restart_tx;
	bool tx_busy;

	struct regulator *power;
	struct regulator *transceiver;
	struct clk *clk;
};

static void hi3110_clean(struct net_device *net)
{
	struct hi3110_priv *priv = netdev_priv(net);

	if (priv->tx_skb || priv->tx_busy)
		net->stats.tx_errors++;
	dev_kfree_skb(priv->tx_skb);
	if (priv->tx_busy)
		can_free_echo_skb(priv->net, 0, NULL);
	priv->tx_skb = NULL;
	priv->tx_busy = false;
}

/* Note about handling of error return of hi3110_spi_trans: accessing
 * registers via SPI is not really different conceptually than using
 * normal I/O assembler instructions, although it's much more
 * complicated from a practical POV. So it's not advisable to always
 * check the return value of this function. Imagine that every
 * read{b,l}, write{b,l} and friends would be bracketed in "if ( < 0)
 * error();", it would be a great mess (well there are some situation
 * when exception handling C++ like could be useful after all). So we
 * just check that transfers are OK at the beginning of our
 * conversation with the chip and to avoid doing really nasty things
 * (like injecting bogus packets in the network stack).
 */
static int hi3110_spi_trans(struct spi_device *spi, int len)
{
	struct hi3110_priv *priv = spi_get_drvdata(spi);
	struct spi_transfer t = {
		.tx_buf = priv->spi_tx_buf,
		.rx_buf = priv->spi_rx_buf,
		.len = len,
		.cs_change = 0,
	};
	struct spi_message m;
	int ret;

	spi_message_init(&m);
	spi_message_add_tail(&t, &m);

	ret = spi_sync(spi, &m);

	if (ret)
		dev_err(&spi->dev, "spi transfer failed: ret = %d\n", ret);
	return ret;
}

static int hi3110_cmd(struct spi_device *spi, u8 command)
{
	struct hi3110_priv *priv = spi_get_drvdata(spi);

	priv->spi_tx_buf[0] = command;
	dev_dbg(&spi->dev, "hi3110_cmd: %02X\n", command);

	return hi3110_spi_trans(spi, 1);
}

static u8 hi3110_read(struct spi_device *spi, u8 command)
{
	struct hi3110_priv *priv = spi_get_drvdata(spi);
	u8 val = 0;

	priv->spi_tx_buf[0] = command;
	hi3110_spi_trans(spi, 2);
	val = priv->spi_rx_buf[1];

	return val;
}

static void hi3110_write(struct spi_device *spi, u8 reg, u8 val)
{
	struct hi3110_priv *priv = spi_get_drvdata(spi);

	priv->spi_tx_buf[0] = reg;
	priv->spi_tx_buf[1] = val;
	hi3110_spi_trans(spi, 2);
}

static void hi3110_hw_tx_frame(struct spi_device *spi, u8 *buf, int len)
{
	struct hi3110_priv *priv = spi_get_drvdata(spi);

	priv->spi_tx_buf[0] = HI3110_WRITE_FIFO;
	memcpy(priv->spi_tx_buf + 1, buf, len);
	hi3110_spi_trans(spi, len + 1);
}

static void hi3110_hw_tx(struct spi_device *spi, struct can_frame *frame)
{
	u8 buf[HI3110_TX_EXT_BUF_LEN];

	buf[HI3110_FIFO_TAG_OFF] = 0;

	if (frame->can_id & CAN_EFF_FLAG) {
		/* Extended frame */
		buf[HI3110_FIFO_ID_OFF] = (frame->can_id & CAN_EFF_MASK) >> 21;
		buf[HI3110_FIFO_ID_OFF + 1] =
			(((frame->can_id & CAN_EFF_MASK) >> 13) & 0xe0) |
			HI3110_EFF_FLAGS |
			(((frame->can_id & CAN_EFF_MASK) >> 15) & 0x07);
		buf[HI3110_FIFO_ID_OFF + 2] =
			(frame->can_id & CAN_EFF_MASK) >> 7;
		buf[HI3110_FIFO_ID_OFF + 3] =
			((frame->can_id & CAN_EFF_MASK) << 1) |
			((frame->can_id & CAN_RTR_FLAG) ? 1 : 0);

		buf[HI3110_FIFO_EXT_DLC_OFF] = frame->len;

		memcpy(buf + HI3110_FIFO_EXT_DATA_OFF,
		       frame->data, frame->len);

		hi3110_hw_tx_frame(spi, buf, HI3110_TX_EXT_BUF_LEN -
				   (HI3110_CAN_MAX_DATA_LEN - frame->len));
	} else {
		/* Standard frame */
		buf[HI3110_FIFO_ID_OFF] =   (frame->can_id & CAN_SFF_MASK) >> 3;
		buf[HI3110_FIFO_ID_OFF + 1] =
			((frame->can_id & CAN_SFF_MASK) << 5) |
			((frame->can_id & CAN_RTR_FLAG) ? (1 << 4) : 0);

		buf[HI3110_FIFO_STD_DLC_OFF] = frame->len;

		memcpy(buf + HI3110_FIFO_STD_DATA_OFF,
		       frame->data, frame->len);

		hi3110_hw_tx_frame(spi, buf, HI3110_TX_STD_BUF_LEN -
				   (HI3110_CAN_MAX_DATA_LEN - frame->len));
	}
}

static void hi3110_hw_rx_frame(struct spi_device *spi, u8 *buf)
{
	struct hi3110_priv *priv = spi_get_drvdata(spi);

	priv->spi_tx_buf[0] = HI3110_READ_FIFO_WOTIME;
	hi3110_spi_trans(spi, HI3110_RX_BUF_LEN);
	memcpy(buf, priv->spi_rx_buf + 1, HI3110_RX_BUF_LEN - 1);
}

static void hi3110_hw_rx(struct spi_device *spi)
{
	struct hi3110_priv *priv = spi_get_drvdata(spi);
	struct sk_buff *skb;
	struct can_frame *frame;
	u8 buf[HI3110_RX_BUF_LEN - 1];

	skb = alloc_can_skb(priv->net, &frame);
	if (!skb) {
		priv->net->stats.rx_dropped++;
		return;
	}

	hi3110_hw_rx_frame(spi, buf);
	if (buf[HI3110_FIFO_WOTIME_TAG_OFF] & HI3110_FIFO_WOTIME_TAG_IDE) {
		/* IDE is recessive (1), indicating extended 29-bit frame */
		frame->can_id = CAN_EFF_FLAG;
		frame->can_id |=
			(buf[HI3110_FIFO_WOTIME_ID_OFF] << 21) |
			(((buf[HI3110_FIFO_WOTIME_ID_OFF + 1] & 0xE0) >> 5) << 18) |
			((buf[HI3110_FIFO_WOTIME_ID_OFF + 1] & 0x07) << 15) |
			(buf[HI3110_FIFO_WOTIME_ID_OFF + 2] << 7) |
			(buf[HI3110_FIFO_WOTIME_ID_OFF + 3] >> 1);
	} else {
		/* IDE is dominant (0), frame indicating standard 11-bit */
		frame->can_id =
			(buf[HI3110_FIFO_WOTIME_ID_OFF] << 3) |
			((buf[HI3110_FIFO_WOTIME_ID_OFF + 1] & 0xE0) >> 5);
	}

	/* Data length */
	frame->len = can_cc_dlc2len(buf[HI3110_FIFO_WOTIME_DLC_OFF] & 0x0F);

	if (buf[HI3110_FIFO_WOTIME_ID_OFF + 3] & HI3110_FIFO_WOTIME_ID_RTR) {
		frame->can_id |= CAN_RTR_FLAG;
	} else {
		memcpy(frame->data, buf + HI3110_FIFO_WOTIME_DAT_OFF,
		       frame->len);

		priv->net->stats.rx_bytes += frame->len;
	}
	priv->net->stats.rx_packets++;

	netif_rx(skb);
}

static void hi3110_hw_sleep(struct spi_device *spi)
{
	hi3110_write(spi, HI3110_WRITE_CTRL0, HI3110_CTRL0_SLEEP_MODE);
}

static netdev_tx_t hi3110_hard_start_xmit(struct sk_buff *skb,
					  struct net_device *net)
{
	struct hi3110_priv *priv = netdev_priv(net);
	struct spi_device *spi = priv->spi;

	if (priv->tx_skb || priv->tx_busy) {
		dev_err(&spi->dev, "hard_xmit called while tx busy\n");
		return NETDEV_TX_BUSY;
	}

	if (can_dev_dropped_skb(net, skb))
		return NETDEV_TX_OK;

	netif_stop_queue(net);
	priv->tx_skb = skb;
	queue_work(priv->wq, &priv->tx_work);

	return NETDEV_TX_OK;
}

static int hi3110_do_set_mode(struct net_device *net, enum can_mode mode)
{
	struct hi3110_priv *priv = netdev_priv(net);

	switch (mode) {
	case CAN_MODE_START:
		hi3110_clean(net);
		/* We have to delay work since SPI I/O may sleep */
		priv->can.state = CAN_STATE_ERROR_ACTIVE;
		priv->restart_tx = 1;
		if (priv->can.restart_ms == 0)
			priv->after_suspend = HI3110_AFTER_SUSPEND_RESTART;
		queue_work(priv->wq, &priv->restart_work);
		break;
	default:
		return -EOPNOTSUPP;
	}

	return 0;
}

static int hi3110_get_berr_counter(const struct net_device *net,
				   struct can_berr_counter *bec)
{
	struct hi3110_priv *priv = netdev_priv(net);
	struct spi_device *spi = priv->spi;

	mutex_lock(&priv->hi3110_lock);
	bec->txerr = hi3110_read(spi, HI3110_READ_TEC);
	bec->rxerr = hi3110_read(spi, HI3110_READ_REC);
	mutex_unlock(&priv->hi3110_lock);

	return 0;
}

static int hi3110_set_normal_mode(struct spi_device *spi)
{
	struct hi3110_priv *priv = spi_get_drvdata(spi);
	u8 reg = 0;

	hi3110_write(spi, HI3110_WRITE_INTE, HI3110_INT_BUSERR |
		     HI3110_INT_RXFIFO | HI3110_INT_TXCPLT);

	/* Enable TX */
	hi3110_write(spi, HI3110_WRITE_CTRL1, HI3110_CTRL1_TXEN);

	if (priv->can.ctrlmode & CAN_CTRLMODE_LOOPBACK)
		reg = HI3110_CTRL0_LOOPBACK_MODE;
	else if (priv->can.ctrlmode & CAN_CTRLMODE_LISTENONLY)
		reg = HI3110_CTRL0_MONITOR_MODE;
	else
		reg = HI3110_CTRL0_NORMAL_MODE;

	hi3110_write(spi, HI3110_WRITE_CTRL0, reg);

	/* Wait for the device to enter the mode */
	mdelay(HI3110_OST_DELAY_MS);
	reg = hi3110_read(spi, HI3110_READ_CTRL0);
	if ((reg & HI3110_CTRL0_MODE_MASK) != reg)
		return -EBUSY;

	priv->can.state = CAN_STATE_ERROR_ACTIVE;
	return 0;
}

static int hi3110_do_set_bittiming(struct net_device *net)
{
	struct hi3110_priv *priv = netdev_priv(net);
	struct can_bittiming *bt = &priv->can.bittiming;
	struct spi_device *spi = priv->spi;

	hi3110_write(spi, HI3110_WRITE_BTR0,
		     ((bt->sjw - 1) << HI3110_BTR0_SJW_SHIFT) |
		     ((bt->brp - 1) << HI3110_BTR0_BRP_SHIFT));

	hi3110_write(spi, HI3110_WRITE_BTR1,
		     (priv->can.ctrlmode &
		      CAN_CTRLMODE_3_SAMPLES ?
		      HI3110_BTR1_SAMP_3PERBIT : HI3110_BTR1_SAMP_1PERBIT) |
		     ((bt->phase_seg1 + bt->prop_seg - 1)
		      << HI3110_BTR1_TSEG1_SHIFT) |
		     ((bt->phase_seg2 - 1) << HI3110_BTR1_TSEG2_SHIFT));

	dev_dbg(&spi->dev, "BT: 0x%02x 0x%02x\n",
		hi3110_read(spi, HI3110_READ_BTR0),
		hi3110_read(spi, HI3110_READ_BTR1));

	return 0;
}

static int hi3110_setup(struct net_device *net)
{
	hi3110_do_set_bittiming(net);
	return 0;
}

static int hi3110_hw_reset(struct spi_device *spi)
{
	u8 reg;
	int ret;

	/* Wait for oscillator startup timer after power up */
	mdelay(HI3110_OST_DELAY_MS);

	ret = hi3110_cmd(spi, HI3110_MASTER_RESET);
	if (ret)
		return ret;

	/* Wait for oscillator startup timer after reset */
	mdelay(HI3110_OST_DELAY_MS);

	reg = hi3110_read(spi, HI3110_READ_CTRL0);
	if ((reg & HI3110_CTRL0_MODE_MASK) != HI3110_CTRL0_INIT_MODE)
		return -ENODEV;

	/* As per the datasheet it appears the error flags are
	 * not cleared on reset. Explicitly clear them by performing a read
	 */
	hi3110_read(spi, HI3110_READ_ERR);

	return 0;
}

static int hi3110_hw_probe(struct spi_device *spi)
{
	u8 statf;

	hi3110_hw_reset(spi);

	/* Confirm correct operation by checking against reset values
	 * in datasheet
	 */
	statf = hi3110_read(spi, HI3110_READ_STATF);

	dev_dbg(&spi->dev, "statf: %02X\n", statf);

	if (statf != 0x82)
		return -ENODEV;

	return 0;
}

static int hi3110_power_enable(struct regulator *reg, int enable)
{
	if (IS_ERR_OR_NULL(reg))
		return 0;

	if (enable)
		return regulator_enable(reg);
	else
		return regulator_disable(reg);
}

static int hi3110_stop(struct net_device *net)
{
	struct hi3110_priv *priv = netdev_priv(net);
	struct spi_device *spi = priv->spi;

	close_candev(net);

	priv->force_quit = 1;
	free_irq(spi->irq, priv);

	mutex_lock(&priv->hi3110_lock);

	/* Disable transmit, interrupts and clear flags */
	hi3110_write(spi, HI3110_WRITE_CTRL1, 0x0);
	hi3110_write(spi, HI3110_WRITE_INTE, 0x0);
	hi3110_read(spi, HI3110_READ_INTF);

	hi3110_clean(net);

	hi3110_hw_sleep(spi);

	hi3110_power_enable(priv->transceiver, 0);

	priv->can.state = CAN_STATE_STOPPED;

	mutex_unlock(&priv->hi3110_lock);

	return 0;
}

static void hi3110_tx_work_handler(struct work_struct *ws)
{
	struct hi3110_priv *priv = container_of(ws, struct hi3110_priv,
						tx_work);
	struct spi_device *spi = priv->spi;
	struct net_device *net = priv->net;
	struct can_frame *frame;

	mutex_lock(&priv->hi3110_lock);
	if (priv->tx_skb) {
		if (priv->can.state == CAN_STATE_BUS_OFF) {
			hi3110_clean(net);
		} else {
			frame = (struct can_frame *)priv->tx_skb->data;
			hi3110_hw_tx(spi, frame);
			priv->tx_busy = true;
			can_put_echo_skb(priv->tx_skb, net, 0, 0);
			priv->tx_skb = NULL;
		}
	}
	mutex_unlock(&priv->hi3110_lock);
}

static void hi3110_restart_work_handler(struct work_struct *ws)
{
	struct hi3110_priv *priv = container_of(ws, struct hi3110_priv,
						restart_work);
	struct spi_device *spi = priv->spi;
	struct net_device *net = priv->net;

	mutex_lock(&priv->hi3110_lock);
	if (priv->after_suspend) {
		hi3110_hw_reset(spi);
		hi3110_setup(net);
		if (priv->after_suspend & HI3110_AFTER_SUSPEND_RESTART) {
			hi3110_set_normal_mode(spi);
		} else if (priv->after_suspend & HI3110_AFTER_SUSPEND_UP) {
			netif_device_attach(net);
			hi3110_clean(net);
			hi3110_set_normal_mode(spi);
			netif_wake_queue(net);
		} else {
			hi3110_hw_sleep(spi);
		}
		priv->after_suspend = 0;
		priv->force_quit = 0;
	}

	if (priv->restart_tx) {
		priv->restart_tx = 0;
		hi3110_hw_reset(spi);
		hi3110_setup(net);
		hi3110_clean(net);
		hi3110_set_normal_mode(spi);
		netif_wake_queue(net);
	}
	mutex_unlock(&priv->hi3110_lock);
}

static irqreturn_t hi3110_can_ist(int irq, void *dev_id)
{
	struct hi3110_priv *priv = dev_id;
	struct spi_device *spi = priv->spi;
	struct net_device *net = priv->net;

	mutex_lock(&priv->hi3110_lock);

	while (!priv->force_quit) {
		enum can_state new_state;
		u8 intf, eflag, statf;

		while (!(HI3110_STAT_RXFMTY &
			 (statf = hi3110_read(spi, HI3110_READ_STATF)))) {
			hi3110_hw_rx(spi);
		}

		intf = hi3110_read(spi, HI3110_READ_INTF);
		eflag = hi3110_read(spi, HI3110_READ_ERR);
		/* Update can state */
		if (eflag & HI3110_ERR_BUSOFF)
			new_state = CAN_STATE_BUS_OFF;
		else if (eflag & HI3110_ERR_PASSIVE_MASK)
			new_state = CAN_STATE_ERROR_PASSIVE;
		else if (statf & HI3110_STAT_ERRW)
			new_state = CAN_STATE_ERROR_WARNING;
		else
			new_state = CAN_STATE_ERROR_ACTIVE;

		if (new_state != priv->can.state) {
			struct can_frame *cf;
			struct sk_buff *skb;
			enum can_state rx_state, tx_state;
			u8 rxerr, txerr;

			skb = alloc_can_err_skb(net, &cf);

			txerr = hi3110_read(spi, HI3110_READ_TEC);
			rxerr = hi3110_read(spi, HI3110_READ_REC);
			tx_state = txerr >= rxerr ? new_state : 0;
			rx_state = txerr <= rxerr ? new_state : 0;
			can_change_state(net, cf, tx_state, rx_state);

			if (new_state == CAN_STATE_BUS_OFF) {
				if (skb)
					netif_rx(skb);
				can_bus_off(net);
				if (priv->can.restart_ms == 0) {
					priv->force_quit = 1;
					hi3110_hw_sleep(spi);
					break;
				}
			} else if (skb) {
				cf->can_id |= CAN_ERR_CNT;
				cf->data[6] = txerr;
				cf->data[7] = rxerr;
				netif_rx(skb);
			}
		}

		/* Update bus errors */
		if ((intf & HI3110_INT_BUSERR) &&
		    (priv->can.ctrlmode & CAN_CTRLMODE_BERR_REPORTING)) {
			struct can_frame *cf;
			struct sk_buff *skb;

			/* Check for protocol errors */
			if (eflag & HI3110_ERR_PROTOCOL_MASK) {
				skb = alloc_can_err_skb(net, &cf);
				if (skb)
					cf->can_id |= CAN_ERR_PROT | CAN_ERR_BUSERROR;

				priv->can.can_stats.bus_error++;
				if (eflag & HI3110_ERR_BITERR) {
					priv->net->stats.tx_errors++;
					if (skb)
						cf->data[2] |= CAN_ERR_PROT_BIT;
				} else if (eflag & HI3110_ERR_FRMERR) {
					priv->net->stats.rx_errors++;
					if (skb)
						cf->data[2] |= CAN_ERR_PROT_FORM;
				} else if (eflag & HI3110_ERR_STUFERR) {
					priv->net->stats.rx_errors++;
					if (skb)
						cf->data[2] |= CAN_ERR_PROT_STUFF;
				} else if (eflag & HI3110_ERR_CRCERR) {
					priv->net->stats.rx_errors++;
					if (skb)
						cf->data[3] |= CAN_ERR_PROT_LOC_CRC_SEQ;
				} else if (eflag & HI3110_ERR_ACKERR) {
					priv->net->stats.tx_errors++;
					if (skb)
						cf->data[3] |= CAN_ERR_PROT_LOC_ACK;
				}

				netdev_dbg(priv->net, "Bus Error\n");
				if (skb) {
					cf->data[6] = hi3110_read(spi, HI3110_READ_TEC);
					cf->data[7] = hi3110_read(spi, HI3110_READ_REC);
					netif_rx(skb);
				}
			}
		}

		if (priv->tx_busy && statf & HI3110_STAT_TXMTY) {
			net->stats.tx_packets++;
			net->stats.tx_bytes += can_get_echo_skb(net, 0, NULL);
			priv->tx_busy = false;
			netif_wake_queue(net);
		}

		if (intf == 0)
			break;
	}
	mutex_unlock(&priv->hi3110_lock);
	return IRQ_HANDLED;
}

static int hi3110_open(struct net_device *net)
{
	struct hi3110_priv *priv = netdev_priv(net);
	struct spi_device *spi = priv->spi;
	unsigned long flags = IRQF_ONESHOT | IRQF_TRIGGER_HIGH;
	int ret;

	ret = open_candev(net);
	if (ret)
		return ret;

	mutex_lock(&priv->hi3110_lock);
	hi3110_power_enable(priv->transceiver, 1);

	priv->force_quit = 0;
	priv->tx_skb = NULL;
	priv->tx_busy = false;

	ret = request_threaded_irq(spi->irq, NULL, hi3110_can_ist,
				   flags, DEVICE_NAME, priv);
	if (ret) {
		dev_err(&spi->dev, "failed to acquire irq %d\n", spi->irq);
		goto out_close;
	}

<<<<<<< HEAD
	priv->wq = alloc_workqueue("hi3110_wq",
				   WQ_FREEZABLE | WQ_MEM_RECLAIM | WQ_PERCPU,
				   0);
	if (!priv->wq) {
		ret = -ENOMEM;
		goto out_free_irq;
	}
	INIT_WORK(&priv->tx_work, hi3110_tx_work_handler);
	INIT_WORK(&priv->restart_work, hi3110_restart_work_handler);

=======
>>>>>>> 4ff71af0
	ret = hi3110_hw_reset(spi);
	if (ret)
		goto out_free_irq;

	ret = hi3110_setup(net);
	if (ret)
		goto out_free_irq;

	ret = hi3110_set_normal_mode(spi);
	if (ret)
		goto out_free_irq;

	netif_wake_queue(net);
	mutex_unlock(&priv->hi3110_lock);

	return 0;

 out_free_irq:
	free_irq(spi->irq, priv);
	hi3110_hw_sleep(spi);
 out_close:
	hi3110_power_enable(priv->transceiver, 0);
	close_candev(net);
	mutex_unlock(&priv->hi3110_lock);
	return ret;
}

static const struct net_device_ops hi3110_netdev_ops = {
	.ndo_open = hi3110_open,
	.ndo_stop = hi3110_stop,
	.ndo_start_xmit = hi3110_hard_start_xmit,
	.ndo_change_mtu = can_change_mtu,
};

static const struct ethtool_ops hi3110_ethtool_ops = {
	.get_ts_info = ethtool_op_get_ts_info,
};

static const struct of_device_id hi3110_of_match[] = {
	{
		.compatible	= "holt,hi3110",
		.data		= (void *)CAN_HI3110_HI3110,
	},
	{ }
};
MODULE_DEVICE_TABLE(of, hi3110_of_match);

static const struct spi_device_id hi3110_id_table[] = {
	{
		.name		= "hi3110",
		.driver_data	= (kernel_ulong_t)CAN_HI3110_HI3110,
	},
	{ }
};
MODULE_DEVICE_TABLE(spi, hi3110_id_table);

static int hi3110_can_probe(struct spi_device *spi)
{
	struct device *dev = &spi->dev;
	struct net_device *net;
	struct hi3110_priv *priv;
	struct clk *clk;
	u32 freq;
	int ret;

	clk = devm_clk_get_optional(&spi->dev, NULL);
	if (IS_ERR(clk))
		return dev_err_probe(dev, PTR_ERR(clk), "no CAN clock source defined\n");

	if (clk) {
		freq = clk_get_rate(clk);
	} else {
		ret = device_property_read_u32(dev, "clock-frequency", &freq);
		if (ret)
			return dev_err_probe(dev, ret, "Failed to get clock-frequency!\n");
	}

	/* Sanity check */
	if (freq > 40000000)
		return -ERANGE;

	/* Allocate can/net device */
	net = alloc_candev(sizeof(struct hi3110_priv), HI3110_TX_ECHO_SKB_MAX);
	if (!net)
		return -ENOMEM;

	ret = clk_prepare_enable(clk);
	if (ret)
		goto out_free;

	net->netdev_ops = &hi3110_netdev_ops;
	net->ethtool_ops = &hi3110_ethtool_ops;
	net->flags |= IFF_ECHO;

	priv = netdev_priv(net);
	priv->can.bittiming_const = &hi3110_bittiming_const;
	priv->can.do_set_mode = hi3110_do_set_mode;
	priv->can.do_get_berr_counter = hi3110_get_berr_counter;
	priv->can.clock.freq = freq / 2;
	priv->can.ctrlmode_supported = CAN_CTRLMODE_3_SAMPLES |
		CAN_CTRLMODE_LOOPBACK |
		CAN_CTRLMODE_LISTENONLY |
		CAN_CTRLMODE_BERR_REPORTING;

	priv->model = (enum hi3110_model)(uintptr_t)spi_get_device_match_data(spi);
	priv->net = net;
	priv->clk = clk;

	spi_set_drvdata(spi, priv);

	/* Configure the SPI bus */
	spi->bits_per_word = 8;
	ret = spi_setup(spi);
	if (ret)
		goto out_clk;

	priv->power = devm_regulator_get_optional(&spi->dev, "vdd");
	priv->transceiver = devm_regulator_get_optional(&spi->dev, "xceiver");
	if ((PTR_ERR(priv->power) == -EPROBE_DEFER) ||
	    (PTR_ERR(priv->transceiver) == -EPROBE_DEFER)) {
		ret = -EPROBE_DEFER;
		goto out_clk;
	}

	ret = hi3110_power_enable(priv->power, 1);
	if (ret)
		goto out_clk;

	priv->wq = alloc_workqueue("hi3110_wq", WQ_FREEZABLE | WQ_MEM_RECLAIM,
				   0);
	if (!priv->wq) {
		ret = -ENOMEM;
		goto out_clk;
	}
	INIT_WORK(&priv->tx_work, hi3110_tx_work_handler);
	INIT_WORK(&priv->restart_work, hi3110_restart_work_handler);

	priv->spi = spi;
	mutex_init(&priv->hi3110_lock);

	priv->spi_tx_buf = devm_kzalloc(&spi->dev, HI3110_RX_BUF_LEN,
					GFP_KERNEL);
	if (!priv->spi_tx_buf) {
		ret = -ENOMEM;
		goto error_probe;
	}
	priv->spi_rx_buf = devm_kzalloc(&spi->dev, HI3110_RX_BUF_LEN,
					GFP_KERNEL);

	if (!priv->spi_rx_buf) {
		ret = -ENOMEM;
		goto error_probe;
	}

	SET_NETDEV_DEV(net, &spi->dev);

	ret = hi3110_hw_probe(spi);
	if (ret) {
		dev_err_probe(dev, ret, "Cannot initialize %x. Wrong wiring?\n", priv->model);
		goto error_probe;
	}
	hi3110_hw_sleep(spi);

	ret = register_candev(net);
	if (ret)
		goto error_probe;

	netdev_info(net, "%x successfully initialized.\n", priv->model);

	return 0;

 error_probe:
	destroy_workqueue(priv->wq);
	priv->wq = NULL;
	hi3110_power_enable(priv->power, 0);

 out_clk:
	clk_disable_unprepare(clk);

 out_free:
	free_candev(net);

	return dev_err_probe(dev, ret, "Probe failed\n");
}

static void hi3110_can_remove(struct spi_device *spi)
{
	struct hi3110_priv *priv = spi_get_drvdata(spi);
	struct net_device *net = priv->net;

	unregister_candev(net);

	hi3110_power_enable(priv->power, 0);

	destroy_workqueue(priv->wq);
	priv->wq = NULL;

	clk_disable_unprepare(priv->clk);

	free_candev(net);
}

static int __maybe_unused hi3110_can_suspend(struct device *dev)
{
	struct spi_device *spi = to_spi_device(dev);
	struct hi3110_priv *priv = spi_get_drvdata(spi);
	struct net_device *net = priv->net;

	priv->force_quit = 1;
	disable_irq(spi->irq);

	/* Note: at this point neither IST nor workqueues are running.
	 * open/stop cannot be called anyway so locking is not needed
	 */
	if (netif_running(net)) {
		netif_device_detach(net);

		hi3110_hw_sleep(spi);
		hi3110_power_enable(priv->transceiver, 0);
		priv->after_suspend = HI3110_AFTER_SUSPEND_UP;
	} else {
		priv->after_suspend = HI3110_AFTER_SUSPEND_DOWN;
	}

	if (!IS_ERR_OR_NULL(priv->power)) {
		regulator_disable(priv->power);
		priv->after_suspend |= HI3110_AFTER_SUSPEND_POWER;
	}

	return 0;
}

static int __maybe_unused hi3110_can_resume(struct device *dev)
{
	struct spi_device *spi = to_spi_device(dev);
	struct hi3110_priv *priv = spi_get_drvdata(spi);

	if (priv->after_suspend & HI3110_AFTER_SUSPEND_POWER)
		hi3110_power_enable(priv->power, 1);

	if (priv->after_suspend & HI3110_AFTER_SUSPEND_UP) {
		hi3110_power_enable(priv->transceiver, 1);
		queue_work(priv->wq, &priv->restart_work);
	} else {
		priv->after_suspend = 0;
	}

	priv->force_quit = 0;
	enable_irq(spi->irq);
	return 0;
}

static SIMPLE_DEV_PM_OPS(hi3110_can_pm_ops, hi3110_can_suspend, hi3110_can_resume);

static struct spi_driver hi3110_can_driver = {
	.driver = {
		.name = DEVICE_NAME,
		.of_match_table = hi3110_of_match,
		.pm = &hi3110_can_pm_ops,
	},
	.id_table = hi3110_id_table,
	.probe = hi3110_can_probe,
	.remove = hi3110_can_remove,
};

module_spi_driver(hi3110_can_driver);

MODULE_AUTHOR("Akshay Bhat <akshay.bhat@timesys.com>");
MODULE_AUTHOR("Casey Fitzpatrick <casey.fitzpatrick@timesys.com>");
MODULE_DESCRIPTION("Holt HI-3110 CAN driver");
MODULE_LICENSE("GPL v2");<|MERGE_RESOLUTION|>--- conflicted
+++ resolved
@@ -768,19 +768,6 @@
 		goto out_close;
 	}
 
-<<<<<<< HEAD
-	priv->wq = alloc_workqueue("hi3110_wq",
-				   WQ_FREEZABLE | WQ_MEM_RECLAIM | WQ_PERCPU,
-				   0);
-	if (!priv->wq) {
-		ret = -ENOMEM;
-		goto out_free_irq;
-	}
-	INIT_WORK(&priv->tx_work, hi3110_tx_work_handler);
-	INIT_WORK(&priv->restart_work, hi3110_restart_work_handler);
-
-=======
->>>>>>> 4ff71af0
 	ret = hi3110_hw_reset(spi);
 	if (ret)
 		goto out_free_irq;
@@ -909,7 +896,8 @@
 	if (ret)
 		goto out_clk;
 
-	priv->wq = alloc_workqueue("hi3110_wq", WQ_FREEZABLE | WQ_MEM_RECLAIM,
+	priv->wq = alloc_workqueue("hi3110_wq",
+				   WQ_FREEZABLE | WQ_MEM_RECLAIM | WQ_PERCPU,
 				   0);
 	if (!priv->wq) {
 		ret = -ENOMEM;
