--- conflicted
+++ resolved
@@ -171,14 +171,8 @@
 
 static int sas_smp_dispatch(struct bsg_job *job)
 {
-<<<<<<< HEAD
-	struct request *req;
-	blk_status_t ret;
-	int (*handler)(struct Scsi_Host *, struct sas_rphy *, struct request *);
-=======
 	struct Scsi_Host *shost = dev_to_shost(job->dev);
 	struct sas_rphy *rphy = NULL;
->>>>>>> bb176f67
 
 	if (!scsi_is_host_device(job->dev))
 		rphy = dev_to_rphy(job->dev);
@@ -212,15 +206,6 @@
 		return 0;
 	}
 
-<<<<<<< HEAD
-	q = blk_alloc_queue(GFP_KERNEL);
-	if (!q)
-		return -ENOMEM;
-	q->initialize_rq_fn = scsi_initialize_rq;
-	q->cmd_size = sizeof(struct scsi_request);
-
-=======
->>>>>>> bb176f67
 	if (rphy) {
 		q = bsg_setup_queue(&rphy->dev, dev_name(&rphy->dev),
 				sas_smp_dispatch, 0, NULL);
@@ -230,26 +215,11 @@
 	} else {
 		char name[20];
 
-<<<<<<< HEAD
-	/*
-	 * by default assume old behaviour and bounce for any highmem page
-	 */
-	blk_queue_bounce_limit(q, BLK_BOUNCE_HIGH);
-
-	error = bsg_register_queue(q, dev, name, release);
-	if (error)
-		goto out_cleanup_queue;
-
-	if (rphy)
-		rphy->q = q;
-	else
-=======
 		snprintf(name, sizeof(name), "sas_host%d", shost->host_no);
 		q = bsg_setup_queue(&shost->shost_gendev, name,
 				sas_smp_dispatch, 0, sas_host_release);
 		if (IS_ERR(q))
 			return PTR_ERR(q);
->>>>>>> bb176f67
 		to_sas_host_attrs(shost)->q = q;
 	}
 
