/*
 * Copyright 2015 Advanced Micro Devices, Inc.
 *
 * Permission is hereby granted, free of charge, to any person obtaining a
 * copy of this software and associated documentation files (the "Software"),
 * to deal in the Software without restriction, including without limitation
 * the rights to use, copy, modify, merge, publish, distribute, sublicense,
 * and/or sell copies of the Software, and to permit persons to whom the
 * Software is furnished to do so, subject to the following conditions:
 *
 * The above copyright notice and this permission notice shall be included in
 * all copies or substantial portions of the Software.
 *
 * THE SOFTWARE IS PROVIDED "AS IS", WITHOUT WARRANTY OF ANY KIND, EXPRESS OR
 * IMPLIED, INCLUDING BUT NOT LIMITED TO THE WARRANTIES OF MERCHANTABILITY,
 * FITNESS FOR A PARTICULAR PURPOSE AND NONINFRINGEMENT.  IN NO EVENT SHALL
 * THE COPYRIGHT HOLDER(S) OR AUTHOR(S) BE LIABLE FOR ANY CLAIM, DAMAGES OR
 * OTHER LIABILITY, WHETHER IN AN ACTION OF CONTRACT, TORT OR OTHERWISE,
 * ARISING FROM, OUT OF OR IN CONNECTION WITH THE SOFTWARE OR THE USE OR
 * OTHER DEALINGS IN THE SOFTWARE.
 *
 * Authors: AMD
 *
 */

/* The caprices of the preprocessor require that this be declared right here */
#define CREATE_TRACE_POINTS

#include "dm_services_types.h"
#include "dc.h"
#include "link_enc_cfg.h"
#include "dc/inc/core_types.h"
#include "dal_asic_id.h"
#include "dmub/dmub_srv.h"
#include "dc/inc/hw/dmcu.h"
#include "dc/inc/hw/abm.h"
#include "dc/dc_dmub_srv.h"
#include "dc/dc_edid_parser.h"
#include "dc/dc_stat.h"
#include "dc/dc_state.h"
#include "amdgpu_dm_trace.h"
#include "dpcd_defs.h"
#include "link/protocols/link_dpcd.h"
#include "link_service_types.h"
#include "link/protocols/link_dp_capability.h"
#include "link/protocols/link_ddc.h"

#include "vid.h"
#include "amdgpu.h"
#include "amdgpu_display.h"
#include "amdgpu_ucode.h"
#include "atom.h"
#include "amdgpu_dm.h"
#include "amdgpu_dm_plane.h"
#include "amdgpu_dm_crtc.h"
#include "amdgpu_dm_hdcp.h"
#include <drm/display/drm_hdcp_helper.h>
#include "amdgpu_dm_wb.h"
#include "amdgpu_pm.h"
#include "amdgpu_atombios.h"

#include "amd_shared.h"
#include "amdgpu_dm_irq.h"
#include "dm_helpers.h"
#include "amdgpu_dm_mst_types.h"
#if defined(CONFIG_DEBUG_FS)
#include "amdgpu_dm_debugfs.h"
#endif
#include "amdgpu_dm_psr.h"
#include "amdgpu_dm_replay.h"

#include "ivsrcid/ivsrcid_vislands30.h"

#include <linux/backlight.h>
#include <linux/module.h>
#include <linux/moduleparam.h>
#include <linux/types.h>
#include <linux/pm_runtime.h>
#include <linux/pci.h>
#include <linux/power_supply.h>
#include <linux/firmware.h>
#include <linux/component.h>
#include <linux/sort.h>

#include <drm/display/drm_dp_mst_helper.h>
#include <drm/display/drm_hdmi_helper.h>
#include <drm/drm_atomic.h>
#include <drm/drm_atomic_uapi.h>
#include <drm/drm_atomic_helper.h>
#include <drm/drm_blend.h>
#include <drm/drm_fixed.h>
#include <drm/drm_fourcc.h>
#include <drm/drm_edid.h>
#include <drm/drm_eld.h>
#include <drm/drm_utils.h>
#include <drm/drm_vblank.h>
#include <drm/drm_audio_component.h>
#include <drm/drm_gem_atomic_helper.h>

#include <media/cec-notifier.h>
#include <acpi/video.h>

#include "ivsrcid/dcn/irqsrcs_dcn_1_0.h"

#include "dcn/dcn_1_0_offset.h"
#include "dcn/dcn_1_0_sh_mask.h"
#include "soc15_hw_ip.h"
#include "soc15_common.h"
#include "vega10_ip_offset.h"

#include "gc/gc_11_0_0_offset.h"
#include "gc/gc_11_0_0_sh_mask.h"

#include "modules/inc/mod_freesync.h"
#include "modules/power/power_helpers.h"

static_assert(AMDGPU_DMUB_NOTIFICATION_MAX == DMUB_NOTIFICATION_MAX, "AMDGPU_DMUB_NOTIFICATION_MAX mismatch");

#define FIRMWARE_RENOIR_DMUB "amdgpu/renoir_dmcub.bin"
MODULE_FIRMWARE(FIRMWARE_RENOIR_DMUB);
#define FIRMWARE_SIENNA_CICHLID_DMUB "amdgpu/sienna_cichlid_dmcub.bin"
MODULE_FIRMWARE(FIRMWARE_SIENNA_CICHLID_DMUB);
#define FIRMWARE_NAVY_FLOUNDER_DMUB "amdgpu/navy_flounder_dmcub.bin"
MODULE_FIRMWARE(FIRMWARE_NAVY_FLOUNDER_DMUB);
#define FIRMWARE_GREEN_SARDINE_DMUB "amdgpu/green_sardine_dmcub.bin"
MODULE_FIRMWARE(FIRMWARE_GREEN_SARDINE_DMUB);
#define FIRMWARE_VANGOGH_DMUB "amdgpu/vangogh_dmcub.bin"
MODULE_FIRMWARE(FIRMWARE_VANGOGH_DMUB);
#define FIRMWARE_DIMGREY_CAVEFISH_DMUB "amdgpu/dimgrey_cavefish_dmcub.bin"
MODULE_FIRMWARE(FIRMWARE_DIMGREY_CAVEFISH_DMUB);
#define FIRMWARE_BEIGE_GOBY_DMUB "amdgpu/beige_goby_dmcub.bin"
MODULE_FIRMWARE(FIRMWARE_BEIGE_GOBY_DMUB);
#define FIRMWARE_YELLOW_CARP_DMUB "amdgpu/yellow_carp_dmcub.bin"
MODULE_FIRMWARE(FIRMWARE_YELLOW_CARP_DMUB);
#define FIRMWARE_DCN_314_DMUB "amdgpu/dcn_3_1_4_dmcub.bin"
MODULE_FIRMWARE(FIRMWARE_DCN_314_DMUB);
#define FIRMWARE_DCN_315_DMUB "amdgpu/dcn_3_1_5_dmcub.bin"
MODULE_FIRMWARE(FIRMWARE_DCN_315_DMUB);
#define FIRMWARE_DCN316_DMUB "amdgpu/dcn_3_1_6_dmcub.bin"
MODULE_FIRMWARE(FIRMWARE_DCN316_DMUB);

#define FIRMWARE_DCN_V3_2_0_DMCUB "amdgpu/dcn_3_2_0_dmcub.bin"
MODULE_FIRMWARE(FIRMWARE_DCN_V3_2_0_DMCUB);
#define FIRMWARE_DCN_V3_2_1_DMCUB "amdgpu/dcn_3_2_1_dmcub.bin"
MODULE_FIRMWARE(FIRMWARE_DCN_V3_2_1_DMCUB);

#define FIRMWARE_RAVEN_DMCU		"amdgpu/raven_dmcu.bin"
MODULE_FIRMWARE(FIRMWARE_RAVEN_DMCU);

#define FIRMWARE_NAVI12_DMCU            "amdgpu/navi12_dmcu.bin"
MODULE_FIRMWARE(FIRMWARE_NAVI12_DMCU);

#define FIRMWARE_DCN_35_DMUB "amdgpu/dcn_3_5_dmcub.bin"
MODULE_FIRMWARE(FIRMWARE_DCN_35_DMUB);

#define FIRMWARE_DCN_351_DMUB "amdgpu/dcn_3_5_1_dmcub.bin"
MODULE_FIRMWARE(FIRMWARE_DCN_351_DMUB);

#define FIRMWARE_DCN_36_DMUB "amdgpu/dcn_3_6_dmcub.bin"
MODULE_FIRMWARE(FIRMWARE_DCN_36_DMUB);

#define FIRMWARE_DCN_401_DMUB "amdgpu/dcn_4_0_1_dmcub.bin"
MODULE_FIRMWARE(FIRMWARE_DCN_401_DMUB);

/* Number of bytes in PSP header for firmware. */
#define PSP_HEADER_BYTES 0x100

/* Number of bytes in PSP footer for firmware. */
#define PSP_FOOTER_BYTES 0x100

/**
 * DOC: overview
 *
 * The AMDgpu display manager, **amdgpu_dm** (or even simpler,
 * **dm**) sits between DRM and DC. It acts as a liaison, converting DRM
 * requests into DC requests, and DC responses into DRM responses.
 *
 * The root control structure is &struct amdgpu_display_manager.
 */

/* basic init/fini API */
static int amdgpu_dm_init(struct amdgpu_device *adev);
static void amdgpu_dm_fini(struct amdgpu_device *adev);
static bool is_freesync_video_mode(const struct drm_display_mode *mode, struct amdgpu_dm_connector *aconnector);
static void reset_freesync_config_for_crtc(struct dm_crtc_state *new_crtc_state);
static struct amdgpu_i2c_adapter *
create_i2c(struct ddc_service *ddc_service, bool oem);

static enum drm_mode_subconnector get_subconnector_type(struct dc_link *link)
{
	switch (link->dpcd_caps.dongle_type) {
	case DISPLAY_DONGLE_NONE:
		return DRM_MODE_SUBCONNECTOR_Native;
	case DISPLAY_DONGLE_DP_VGA_CONVERTER:
		return DRM_MODE_SUBCONNECTOR_VGA;
	case DISPLAY_DONGLE_DP_DVI_CONVERTER:
	case DISPLAY_DONGLE_DP_DVI_DONGLE:
		return DRM_MODE_SUBCONNECTOR_DVID;
	case DISPLAY_DONGLE_DP_HDMI_CONVERTER:
	case DISPLAY_DONGLE_DP_HDMI_DONGLE:
		return DRM_MODE_SUBCONNECTOR_HDMIA;
	case DISPLAY_DONGLE_DP_HDMI_MISMATCHED_DONGLE:
	default:
		return DRM_MODE_SUBCONNECTOR_Unknown;
	}
}

static void update_subconnector_property(struct amdgpu_dm_connector *aconnector)
{
	struct dc_link *link = aconnector->dc_link;
	struct drm_connector *connector = &aconnector->base;
	enum drm_mode_subconnector subconnector = DRM_MODE_SUBCONNECTOR_Unknown;

	if (connector->connector_type != DRM_MODE_CONNECTOR_DisplayPort)
		return;

	if (aconnector->dc_sink)
		subconnector = get_subconnector_type(link);

	drm_object_property_set_value(&connector->base,
			connector->dev->mode_config.dp_subconnector_property,
			subconnector);
}

/*
 * initializes drm_device display related structures, based on the information
 * provided by DAL. The drm strcutures are: drm_crtc, drm_connector,
 * drm_encoder, drm_mode_config
 *
 * Returns 0 on success
 */
static int amdgpu_dm_initialize_drm_device(struct amdgpu_device *adev);
/* removes and deallocates the drm structures, created by the above function */
static void amdgpu_dm_destroy_drm_device(struct amdgpu_display_manager *dm);

static int amdgpu_dm_connector_init(struct amdgpu_display_manager *dm,
				    struct amdgpu_dm_connector *amdgpu_dm_connector,
				    u32 link_index,
				    struct amdgpu_encoder *amdgpu_encoder);
static int amdgpu_dm_encoder_init(struct drm_device *dev,
				  struct amdgpu_encoder *aencoder,
				  uint32_t link_index);

static int amdgpu_dm_connector_get_modes(struct drm_connector *connector);

static void amdgpu_dm_atomic_commit_tail(struct drm_atomic_state *state);

static int amdgpu_dm_atomic_check(struct drm_device *dev,
				  struct drm_atomic_state *state);

static void handle_hpd_irq_helper(struct amdgpu_dm_connector *aconnector);
static void handle_hpd_rx_irq(void *param);

static void amdgpu_dm_backlight_set_level(struct amdgpu_display_manager *dm,
					 int bl_idx,
					 u32 user_brightness);

static bool
is_timing_unchanged_for_freesync(struct drm_crtc_state *old_crtc_state,
				 struct drm_crtc_state *new_crtc_state);
/*
 * dm_vblank_get_counter
 *
 * @brief
 * Get counter for number of vertical blanks
 *
 * @param
 * struct amdgpu_device *adev - [in] desired amdgpu device
 * int disp_idx - [in] which CRTC to get the counter from
 *
 * @return
 * Counter for vertical blanks
 */
static u32 dm_vblank_get_counter(struct amdgpu_device *adev, int crtc)
{
	struct amdgpu_crtc *acrtc = NULL;

	if (crtc >= adev->mode_info.num_crtc)
		return 0;

	acrtc = adev->mode_info.crtcs[crtc];

	if (!acrtc->dm_irq_params.stream) {
		drm_err(adev_to_drm(adev), "dc_stream_state is NULL for crtc '%d'!\n",
			  crtc);
		return 0;
	}

	return dc_stream_get_vblank_counter(acrtc->dm_irq_params.stream);
}

static int dm_crtc_get_scanoutpos(struct amdgpu_device *adev, int crtc,
				  u32 *vbl, u32 *position)
{
	u32 v_blank_start = 0, v_blank_end = 0, h_position = 0, v_position = 0;
	struct amdgpu_crtc *acrtc = NULL;
	struct dc *dc = adev->dm.dc;

	if ((crtc < 0) || (crtc >= adev->mode_info.num_crtc))
		return -EINVAL;

	acrtc = adev->mode_info.crtcs[crtc];

	if (!acrtc->dm_irq_params.stream) {
		drm_err(adev_to_drm(adev), "dc_stream_state is NULL for crtc '%d'!\n",
			  crtc);
		return 0;
	}

	if (dc && dc->caps.ips_support && dc->idle_optimizations_allowed)
		dc_allow_idle_optimizations(dc, false);

	/*
	 * TODO rework base driver to use values directly.
	 * for now parse it back into reg-format
	 */
	dc_stream_get_scanoutpos(acrtc->dm_irq_params.stream,
				 &v_blank_start,
				 &v_blank_end,
				 &h_position,
				 &v_position);

	*position = v_position | (h_position << 16);
	*vbl = v_blank_start | (v_blank_end << 16);

	return 0;
}

static bool dm_is_idle(struct amdgpu_ip_block *ip_block)
{
	/* XXX todo */
	return true;
}

static int dm_wait_for_idle(struct amdgpu_ip_block *ip_block)
{
	/* XXX todo */
	return 0;
}

static bool dm_check_soft_reset(struct amdgpu_ip_block *ip_block)
{
	return false;
}

static int dm_soft_reset(struct amdgpu_ip_block *ip_block)
{
	/* XXX todo */
	return 0;
}

static struct amdgpu_crtc *
get_crtc_by_otg_inst(struct amdgpu_device *adev,
		     int otg_inst)
{
	struct drm_device *dev = adev_to_drm(adev);
	struct drm_crtc *crtc;
	struct amdgpu_crtc *amdgpu_crtc;

	if (WARN_ON(otg_inst == -1))
		return adev->mode_info.crtcs[0];

	list_for_each_entry(crtc, &dev->mode_config.crtc_list, head) {
		amdgpu_crtc = to_amdgpu_crtc(crtc);

		if (amdgpu_crtc->otg_inst == otg_inst)
			return amdgpu_crtc;
	}

	return NULL;
}

static inline bool is_dc_timing_adjust_needed(struct dm_crtc_state *old_state,
					      struct dm_crtc_state *new_state)
{
	if (new_state->stream->adjust.timing_adjust_pending)
		return true;
	if (new_state->freesync_config.state ==  VRR_STATE_ACTIVE_FIXED)
		return true;
	else if (amdgpu_dm_crtc_vrr_active(old_state) != amdgpu_dm_crtc_vrr_active(new_state))
		return true;
	else
		return false;
}

/*
 * DC will program planes with their z-order determined by their ordering
 * in the dc_surface_updates array. This comparator is used to sort them
 * by descending zpos.
 */
static int dm_plane_layer_index_cmp(const void *a, const void *b)
{
	const struct dc_surface_update *sa = (struct dc_surface_update *)a;
	const struct dc_surface_update *sb = (struct dc_surface_update *)b;

	/* Sort by descending dc_plane layer_index (i.e. normalized_zpos) */
	return sb->surface->layer_index - sa->surface->layer_index;
}

/**
 * update_planes_and_stream_adapter() - Send planes to be updated in DC
 *
 * DC has a generic way to update planes and stream via
 * dc_update_planes_and_stream function; however, DM might need some
 * adjustments and preparation before calling it. This function is a wrapper
 * for the dc_update_planes_and_stream that does any required configuration
 * before passing control to DC.
 *
 * @dc: Display Core control structure
 * @update_type: specify whether it is FULL/MEDIUM/FAST update
 * @planes_count: planes count to update
 * @stream: stream state
 * @stream_update: stream update
 * @array_of_surface_update: dc surface update pointer
 *
 */
static inline bool update_planes_and_stream_adapter(struct dc *dc,
						    int update_type,
						    int planes_count,
						    struct dc_stream_state *stream,
						    struct dc_stream_update *stream_update,
						    struct dc_surface_update *array_of_surface_update)
{
	sort(array_of_surface_update, planes_count,
	     sizeof(*array_of_surface_update), dm_plane_layer_index_cmp, NULL);

	/*
	 * Previous frame finished and HW is ready for optimization.
	 */
	if (update_type == UPDATE_TYPE_FAST)
		dc_post_update_surfaces_to_stream(dc);

	return dc_update_planes_and_stream(dc,
					   array_of_surface_update,
					   planes_count,
					   stream,
					   stream_update);
}

/**
 * dm_pflip_high_irq() - Handle pageflip interrupt
 * @interrupt_params: ignored
 *
 * Handles the pageflip interrupt by notifying all interested parties
 * that the pageflip has been completed.
 */
static void dm_pflip_high_irq(void *interrupt_params)
{
	struct amdgpu_crtc *amdgpu_crtc;
	struct common_irq_params *irq_params = interrupt_params;
	struct amdgpu_device *adev = irq_params->adev;
	struct drm_device *dev = adev_to_drm(adev);
	unsigned long flags;
	struct drm_pending_vblank_event *e;
	u32 vpos, hpos, v_blank_start, v_blank_end;
	bool vrr_active;

	amdgpu_crtc = get_crtc_by_otg_inst(adev, irq_params->irq_src - IRQ_TYPE_PFLIP);

	/* IRQ could occur when in initial stage */
	/* TODO work and BO cleanup */
	if (amdgpu_crtc == NULL) {
		drm_dbg_state(dev, "CRTC is null, returning.\n");
		return;
	}

	spin_lock_irqsave(&adev_to_drm(adev)->event_lock, flags);

	if (amdgpu_crtc->pflip_status != AMDGPU_FLIP_SUBMITTED) {
		drm_dbg_state(dev,
			      "amdgpu_crtc->pflip_status = %d != AMDGPU_FLIP_SUBMITTED(%d) on crtc:%d[%p]\n",
			      amdgpu_crtc->pflip_status, AMDGPU_FLIP_SUBMITTED,
			      amdgpu_crtc->crtc_id, amdgpu_crtc);
		spin_unlock_irqrestore(&adev_to_drm(adev)->event_lock, flags);
		return;
	}

	/* page flip completed. */
	e = amdgpu_crtc->event;
	amdgpu_crtc->event = NULL;

	WARN_ON(!e);

	vrr_active = amdgpu_dm_crtc_vrr_active_irq(amdgpu_crtc);

	/* Fixed refresh rate, or VRR scanout position outside front-porch? */
	if (!vrr_active ||
	    !dc_stream_get_scanoutpos(amdgpu_crtc->dm_irq_params.stream, &v_blank_start,
				      &v_blank_end, &hpos, &vpos) ||
	    (vpos < v_blank_start)) {
		/* Update to correct count and vblank timestamp if racing with
		 * vblank irq. This also updates to the correct vblank timestamp
		 * even in VRR mode, as scanout is past the front-porch atm.
		 */
		drm_crtc_accurate_vblank_count(&amdgpu_crtc->base);

		/* Wake up userspace by sending the pageflip event with proper
		 * count and timestamp of vblank of flip completion.
		 */
		if (e) {
			drm_crtc_send_vblank_event(&amdgpu_crtc->base, e);

			/* Event sent, so done with vblank for this flip */
			drm_crtc_vblank_put(&amdgpu_crtc->base);
		}
	} else if (e) {
		/* VRR active and inside front-porch: vblank count and
		 * timestamp for pageflip event will only be up to date after
		 * drm_crtc_handle_vblank() has been executed from late vblank
		 * irq handler after start of back-porch (vline 0). We queue the
		 * pageflip event for send-out by drm_crtc_handle_vblank() with
		 * updated timestamp and count, once it runs after us.
		 *
		 * We need to open-code this instead of using the helper
		 * drm_crtc_arm_vblank_event(), as that helper would
		 * call drm_crtc_accurate_vblank_count(), which we must
		 * not call in VRR mode while we are in front-porch!
		 */

		/* sequence will be replaced by real count during send-out. */
		e->sequence = drm_crtc_vblank_count(&amdgpu_crtc->base);
		e->pipe = amdgpu_crtc->crtc_id;

		list_add_tail(&e->base.link, &adev_to_drm(adev)->vblank_event_list);
		e = NULL;
	}

	/* Keep track of vblank of this flip for flip throttling. We use the
	 * cooked hw counter, as that one incremented at start of this vblank
	 * of pageflip completion, so last_flip_vblank is the forbidden count
	 * for queueing new pageflips if vsync + VRR is enabled.
	 */
	amdgpu_crtc->dm_irq_params.last_flip_vblank =
		amdgpu_get_vblank_counter_kms(&amdgpu_crtc->base);

	amdgpu_crtc->pflip_status = AMDGPU_FLIP_NONE;
	spin_unlock_irqrestore(&adev_to_drm(adev)->event_lock, flags);

	drm_dbg_state(dev,
		      "crtc:%d[%p], pflip_stat:AMDGPU_FLIP_NONE, vrr[%d]-fp %d\n",
		      amdgpu_crtc->crtc_id, amdgpu_crtc, vrr_active, (int)!e);
}

static void dm_vupdate_high_irq(void *interrupt_params)
{
	struct common_irq_params *irq_params = interrupt_params;
	struct amdgpu_device *adev = irq_params->adev;
	struct amdgpu_crtc *acrtc;
	struct drm_device *drm_dev;
	struct drm_vblank_crtc *vblank;
	ktime_t frame_duration_ns, previous_timestamp;
	unsigned long flags;
	int vrr_active;

	acrtc = get_crtc_by_otg_inst(adev, irq_params->irq_src - IRQ_TYPE_VUPDATE);

	if (acrtc) {
		vrr_active = amdgpu_dm_crtc_vrr_active_irq(acrtc);
		drm_dev = acrtc->base.dev;
		vblank = drm_crtc_vblank_crtc(&acrtc->base);
		previous_timestamp = atomic64_read(&irq_params->previous_timestamp);
		frame_duration_ns = vblank->time - previous_timestamp;

		if (frame_duration_ns > 0) {
			trace_amdgpu_refresh_rate_track(acrtc->base.index,
						frame_duration_ns,
						ktime_divns(NSEC_PER_SEC, frame_duration_ns));
			atomic64_set(&irq_params->previous_timestamp, vblank->time);
		}

		drm_dbg_vbl(drm_dev,
			    "crtc:%d, vupdate-vrr:%d\n", acrtc->crtc_id,
			    vrr_active);

		/* Core vblank handling is done here after end of front-porch in
		 * vrr mode, as vblank timestamping will give valid results
		 * while now done after front-porch. This will also deliver
		 * page-flip completion events that have been queued to us
		 * if a pageflip happened inside front-porch.
		 */
		if (vrr_active) {
			amdgpu_dm_crtc_handle_vblank(acrtc);

			/* BTR processing for pre-DCE12 ASICs */
			if (acrtc->dm_irq_params.stream &&
			    adev->family < AMDGPU_FAMILY_AI) {
				spin_lock_irqsave(&adev_to_drm(adev)->event_lock, flags);
				mod_freesync_handle_v_update(
				    adev->dm.freesync_module,
				    acrtc->dm_irq_params.stream,
				    &acrtc->dm_irq_params.vrr_params);

				dc_stream_adjust_vmin_vmax(
				    adev->dm.dc,
				    acrtc->dm_irq_params.stream,
				    &acrtc->dm_irq_params.vrr_params.adjust);
				spin_unlock_irqrestore(&adev_to_drm(adev)->event_lock, flags);
			}
		}
	}
}

/**
 * dm_crtc_high_irq() - Handles CRTC interrupt
 * @interrupt_params: used for determining the CRTC instance
 *
 * Handles the CRTC/VSYNC interrupt by notfying DRM's VBLANK
 * event handler.
 */
static void dm_crtc_high_irq(void *interrupt_params)
{
	struct common_irq_params *irq_params = interrupt_params;
	struct amdgpu_device *adev = irq_params->adev;
	struct drm_writeback_job *job;
	struct amdgpu_crtc *acrtc;
	unsigned long flags;
	int vrr_active;

	acrtc = get_crtc_by_otg_inst(adev, irq_params->irq_src - IRQ_TYPE_VBLANK);
	if (!acrtc)
		return;

	if (acrtc->wb_conn) {
		spin_lock_irqsave(&acrtc->wb_conn->job_lock, flags);

		if (acrtc->wb_pending) {
			job = list_first_entry_or_null(&acrtc->wb_conn->job_queue,
						       struct drm_writeback_job,
						       list_entry);
			acrtc->wb_pending = false;
			spin_unlock_irqrestore(&acrtc->wb_conn->job_lock, flags);

			if (job) {
				unsigned int v_total, refresh_hz;
				struct dc_stream_state *stream = acrtc->dm_irq_params.stream;

				v_total = stream->adjust.v_total_max ?
					  stream->adjust.v_total_max : stream->timing.v_total;
				refresh_hz = div_u64((uint64_t) stream->timing.pix_clk_100hz *
					     100LL, (v_total * stream->timing.h_total));
				mdelay(1000 / refresh_hz);

				drm_writeback_signal_completion(acrtc->wb_conn, 0);
				dc_stream_fc_disable_writeback(adev->dm.dc,
							       acrtc->dm_irq_params.stream, 0);
			}
		} else
			spin_unlock_irqrestore(&acrtc->wb_conn->job_lock, flags);
	}

	vrr_active = amdgpu_dm_crtc_vrr_active_irq(acrtc);

	drm_dbg_vbl(adev_to_drm(adev),
		    "crtc:%d, vupdate-vrr:%d, planes:%d\n", acrtc->crtc_id,
		    vrr_active, acrtc->dm_irq_params.active_planes);

	/**
	 * Core vblank handling at start of front-porch is only possible
	 * in non-vrr mode, as only there vblank timestamping will give
	 * valid results while done in front-porch. Otherwise defer it
	 * to dm_vupdate_high_irq after end of front-porch.
	 */
	if (!vrr_active)
		amdgpu_dm_crtc_handle_vblank(acrtc);

	/**
	 * Following stuff must happen at start of vblank, for crc
	 * computation and below-the-range btr support in vrr mode.
	 */
	amdgpu_dm_crtc_handle_crc_irq(&acrtc->base);

	/* BTR updates need to happen before VUPDATE on Vega and above. */
	if (adev->family < AMDGPU_FAMILY_AI)
		return;

	spin_lock_irqsave(&adev_to_drm(adev)->event_lock, flags);

	if (acrtc->dm_irq_params.stream &&
		acrtc->dm_irq_params.vrr_params.supported) {
		bool replay_en = acrtc->dm_irq_params.stream->link->replay_settings.replay_feature_enabled;
		bool psr_en = acrtc->dm_irq_params.stream->link->psr_settings.psr_feature_enabled;
		bool fs_active_var_en = acrtc->dm_irq_params.freesync_config.state == VRR_STATE_ACTIVE_VARIABLE;

		mod_freesync_handle_v_update(adev->dm.freesync_module,
					     acrtc->dm_irq_params.stream,
					     &acrtc->dm_irq_params.vrr_params);

		/* update vmin_vmax only if freesync is enabled, or only if PSR and REPLAY are disabled */
		if (fs_active_var_en || (!fs_active_var_en && !replay_en && !psr_en)) {
			dc_stream_adjust_vmin_vmax(adev->dm.dc,
					acrtc->dm_irq_params.stream,
					&acrtc->dm_irq_params.vrr_params.adjust);
		}
	}

	/*
	 * If there aren't any active_planes then DCH HUBP may be clock-gated.
	 * In that case, pageflip completion interrupts won't fire and pageflip
	 * completion events won't get delivered. Prevent this by sending
	 * pending pageflip events from here if a flip is still pending.
	 *
	 * If any planes are enabled, use dm_pflip_high_irq() instead, to
	 * avoid race conditions between flip programming and completion,
	 * which could cause too early flip completion events.
	 */
	if (adev->family >= AMDGPU_FAMILY_RV &&
	    acrtc->pflip_status == AMDGPU_FLIP_SUBMITTED &&
	    acrtc->dm_irq_params.active_planes == 0) {
		if (acrtc->event) {
			drm_crtc_send_vblank_event(&acrtc->base, acrtc->event);
			acrtc->event = NULL;
			drm_crtc_vblank_put(&acrtc->base);
		}
		acrtc->pflip_status = AMDGPU_FLIP_NONE;
	}

	spin_unlock_irqrestore(&adev_to_drm(adev)->event_lock, flags);
}

#if defined(CONFIG_DRM_AMD_SECURE_DISPLAY)
/**
 * dm_dcn_vertical_interrupt0_high_irq() - Handles OTG Vertical interrupt0 for
 * DCN generation ASICs
 * @interrupt_params: interrupt parameters
 *
 * Used to set crc window/read out crc value at vertical line 0 position
 */
static void dm_dcn_vertical_interrupt0_high_irq(void *interrupt_params)
{
	struct common_irq_params *irq_params = interrupt_params;
	struct amdgpu_device *adev = irq_params->adev;
	struct amdgpu_crtc *acrtc;

	acrtc = get_crtc_by_otg_inst(adev, irq_params->irq_src - IRQ_TYPE_VLINE0);

	if (!acrtc)
		return;

	amdgpu_dm_crtc_handle_crc_window_irq(&acrtc->base);
}
#endif /* CONFIG_DRM_AMD_SECURE_DISPLAY */

/**
 * dmub_aux_setconfig_callback - Callback for AUX or SET_CONFIG command.
 * @adev: amdgpu_device pointer
 * @notify: dmub notification structure
 *
 * Dmub AUX or SET_CONFIG command completion processing callback
 * Copies dmub notification to DM which is to be read by AUX command.
 * issuing thread and also signals the event to wake up the thread.
 */
static void dmub_aux_setconfig_callback(struct amdgpu_device *adev,
					struct dmub_notification *notify)
{
	if (adev->dm.dmub_notify)
		memcpy(adev->dm.dmub_notify, notify, sizeof(struct dmub_notification));
	if (notify->type == DMUB_NOTIFICATION_AUX_REPLY)
		complete(&adev->dm.dmub_aux_transfer_done);
}

static void dmub_aux_fused_io_callback(struct amdgpu_device *adev,
					struct dmub_notification *notify)
{
	if (!adev || !notify) {
		ASSERT(false);
		return;
	}

	const struct dmub_cmd_fused_request *req = &notify->fused_request;
	const uint8_t ddc_line = req->u.aux.ddc_line;

	if (ddc_line >= ARRAY_SIZE(adev->dm.fused_io)) {
		ASSERT(false);
		return;
	}

	struct fused_io_sync *sync = &adev->dm.fused_io[ddc_line];

	static_assert(sizeof(*req) <= sizeof(sync->reply_data), "Size mismatch");
	memcpy(sync->reply_data, req, sizeof(*req));
	complete(&sync->replied);
}

/**
 * dmub_hpd_callback - DMUB HPD interrupt processing callback.
 * @adev: amdgpu_device pointer
 * @notify: dmub notification structure
 *
 * Dmub Hpd interrupt processing callback. Gets displayindex through the
 * ink index and calls helper to do the processing.
 */
static void dmub_hpd_callback(struct amdgpu_device *adev,
			      struct dmub_notification *notify)
{
	struct amdgpu_dm_connector *aconnector;
	struct amdgpu_dm_connector *hpd_aconnector = NULL;
	struct drm_connector *connector;
	struct drm_connector_list_iter iter;
	struct dc_link *link;
	u8 link_index = 0;
	struct drm_device *dev;

	if (adev == NULL)
		return;

	if (notify == NULL) {
		drm_err(adev_to_drm(adev), "DMUB HPD callback notification was NULL");
		return;
	}

	if (notify->link_index > adev->dm.dc->link_count) {
		drm_err(adev_to_drm(adev), "DMUB HPD index (%u)is abnormal", notify->link_index);
		return;
	}

	/* Skip DMUB HPD IRQ in suspend/resume. We will probe them later. */
	if (notify->type == DMUB_NOTIFICATION_HPD && adev->in_suspend) {
		drm_info(adev_to_drm(adev), "Skip DMUB HPD IRQ callback in suspend/resume\n");
		return;
	}

	link_index = notify->link_index;
	link = adev->dm.dc->links[link_index];
	dev = adev->dm.ddev;

	drm_connector_list_iter_begin(dev, &iter);
	drm_for_each_connector_iter(connector, &iter) {

		if (connector->connector_type == DRM_MODE_CONNECTOR_WRITEBACK)
			continue;

		aconnector = to_amdgpu_dm_connector(connector);
		if (link && aconnector->dc_link == link) {
			if (notify->type == DMUB_NOTIFICATION_HPD)
				drm_info(adev_to_drm(adev), "DMUB HPD IRQ callback: link_index=%u\n", link_index);
			else if (notify->type == DMUB_NOTIFICATION_HPD_IRQ)
				drm_info(adev_to_drm(adev), "DMUB HPD RX IRQ callback: link_index=%u\n", link_index);
			else
				drm_warn(adev_to_drm(adev), "DMUB Unknown HPD callback type %d, link_index=%u\n",
						notify->type, link_index);

			hpd_aconnector = aconnector;
			break;
		}
	}
	drm_connector_list_iter_end(&iter);

	if (hpd_aconnector) {
		if (notify->type == DMUB_NOTIFICATION_HPD) {
			if (hpd_aconnector->dc_link->hpd_status == (notify->hpd_status == DP_HPD_PLUG))
				drm_warn(adev_to_drm(adev), "DMUB reported hpd status unchanged. link_index=%u\n", link_index);
			handle_hpd_irq_helper(hpd_aconnector);
		} else if (notify->type == DMUB_NOTIFICATION_HPD_IRQ) {
			handle_hpd_rx_irq(hpd_aconnector);
		}
	}
}

/**
 * dmub_hpd_sense_callback - DMUB HPD sense processing callback.
 * @adev: amdgpu_device pointer
 * @notify: dmub notification structure
 *
 * HPD sense changes can occur during low power states and need to be
 * notified from firmware to driver.
 */
static void dmub_hpd_sense_callback(struct amdgpu_device *adev,
			      struct dmub_notification *notify)
{
	drm_dbg_driver(adev_to_drm(adev), "DMUB HPD SENSE callback.\n");
}

/**
 * register_dmub_notify_callback - Sets callback for DMUB notify
 * @adev: amdgpu_device pointer
 * @type: Type of dmub notification
 * @callback: Dmub interrupt callback function
 * @dmub_int_thread_offload: offload indicator
 *
 * API to register a dmub callback handler for a dmub notification
 * Also sets indicator whether callback processing to be offloaded.
 * to dmub interrupt handling thread
 * Return: true if successfully registered, false if there is existing registration
 */
static bool register_dmub_notify_callback(struct amdgpu_device *adev,
					  enum dmub_notification_type type,
					  dmub_notify_interrupt_callback_t callback,
					  bool dmub_int_thread_offload)
{
	if (callback != NULL && type < ARRAY_SIZE(adev->dm.dmub_thread_offload)) {
		adev->dm.dmub_callback[type] = callback;
		adev->dm.dmub_thread_offload[type] = dmub_int_thread_offload;
	} else
		return false;

	return true;
}

static void dm_handle_hpd_work(struct work_struct *work)
{
	struct dmub_hpd_work *dmub_hpd_wrk;

	dmub_hpd_wrk = container_of(work, struct dmub_hpd_work, handle_hpd_work);

	if (!dmub_hpd_wrk->dmub_notify) {
		drm_err(adev_to_drm(dmub_hpd_wrk->adev), "dmub_hpd_wrk dmub_notify is NULL");
		return;
	}

	if (dmub_hpd_wrk->dmub_notify->type < ARRAY_SIZE(dmub_hpd_wrk->adev->dm.dmub_callback)) {
		dmub_hpd_wrk->adev->dm.dmub_callback[dmub_hpd_wrk->dmub_notify->type](dmub_hpd_wrk->adev,
		dmub_hpd_wrk->dmub_notify);
	}

	kfree(dmub_hpd_wrk->dmub_notify);
	kfree(dmub_hpd_wrk);

}

static const char *dmub_notification_type_str(enum dmub_notification_type e)
{
	switch (e) {
	case DMUB_NOTIFICATION_NO_DATA:
		return "NO_DATA";
	case DMUB_NOTIFICATION_AUX_REPLY:
		return "AUX_REPLY";
	case DMUB_NOTIFICATION_HPD:
		return "HPD";
	case DMUB_NOTIFICATION_HPD_IRQ:
		return "HPD_IRQ";
	case DMUB_NOTIFICATION_SET_CONFIG_REPLY:
		return "SET_CONFIG_REPLY";
	case DMUB_NOTIFICATION_DPIA_NOTIFICATION:
		return "DPIA_NOTIFICATION";
	case DMUB_NOTIFICATION_HPD_SENSE_NOTIFY:
		return "HPD_SENSE_NOTIFY";
	case DMUB_NOTIFICATION_FUSED_IO:
		return "FUSED_IO";
	default:
		return "<unknown>";
	}
}

#define DMUB_TRACE_MAX_READ 64
/**
 * dm_dmub_outbox1_low_irq() - Handles Outbox interrupt
 * @interrupt_params: used for determining the Outbox instance
 *
 * Handles the Outbox Interrupt
 * event handler.
 */
static void dm_dmub_outbox1_low_irq(void *interrupt_params)
{
	struct dmub_notification notify = {0};
	struct common_irq_params *irq_params = interrupt_params;
	struct amdgpu_device *adev = irq_params->adev;
	struct amdgpu_display_manager *dm = &adev->dm;
	struct dmcub_trace_buf_entry entry = { 0 };
	u32 count = 0;
	struct dmub_hpd_work *dmub_hpd_wrk;

	do {
		if (dc_dmub_srv_get_dmub_outbox0_msg(dm->dc, &entry)) {
			trace_amdgpu_dmub_trace_high_irq(entry.trace_code, entry.tick_count,
							entry.param0, entry.param1);

			drm_dbg_driver(adev_to_drm(adev), "trace_code:%u, tick_count:%u, param0:%u, param1:%u\n",
				 entry.trace_code, entry.tick_count, entry.param0, entry.param1);
		} else
			break;

		count++;

	} while (count <= DMUB_TRACE_MAX_READ);

	if (count > DMUB_TRACE_MAX_READ)
		drm_dbg_driver(adev_to_drm(adev), "Warning : count > DMUB_TRACE_MAX_READ");

	if (dc_enable_dmub_notifications(adev->dm.dc) &&
		irq_params->irq_src == DC_IRQ_SOURCE_DMCUB_OUTBOX) {

		do {
			dc_stat_get_dmub_notification(adev->dm.dc, &notify);
			if (notify.type >= ARRAY_SIZE(dm->dmub_thread_offload)) {
				drm_err(adev_to_drm(adev), "DM: notify type %d invalid!", notify.type);
				continue;
			}
			if (!dm->dmub_callback[notify.type]) {
				drm_warn(adev_to_drm(adev), "DMUB notification skipped due to no handler: type=%s\n",
					dmub_notification_type_str(notify.type));
				continue;
			}
			if (dm->dmub_thread_offload[notify.type] == true) {
				dmub_hpd_wrk = kzalloc(sizeof(*dmub_hpd_wrk), GFP_ATOMIC);
				if (!dmub_hpd_wrk) {
					drm_err(adev_to_drm(adev), "Failed to allocate dmub_hpd_wrk");
					return;
				}
				dmub_hpd_wrk->dmub_notify = kmemdup(&notify, sizeof(struct dmub_notification),
								    GFP_ATOMIC);
				if (!dmub_hpd_wrk->dmub_notify) {
					kfree(dmub_hpd_wrk);
					drm_err(adev_to_drm(adev), "Failed to allocate dmub_hpd_wrk->dmub_notify");
					return;
				}
				INIT_WORK(&dmub_hpd_wrk->handle_hpd_work, dm_handle_hpd_work);
				dmub_hpd_wrk->adev = adev;
				queue_work(adev->dm.delayed_hpd_wq, &dmub_hpd_wrk->handle_hpd_work);
			} else {
				dm->dmub_callback[notify.type](adev, &notify);
			}
		} while (notify.pending_notification);
	}
}

static int dm_set_clockgating_state(struct amdgpu_ip_block *ip_block,
		  enum amd_clockgating_state state)
{
	return 0;
}

static int dm_set_powergating_state(struct amdgpu_ip_block *ip_block,
		  enum amd_powergating_state state)
{
	return 0;
}

/* Prototypes of private functions */
static int dm_early_init(struct amdgpu_ip_block *ip_block);

/* Allocate memory for FBC compressed data  */
static void amdgpu_dm_fbc_init(struct drm_connector *connector)
{
	struct amdgpu_device *adev = drm_to_adev(connector->dev);
	struct dm_compressor_info *compressor = &adev->dm.compressor;
	struct amdgpu_dm_connector *aconn = to_amdgpu_dm_connector(connector);
	struct drm_display_mode *mode;
	unsigned long max_size = 0;

	if (adev->dm.dc->fbc_compressor == NULL)
		return;

	if (aconn->dc_link->connector_signal != SIGNAL_TYPE_EDP)
		return;

	if (compressor->bo_ptr)
		return;


	list_for_each_entry(mode, &connector->modes, head) {
		if (max_size < (unsigned long) mode->htotal * mode->vtotal)
			max_size = (unsigned long) mode->htotal * mode->vtotal;
	}

	if (max_size) {
		int r = amdgpu_bo_create_kernel(adev, max_size * 4, PAGE_SIZE,
			    AMDGPU_GEM_DOMAIN_GTT, &compressor->bo_ptr,
			    &compressor->gpu_addr, &compressor->cpu_addr);

		if (r)
			drm_err(adev_to_drm(adev), "DM: Failed to initialize FBC\n");
		else {
			adev->dm.dc->ctx->fbc_gpu_addr = compressor->gpu_addr;
			drm_info(adev_to_drm(adev), "DM: FBC alloc %lu\n", max_size*4);
		}

	}

}

static int amdgpu_dm_audio_component_get_eld(struct device *kdev, int port,
					  int pipe, bool *enabled,
					  unsigned char *buf, int max_bytes)
{
	struct drm_device *dev = dev_get_drvdata(kdev);
	struct amdgpu_device *adev = drm_to_adev(dev);
	struct drm_connector *connector;
	struct drm_connector_list_iter conn_iter;
	struct amdgpu_dm_connector *aconnector;
	int ret = 0;

	*enabled = false;

	mutex_lock(&adev->dm.audio_lock);

	drm_connector_list_iter_begin(dev, &conn_iter);
	drm_for_each_connector_iter(connector, &conn_iter) {

		if (connector->connector_type == DRM_MODE_CONNECTOR_WRITEBACK)
			continue;

		aconnector = to_amdgpu_dm_connector(connector);
		if (aconnector->audio_inst != port)
			continue;

		*enabled = true;
		mutex_lock(&connector->eld_mutex);
		ret = drm_eld_size(connector->eld);
		memcpy(buf, connector->eld, min(max_bytes, ret));
		mutex_unlock(&connector->eld_mutex);

		break;
	}
	drm_connector_list_iter_end(&conn_iter);

	mutex_unlock(&adev->dm.audio_lock);

	DRM_DEBUG_KMS("Get ELD : idx=%d ret=%d en=%d\n", port, ret, *enabled);

	return ret;
}

static const struct drm_audio_component_ops amdgpu_dm_audio_component_ops = {
	.get_eld = amdgpu_dm_audio_component_get_eld,
};

static int amdgpu_dm_audio_component_bind(struct device *kdev,
				       struct device *hda_kdev, void *data)
{
	struct drm_device *dev = dev_get_drvdata(kdev);
	struct amdgpu_device *adev = drm_to_adev(dev);
	struct drm_audio_component *acomp = data;

	acomp->ops = &amdgpu_dm_audio_component_ops;
	acomp->dev = kdev;
	adev->dm.audio_component = acomp;

	return 0;
}

static void amdgpu_dm_audio_component_unbind(struct device *kdev,
					  struct device *hda_kdev, void *data)
{
	struct amdgpu_device *adev = drm_to_adev(dev_get_drvdata(kdev));
	struct drm_audio_component *acomp = data;

	acomp->ops = NULL;
	acomp->dev = NULL;
	adev->dm.audio_component = NULL;
}

static const struct component_ops amdgpu_dm_audio_component_bind_ops = {
	.bind	= amdgpu_dm_audio_component_bind,
	.unbind	= amdgpu_dm_audio_component_unbind,
};

static int amdgpu_dm_audio_init(struct amdgpu_device *adev)
{
	int i, ret;

	if (!amdgpu_audio)
		return 0;

	adev->mode_info.audio.enabled = true;

	adev->mode_info.audio.num_pins = adev->dm.dc->res_pool->audio_count;

	for (i = 0; i < adev->mode_info.audio.num_pins; i++) {
		adev->mode_info.audio.pin[i].channels = -1;
		adev->mode_info.audio.pin[i].rate = -1;
		adev->mode_info.audio.pin[i].bits_per_sample = -1;
		adev->mode_info.audio.pin[i].status_bits = 0;
		adev->mode_info.audio.pin[i].category_code = 0;
		adev->mode_info.audio.pin[i].connected = false;
		adev->mode_info.audio.pin[i].id =
			adev->dm.dc->res_pool->audios[i]->inst;
		adev->mode_info.audio.pin[i].offset = 0;
	}

	ret = component_add(adev->dev, &amdgpu_dm_audio_component_bind_ops);
	if (ret < 0)
		return ret;

	adev->dm.audio_registered = true;

	return 0;
}

static void amdgpu_dm_audio_fini(struct amdgpu_device *adev)
{
	if (!amdgpu_audio)
		return;

	if (!adev->mode_info.audio.enabled)
		return;

	if (adev->dm.audio_registered) {
		component_del(adev->dev, &amdgpu_dm_audio_component_bind_ops);
		adev->dm.audio_registered = false;
	}

	/* TODO: Disable audio? */

	adev->mode_info.audio.enabled = false;
}

static  void amdgpu_dm_audio_eld_notify(struct amdgpu_device *adev, int pin)
{
	struct drm_audio_component *acomp = adev->dm.audio_component;

	if (acomp && acomp->audio_ops && acomp->audio_ops->pin_eld_notify) {
		DRM_DEBUG_KMS("Notify ELD: %d\n", pin);

		acomp->audio_ops->pin_eld_notify(acomp->audio_ops->audio_ptr,
						 pin, -1);
	}
}

static int dm_dmub_hw_init(struct amdgpu_device *adev)
{
	const struct dmcub_firmware_header_v1_0 *hdr;
	struct dmub_srv *dmub_srv = adev->dm.dmub_srv;
	struct dmub_srv_fb_info *fb_info = adev->dm.dmub_fb_info;
	const struct firmware *dmub_fw = adev->dm.dmub_fw;
	struct dmcu *dmcu = adev->dm.dc->res_pool->dmcu;
	struct abm *abm = adev->dm.dc->res_pool->abm;
	struct dc_context *ctx = adev->dm.dc->ctx;
	struct dmub_srv_hw_params hw_params;
	enum dmub_status status;
	const unsigned char *fw_inst_const, *fw_bss_data;
	u32 i, fw_inst_const_size, fw_bss_data_size;
	bool has_hw_support;

	if (!dmub_srv)
		/* DMUB isn't supported on the ASIC. */
		return 0;

	if (!fb_info) {
		drm_err(adev_to_drm(adev), "No framebuffer info for DMUB service.\n");
		return -EINVAL;
	}

	if (!dmub_fw) {
		/* Firmware required for DMUB support. */
		drm_err(adev_to_drm(adev), "No firmware provided for DMUB.\n");
		return -EINVAL;
	}

	/* initialize register offsets for ASICs with runtime initialization available */
	if (dmub_srv->hw_funcs.init_reg_offsets)
		dmub_srv->hw_funcs.init_reg_offsets(dmub_srv, ctx);

	status = dmub_srv_has_hw_support(dmub_srv, &has_hw_support);
	if (status != DMUB_STATUS_OK) {
		drm_err(adev_to_drm(adev), "Error checking HW support for DMUB: %d\n", status);
		return -EINVAL;
	}

	if (!has_hw_support) {
		drm_info(adev_to_drm(adev), "DMUB unsupported on ASIC\n");
		return 0;
	}

	/* Reset DMCUB if it was previously running - before we overwrite its memory. */
	status = dmub_srv_hw_reset(dmub_srv);
	if (status != DMUB_STATUS_OK)
		drm_warn(adev_to_drm(adev), "Error resetting DMUB HW: %d\n", status);

	hdr = (const struct dmcub_firmware_header_v1_0 *)dmub_fw->data;

	fw_inst_const = dmub_fw->data +
			le32_to_cpu(hdr->header.ucode_array_offset_bytes) +
			PSP_HEADER_BYTES;

	fw_bss_data = dmub_fw->data +
		      le32_to_cpu(hdr->header.ucode_array_offset_bytes) +
		      le32_to_cpu(hdr->inst_const_bytes);

	/* Copy firmware and bios info into FB memory. */
	fw_inst_const_size = le32_to_cpu(hdr->inst_const_bytes) -
			     PSP_HEADER_BYTES - PSP_FOOTER_BYTES;

	fw_bss_data_size = le32_to_cpu(hdr->bss_data_bytes);

	/* if adev->firmware.load_type == AMDGPU_FW_LOAD_PSP,
	 * amdgpu_ucode_init_single_fw will load dmub firmware
	 * fw_inst_const part to cw0; otherwise, the firmware back door load
	 * will be done by dm_dmub_hw_init
	 */
	if (adev->firmware.load_type != AMDGPU_FW_LOAD_PSP) {
		memcpy(fb_info->fb[DMUB_WINDOW_0_INST_CONST].cpu_addr, fw_inst_const,
				fw_inst_const_size);
	}

	if (fw_bss_data_size)
		memcpy(fb_info->fb[DMUB_WINDOW_2_BSS_DATA].cpu_addr,
		       fw_bss_data, fw_bss_data_size);

	/* Copy firmware bios info into FB memory. */
	memcpy(fb_info->fb[DMUB_WINDOW_3_VBIOS].cpu_addr, adev->bios,
	       adev->bios_size);

	/* Reset regions that need to be reset. */
	memset(fb_info->fb[DMUB_WINDOW_4_MAILBOX].cpu_addr, 0,
	fb_info->fb[DMUB_WINDOW_4_MAILBOX].size);

	memset(fb_info->fb[DMUB_WINDOW_5_TRACEBUFF].cpu_addr, 0,
	       fb_info->fb[DMUB_WINDOW_5_TRACEBUFF].size);

	memset(fb_info->fb[DMUB_WINDOW_6_FW_STATE].cpu_addr, 0,
	       fb_info->fb[DMUB_WINDOW_6_FW_STATE].size);

	memset(fb_info->fb[DMUB_WINDOW_SHARED_STATE].cpu_addr, 0,
	       fb_info->fb[DMUB_WINDOW_SHARED_STATE].size);

	/* Initialize hardware. */
	memset(&hw_params, 0, sizeof(hw_params));
	hw_params.fb_base = adev->gmc.fb_start;
	hw_params.fb_offset = adev->vm_manager.vram_base_offset;

	/* backdoor load firmware and trigger dmub running */
	if (adev->firmware.load_type != AMDGPU_FW_LOAD_PSP)
		hw_params.load_inst_const = true;

	if (dmcu)
		hw_params.psp_version = dmcu->psp_version;

	for (i = 0; i < fb_info->num_fb; ++i)
		hw_params.fb[i] = &fb_info->fb[i];

	switch (amdgpu_ip_version(adev, DCE_HWIP, 0)) {
	case IP_VERSION(3, 1, 3):
	case IP_VERSION(3, 1, 4):
	case IP_VERSION(3, 5, 0):
	case IP_VERSION(3, 5, 1):
	case IP_VERSION(3, 6, 0):
	case IP_VERSION(4, 0, 1):
		hw_params.dpia_supported = true;
		hw_params.disable_dpia = adev->dm.dc->debug.dpia_debug.bits.disable_dpia;
		break;
	default:
		break;
	}

	switch (amdgpu_ip_version(adev, DCE_HWIP, 0)) {
	case IP_VERSION(3, 5, 0):
	case IP_VERSION(3, 5, 1):
	case IP_VERSION(3, 6, 0):
		hw_params.ips_sequential_ono = adev->external_rev_id > 0x10;
		hw_params.lower_hbr3_phy_ssc = true;
		break;
	default:
		break;
	}

	status = dmub_srv_hw_init(dmub_srv, &hw_params);
	if (status != DMUB_STATUS_OK) {
		drm_err(adev_to_drm(adev), "Error initializing DMUB HW: %d\n", status);
		return -EINVAL;
	}

	/* Wait for firmware load to finish. */
	status = dmub_srv_wait_for_auto_load(dmub_srv, 100000);
	if (status != DMUB_STATUS_OK)
		drm_warn(adev_to_drm(adev), "Wait for DMUB auto-load failed: %d\n", status);

	/* Init DMCU and ABM if available. */
	if (dmcu && abm) {
		dmcu->funcs->dmcu_init(dmcu);
		abm->dmcu_is_running = dmcu->funcs->is_dmcu_initialized(dmcu);
	}

	if (!adev->dm.dc->ctx->dmub_srv)
		adev->dm.dc->ctx->dmub_srv = dc_dmub_srv_create(adev->dm.dc, dmub_srv);
	if (!adev->dm.dc->ctx->dmub_srv) {
		drm_err(adev_to_drm(adev), "Couldn't allocate DC DMUB server!\n");
		return -ENOMEM;
	}

	drm_info(adev_to_drm(adev), "DMUB hardware initialized: version=0x%08X\n",
		 adev->dm.dmcub_fw_version);

	/* Keeping sanity checks off if
	 * DCN31 >= 4.0.59.0
	 * DCN314 >= 8.0.16.0
	 * Otherwise, turn on sanity checks
	 */
	switch (amdgpu_ip_version(adev, DCE_HWIP, 0)) {
	case IP_VERSION(3, 1, 2):
	case IP_VERSION(3, 1, 3):
		if (adev->dm.dmcub_fw_version &&
			adev->dm.dmcub_fw_version >= DMUB_FW_VERSION(4, 0, 0) &&
			adev->dm.dmcub_fw_version < DMUB_FW_VERSION(4, 0, 59))
				adev->dm.dc->debug.sanity_checks = true;
		break;
	case IP_VERSION(3, 1, 4):
		if (adev->dm.dmcub_fw_version &&
			adev->dm.dmcub_fw_version >= DMUB_FW_VERSION(4, 0, 0) &&
			adev->dm.dmcub_fw_version < DMUB_FW_VERSION(8, 0, 16))
				adev->dm.dc->debug.sanity_checks = true;
		break;
	default:
		break;
	}

	return 0;
}

static void dm_dmub_hw_resume(struct amdgpu_device *adev)
{
	struct dmub_srv *dmub_srv = adev->dm.dmub_srv;
	enum dmub_status status;
	bool init;
	int r;

	if (!dmub_srv) {
		/* DMUB isn't supported on the ASIC. */
		return;
	}

	status = dmub_srv_is_hw_init(dmub_srv, &init);
	if (status != DMUB_STATUS_OK)
		drm_warn(adev_to_drm(adev), "DMUB hardware init check failed: %d\n", status);

	if (status == DMUB_STATUS_OK && init) {
		/* Wait for firmware load to finish. */
		status = dmub_srv_wait_for_auto_load(dmub_srv, 100000);
		if (status != DMUB_STATUS_OK)
			drm_warn(adev_to_drm(adev), "Wait for DMUB auto-load failed: %d\n", status);
	} else {
		/* Perform the full hardware initialization. */
		r = dm_dmub_hw_init(adev);
		if (r)
			drm_err(adev_to_drm(adev), "DMUB interface failed to initialize: status=%d\n", r);
	}
}

static void mmhub_read_system_context(struct amdgpu_device *adev, struct dc_phy_addr_space_config *pa_config)
{
	u64 pt_base;
	u32 logical_addr_low;
	u32 logical_addr_high;
	u32 agp_base, agp_bot, agp_top;
	PHYSICAL_ADDRESS_LOC page_table_start, page_table_end, page_table_base;

	memset(pa_config, 0, sizeof(*pa_config));

	agp_base = 0;
	agp_bot = adev->gmc.agp_start >> 24;
	agp_top = adev->gmc.agp_end >> 24;

	/* AGP aperture is disabled */
	if (agp_bot > agp_top) {
		logical_addr_low = adev->gmc.fb_start >> 18;
		if (adev->apu_flags & (AMD_APU_IS_RAVEN2 |
				       AMD_APU_IS_RENOIR |
				       AMD_APU_IS_GREEN_SARDINE))
			/*
			 * Raven2 has a HW issue that it is unable to use the vram which
			 * is out of MC_VM_SYSTEM_APERTURE_HIGH_ADDR. So here is the
			 * workaround that increase system aperture high address (add 1)
			 * to get rid of the VM fault and hardware hang.
			 */
			logical_addr_high = (adev->gmc.fb_end >> 18) + 0x1;
		else
			logical_addr_high = adev->gmc.fb_end >> 18;
	} else {
		logical_addr_low = min(adev->gmc.fb_start, adev->gmc.agp_start) >> 18;
		if (adev->apu_flags & (AMD_APU_IS_RAVEN2 |
				       AMD_APU_IS_RENOIR |
				       AMD_APU_IS_GREEN_SARDINE))
			/*
			 * Raven2 has a HW issue that it is unable to use the vram which
			 * is out of MC_VM_SYSTEM_APERTURE_HIGH_ADDR. So here is the
			 * workaround that increase system aperture high address (add 1)
			 * to get rid of the VM fault and hardware hang.
			 */
			logical_addr_high = max((adev->gmc.fb_end >> 18) + 0x1, adev->gmc.agp_end >> 18);
		else
			logical_addr_high = max(adev->gmc.fb_end, adev->gmc.agp_end) >> 18;
	}

	pt_base = amdgpu_gmc_pd_addr(adev->gart.bo);

	page_table_start.high_part = upper_32_bits(adev->gmc.gart_start >>
						   AMDGPU_GPU_PAGE_SHIFT);
	page_table_start.low_part = lower_32_bits(adev->gmc.gart_start >>
						  AMDGPU_GPU_PAGE_SHIFT);
	page_table_end.high_part = upper_32_bits(adev->gmc.gart_end >>
						 AMDGPU_GPU_PAGE_SHIFT);
	page_table_end.low_part = lower_32_bits(adev->gmc.gart_end >>
						AMDGPU_GPU_PAGE_SHIFT);
	page_table_base.high_part = upper_32_bits(pt_base);
	page_table_base.low_part = lower_32_bits(pt_base);

	pa_config->system_aperture.start_addr = (uint64_t)logical_addr_low << 18;
	pa_config->system_aperture.end_addr = (uint64_t)logical_addr_high << 18;

	pa_config->system_aperture.agp_base = (uint64_t)agp_base << 24;
	pa_config->system_aperture.agp_bot = (uint64_t)agp_bot << 24;
	pa_config->system_aperture.agp_top = (uint64_t)agp_top << 24;

	pa_config->system_aperture.fb_base = adev->gmc.fb_start;
	pa_config->system_aperture.fb_offset = adev->vm_manager.vram_base_offset;
	pa_config->system_aperture.fb_top = adev->gmc.fb_end;

	pa_config->gart_config.page_table_start_addr = page_table_start.quad_part << 12;
	pa_config->gart_config.page_table_end_addr = page_table_end.quad_part << 12;
	pa_config->gart_config.page_table_base_addr = page_table_base.quad_part;

	pa_config->is_hvm_enabled = adev->mode_info.gpu_vm_support;

}

static void force_connector_state(
	struct amdgpu_dm_connector *aconnector,
	enum drm_connector_force force_state)
{
	struct drm_connector *connector = &aconnector->base;

	mutex_lock(&connector->dev->mode_config.mutex);
	aconnector->base.force = force_state;
	mutex_unlock(&connector->dev->mode_config.mutex);

	mutex_lock(&aconnector->hpd_lock);
	drm_kms_helper_connector_hotplug_event(connector);
	mutex_unlock(&aconnector->hpd_lock);
}

static void dm_handle_hpd_rx_offload_work(struct work_struct *work)
{
	struct hpd_rx_irq_offload_work *offload_work;
	struct amdgpu_dm_connector *aconnector;
	struct dc_link *dc_link;
	struct amdgpu_device *adev;
	enum dc_connection_type new_connection_type = dc_connection_none;
	unsigned long flags;
	union test_response test_response;

	memset(&test_response, 0, sizeof(test_response));

	offload_work = container_of(work, struct hpd_rx_irq_offload_work, work);
	aconnector = offload_work->offload_wq->aconnector;
	adev = offload_work->adev;

	if (!aconnector) {
		drm_err(adev_to_drm(adev), "Can't retrieve aconnector in hpd_rx_irq_offload_work");
		goto skip;
	}

	dc_link = aconnector->dc_link;

	mutex_lock(&aconnector->hpd_lock);
	if (!dc_link_detect_connection_type(dc_link, &new_connection_type))
		drm_err(adev_to_drm(adev), "KMS: Failed to detect connector\n");
	mutex_unlock(&aconnector->hpd_lock);

	if (new_connection_type == dc_connection_none)
		goto skip;

	if (amdgpu_in_reset(adev))
		goto skip;

	if (offload_work->data.bytes.device_service_irq.bits.UP_REQ_MSG_RDY ||
		offload_work->data.bytes.device_service_irq.bits.DOWN_REP_MSG_RDY) {
		dm_handle_mst_sideband_msg_ready_event(&aconnector->mst_mgr, DOWN_OR_UP_MSG_RDY_EVENT);
		spin_lock_irqsave(&offload_work->offload_wq->offload_lock, flags);
		offload_work->offload_wq->is_handling_mst_msg_rdy_event = false;
		spin_unlock_irqrestore(&offload_work->offload_wq->offload_lock, flags);
		goto skip;
	}

	mutex_lock(&adev->dm.dc_lock);
	if (offload_work->data.bytes.device_service_irq.bits.AUTOMATED_TEST) {
		dc_link_dp_handle_automated_test(dc_link);

		if (aconnector->timing_changed) {
			/* force connector disconnect and reconnect */
			force_connector_state(aconnector, DRM_FORCE_OFF);
			msleep(100);
			force_connector_state(aconnector, DRM_FORCE_UNSPECIFIED);
		}

		test_response.bits.ACK = 1;

		core_link_write_dpcd(
		dc_link,
		DP_TEST_RESPONSE,
		&test_response.raw,
		sizeof(test_response));
	} else if ((dc_link->connector_signal != SIGNAL_TYPE_EDP) &&
			dc_link_check_link_loss_status(dc_link, &offload_work->data) &&
			dc_link_dp_allow_hpd_rx_irq(dc_link)) {
		/* offload_work->data is from handle_hpd_rx_irq->
		 * schedule_hpd_rx_offload_work.this is defer handle
		 * for hpd short pulse. upon here, link status may be
		 * changed, need get latest link status from dpcd
		 * registers. if link status is good, skip run link
		 * training again.
		 */
		union hpd_irq_data irq_data;

		memset(&irq_data, 0, sizeof(irq_data));

		/* before dc_link_dp_handle_link_loss, allow new link lost handle
		 * request be added to work queue if link lost at end of dc_link_
		 * dp_handle_link_loss
		 */
		spin_lock_irqsave(&offload_work->offload_wq->offload_lock, flags);
		offload_work->offload_wq->is_handling_link_loss = false;
		spin_unlock_irqrestore(&offload_work->offload_wq->offload_lock, flags);

		if ((dc_link_dp_read_hpd_rx_irq_data(dc_link, &irq_data) == DC_OK) &&
			dc_link_check_link_loss_status(dc_link, &irq_data))
			dc_link_dp_handle_link_loss(dc_link);
	}
	mutex_unlock(&adev->dm.dc_lock);

skip:
	kfree(offload_work);

}

static struct hpd_rx_irq_offload_work_queue *hpd_rx_irq_create_workqueue(struct amdgpu_device *adev)
{
	struct dc *dc = adev->dm.dc;
	int max_caps = dc->caps.max_links;
	int i = 0;
	struct hpd_rx_irq_offload_work_queue *hpd_rx_offload_wq = NULL;

	hpd_rx_offload_wq = kcalloc(max_caps, sizeof(*hpd_rx_offload_wq), GFP_KERNEL);

	if (!hpd_rx_offload_wq)
		return NULL;


	for (i = 0; i < max_caps; i++) {
		hpd_rx_offload_wq[i].wq =
				    create_singlethread_workqueue("amdgpu_dm_hpd_rx_offload_wq");

		if (hpd_rx_offload_wq[i].wq == NULL) {
			drm_err(adev_to_drm(adev), "create amdgpu_dm_hpd_rx_offload_wq fail!");
			goto out_err;
		}

		spin_lock_init(&hpd_rx_offload_wq[i].offload_lock);
	}

	return hpd_rx_offload_wq;

out_err:
	for (i = 0; i < max_caps; i++) {
		if (hpd_rx_offload_wq[i].wq)
			destroy_workqueue(hpd_rx_offload_wq[i].wq);
	}
	kfree(hpd_rx_offload_wq);
	return NULL;
}

struct amdgpu_stutter_quirk {
	u16 chip_vendor;
	u16 chip_device;
	u16 subsys_vendor;
	u16 subsys_device;
	u8 revision;
};

static const struct amdgpu_stutter_quirk amdgpu_stutter_quirk_list[] = {
	/* https://bugzilla.kernel.org/show_bug.cgi?id=214417 */
	{ 0x1002, 0x15dd, 0x1002, 0x15dd, 0xc8 },
	{ 0, 0, 0, 0, 0 },
};

static bool dm_should_disable_stutter(struct pci_dev *pdev)
{
	const struct amdgpu_stutter_quirk *p = amdgpu_stutter_quirk_list;

	while (p && p->chip_device != 0) {
		if (pdev->vendor == p->chip_vendor &&
		    pdev->device == p->chip_device &&
		    pdev->subsystem_vendor == p->subsys_vendor &&
		    pdev->subsystem_device == p->subsys_device &&
		    pdev->revision == p->revision) {
			return true;
		}
		++p;
	}
	return false;
}


void*
dm_allocate_gpu_mem(
		struct amdgpu_device *adev,
		enum dc_gpu_mem_alloc_type type,
		size_t size,
		long long *addr)
{
	struct dal_allocation *da;
	u32 domain = (type == DC_MEM_ALLOC_TYPE_GART) ?
		AMDGPU_GEM_DOMAIN_GTT : AMDGPU_GEM_DOMAIN_VRAM;
	int ret;

	da = kzalloc(sizeof(struct dal_allocation), GFP_KERNEL);
	if (!da)
		return NULL;

	ret = amdgpu_bo_create_kernel(adev, size, PAGE_SIZE,
				      domain, &da->bo,
				      &da->gpu_addr, &da->cpu_ptr);

	*addr = da->gpu_addr;

	if (ret) {
		kfree(da);
		return NULL;
	}

	/* add da to list in dm */
	list_add(&da->list, &adev->dm.da_list);

	return da->cpu_ptr;
}

void
dm_free_gpu_mem(
		struct amdgpu_device *adev,
		enum dc_gpu_mem_alloc_type type,
		void *pvMem)
{
	struct dal_allocation *da;

	/* walk the da list in DM */
	list_for_each_entry(da, &adev->dm.da_list, list) {
		if (pvMem == da->cpu_ptr) {
			amdgpu_bo_free_kernel(&da->bo, &da->gpu_addr, &da->cpu_ptr);
			list_del(&da->list);
			kfree(da);
			break;
		}
	}

}

static enum dmub_status
dm_dmub_send_vbios_gpint_command(struct amdgpu_device *adev,
				 enum dmub_gpint_command command_code,
				 uint16_t param,
				 uint32_t timeout_us)
{
	union dmub_gpint_data_register reg, test;
	uint32_t i;

	/* Assume that VBIOS DMUB is ready to take commands */

	reg.bits.status = 1;
	reg.bits.command_code = command_code;
	reg.bits.param = param;

	cgs_write_register(adev->dm.cgs_device, 0x34c0 + 0x01f8, reg.all);

	for (i = 0; i < timeout_us; ++i) {
		udelay(1);

		/* Check if our GPINT got acked */
		reg.bits.status = 0;
		test = (union dmub_gpint_data_register)
			cgs_read_register(adev->dm.cgs_device, 0x34c0 + 0x01f8);

		if (test.all == reg.all)
			return DMUB_STATUS_OK;
	}

	return DMUB_STATUS_TIMEOUT;
}

static struct dml2_soc_bb *dm_dmub_get_vbios_bounding_box(struct amdgpu_device *adev)
{
	struct dml2_soc_bb *bb;
	long long addr;
	int i = 0;
	uint16_t chunk;
	enum dmub_gpint_command send_addrs[] = {
		DMUB_GPINT__SET_BB_ADDR_WORD0,
		DMUB_GPINT__SET_BB_ADDR_WORD1,
		DMUB_GPINT__SET_BB_ADDR_WORD2,
		DMUB_GPINT__SET_BB_ADDR_WORD3,
	};
	enum dmub_status ret;

	switch (amdgpu_ip_version(adev, DCE_HWIP, 0)) {
	case IP_VERSION(4, 0, 1):
		break;
	default:
		return NULL;
	}

	bb =  dm_allocate_gpu_mem(adev,
				  DC_MEM_ALLOC_TYPE_GART,
				  sizeof(struct dml2_soc_bb),
				  &addr);
	if (!bb)
		return NULL;

	for (i = 0; i < 4; i++) {
		/* Extract 16-bit chunk */
		chunk = ((uint64_t) addr >> (i * 16)) & 0xFFFF;
		/* Send the chunk */
		ret = dm_dmub_send_vbios_gpint_command(adev, send_addrs[i], chunk, 30000);
		if (ret != DMUB_STATUS_OK)
			goto free_bb;
	}

	/* Now ask DMUB to copy the bb */
	ret = dm_dmub_send_vbios_gpint_command(adev, DMUB_GPINT__BB_COPY, 1, 200000);
	if (ret != DMUB_STATUS_OK)
		goto free_bb;

	return bb;

free_bb:
	dm_free_gpu_mem(adev, DC_MEM_ALLOC_TYPE_GART, (void *) bb);
	return NULL;

}

static enum dmub_ips_disable_type dm_get_default_ips_mode(
	struct amdgpu_device *adev)
{
	enum dmub_ips_disable_type ret = DMUB_IPS_ENABLE;

	switch (amdgpu_ip_version(adev, DCE_HWIP, 0)) {
	case IP_VERSION(3, 5, 0):
	case IP_VERSION(3, 6, 0):
	case IP_VERSION(3, 5, 1):
		ret =  DMUB_IPS_RCG_IN_ACTIVE_IPS2_IN_OFF;
		break;
	default:
		/* ASICs older than DCN35 do not have IPSs */
		if (amdgpu_ip_version(adev, DCE_HWIP, 0) < IP_VERSION(3, 5, 0))
			ret = DMUB_IPS_DISABLE_ALL;
		break;
	}

	return ret;
}

static int amdgpu_dm_init(struct amdgpu_device *adev)
{
	struct dc_init_data init_data;
	struct dc_callback_init init_params;
	int r;

	adev->dm.ddev = adev_to_drm(adev);
	adev->dm.adev = adev;

	/* Zero all the fields */
	memset(&init_data, 0, sizeof(init_data));
	memset(&init_params, 0, sizeof(init_params));

	mutex_init(&adev->dm.dpia_aux_lock);
	mutex_init(&adev->dm.dc_lock);
	mutex_init(&adev->dm.audio_lock);

	if (amdgpu_dm_irq_init(adev)) {
		drm_err(adev_to_drm(adev), "amdgpu: failed to initialize DM IRQ support.\n");
		goto error;
	}

	init_data.asic_id.chip_family = adev->family;

	init_data.asic_id.pci_revision_id = adev->pdev->revision;
	init_data.asic_id.hw_internal_rev = adev->external_rev_id;
	init_data.asic_id.chip_id = adev->pdev->device;

	init_data.asic_id.vram_width = adev->gmc.vram_width;
	/* TODO: initialize init_data.asic_id.vram_type here!!!! */
	init_data.asic_id.atombios_base_address =
		adev->mode_info.atom_context->bios;

	init_data.driver = adev;

	/* cgs_device was created in dm_sw_init() */
	init_data.cgs_device = adev->dm.cgs_device;

	init_data.dce_environment = DCE_ENV_PRODUCTION_DRV;

	switch (amdgpu_ip_version(adev, DCE_HWIP, 0)) {
	case IP_VERSION(2, 1, 0):
		switch (adev->dm.dmcub_fw_version) {
		case 0: /* development */
		case 0x1: /* linux-firmware.git hash 6d9f399 */
		case 0x01000000: /* linux-firmware.git hash 9a0b0f4 */
			init_data.flags.disable_dmcu = false;
			break;
		default:
			init_data.flags.disable_dmcu = true;
		}
		break;
	case IP_VERSION(2, 0, 3):
		init_data.flags.disable_dmcu = true;
		break;
	default:
		break;
	}

	/* APU support S/G display by default except:
	 * ASICs before Carrizo,
	 * RAVEN1 (Users reported stability issue)
	 */

	if (adev->asic_type < CHIP_CARRIZO) {
		init_data.flags.gpu_vm_support = false;
	} else if (adev->asic_type == CHIP_RAVEN) {
		if (adev->apu_flags & AMD_APU_IS_RAVEN)
			init_data.flags.gpu_vm_support = false;
		else
			init_data.flags.gpu_vm_support = (amdgpu_sg_display != 0);
	} else {
		if (amdgpu_ip_version(adev, DCE_HWIP, 0) == IP_VERSION(2, 0, 3))
			init_data.flags.gpu_vm_support = (amdgpu_sg_display == 1);
		else
			init_data.flags.gpu_vm_support =
				(amdgpu_sg_display != 0) && (adev->flags & AMD_IS_APU);
	}

	adev->mode_info.gpu_vm_support = init_data.flags.gpu_vm_support;

	if (amdgpu_dc_feature_mask & DC_FBC_MASK)
		init_data.flags.fbc_support = true;

	if (amdgpu_dc_feature_mask & DC_MULTI_MON_PP_MCLK_SWITCH_MASK)
		init_data.flags.multi_mon_pp_mclk_switch = true;

	if (amdgpu_dc_feature_mask & DC_DISABLE_FRACTIONAL_PWM_MASK)
		init_data.flags.disable_fractional_pwm = true;

	if (amdgpu_dc_feature_mask & DC_EDP_NO_POWER_SEQUENCING)
		init_data.flags.edp_no_power_sequencing = true;

	if (amdgpu_dc_feature_mask & DC_DISABLE_LTTPR_DP1_4A)
		init_data.flags.allow_lttpr_non_transparent_mode.bits.DP1_4A = true;
	if (amdgpu_dc_feature_mask & DC_DISABLE_LTTPR_DP2_0)
		init_data.flags.allow_lttpr_non_transparent_mode.bits.DP2_0 = true;

	init_data.flags.seamless_boot_edp_requested = false;

	if (amdgpu_device_seamless_boot_supported(adev)) {
		init_data.flags.seamless_boot_edp_requested = true;
		init_data.flags.allow_seamless_boot_optimization = true;
		drm_dbg(adev->dm.ddev, "Seamless boot requested\n");
	}

	init_data.flags.enable_mipi_converter_optimization = true;

	init_data.dcn_reg_offsets = adev->reg_offset[DCE_HWIP][0];
	init_data.nbio_reg_offsets = adev->reg_offset[NBIO_HWIP][0];
	init_data.clk_reg_offsets = adev->reg_offset[CLK_HWIP][0];

	if (amdgpu_dc_debug_mask & DC_DISABLE_IPS)
		init_data.flags.disable_ips = DMUB_IPS_DISABLE_ALL;
	else if (amdgpu_dc_debug_mask & DC_DISABLE_IPS_DYNAMIC)
		init_data.flags.disable_ips = DMUB_IPS_DISABLE_DYNAMIC;
	else if (amdgpu_dc_debug_mask & DC_DISABLE_IPS2_DYNAMIC)
		init_data.flags.disable_ips = DMUB_IPS_RCG_IN_ACTIVE_IPS2_IN_OFF;
	else if (amdgpu_dc_debug_mask & DC_FORCE_IPS_ENABLE)
		init_data.flags.disable_ips = DMUB_IPS_ENABLE;
	else
		init_data.flags.disable_ips = dm_get_default_ips_mode(adev);

	init_data.flags.disable_ips_in_vpb = 0;

	/* Enable DWB for tested platforms only */
	if (amdgpu_ip_version(adev, DCE_HWIP, 0) >= IP_VERSION(3, 0, 0))
		init_data.num_virtual_links = 1;

	retrieve_dmi_info(&adev->dm);
	if (adev->dm.edp0_on_dp1_quirk)
		init_data.flags.support_edp0_on_dp1 = true;

	if (adev->dm.bb_from_dmub)
		init_data.bb_from_dmub = adev->dm.bb_from_dmub;
	else
		init_data.bb_from_dmub = NULL;

	/* Display Core create. */
	adev->dm.dc = dc_create(&init_data);

	if (adev->dm.dc) {
		drm_info(adev_to_drm(adev), "Display Core v%s initialized on %s\n", DC_VER,
			 dce_version_to_string(adev->dm.dc->ctx->dce_version));
	} else {
		drm_info(adev_to_drm(adev), "Display Core failed to initialize with v%s!\n", DC_VER);
		goto error;
	}

	if (amdgpu_dc_debug_mask & DC_DISABLE_PIPE_SPLIT) {
		adev->dm.dc->debug.force_single_disp_pipe_split = false;
		adev->dm.dc->debug.pipe_split_policy = MPC_SPLIT_AVOID;
	}

	if (adev->asic_type != CHIP_CARRIZO && adev->asic_type != CHIP_STONEY)
		adev->dm.dc->debug.disable_stutter = amdgpu_pp_feature_mask & PP_STUTTER_MODE ? false : true;
	if (dm_should_disable_stutter(adev->pdev))
		adev->dm.dc->debug.disable_stutter = true;

	if (amdgpu_dc_debug_mask & DC_DISABLE_STUTTER)
		adev->dm.dc->debug.disable_stutter = true;

	if (amdgpu_dc_debug_mask & DC_DISABLE_DSC)
		adev->dm.dc->debug.disable_dsc = true;

	if (amdgpu_dc_debug_mask & DC_DISABLE_CLOCK_GATING)
		adev->dm.dc->debug.disable_clock_gate = true;

	if (amdgpu_dc_debug_mask & DC_FORCE_SUBVP_MCLK_SWITCH)
		adev->dm.dc->debug.force_subvp_mclk_switch = true;

	if (amdgpu_dc_debug_mask & DC_DISABLE_SUBVP)
		adev->dm.dc->debug.force_disable_subvp = true;

	if (amdgpu_dc_debug_mask & DC_ENABLE_DML2) {
		adev->dm.dc->debug.using_dml2 = true;
		adev->dm.dc->debug.using_dml21 = true;
	}

	if (amdgpu_dc_debug_mask & DC_HDCP_LC_FORCE_FW_ENABLE)
		adev->dm.dc->debug.hdcp_lc_force_fw_enable = true;

	if (amdgpu_dc_debug_mask & DC_HDCP_LC_ENABLE_SW_FALLBACK)
		adev->dm.dc->debug.hdcp_lc_enable_sw_fallback = true;

	adev->dm.dc->debug.visual_confirm = amdgpu_dc_visual_confirm;

	/* TODO: Remove after DP2 receiver gets proper support of Cable ID feature */
	adev->dm.dc->debug.ignore_cable_id = true;

	if (adev->dm.dc->caps.dp_hdmi21_pcon_support)
		drm_info(adev_to_drm(adev), "DP-HDMI FRL PCON supported\n");

	r = dm_dmub_hw_init(adev);
	if (r) {
		drm_err(adev_to_drm(adev), "DMUB interface failed to initialize: status=%d\n", r);
		goto error;
	}

	dc_hardware_init(adev->dm.dc);

	adev->dm.hpd_rx_offload_wq = hpd_rx_irq_create_workqueue(adev);
	if (!adev->dm.hpd_rx_offload_wq) {
		drm_err(adev_to_drm(adev), "amdgpu: failed to create hpd rx offload workqueue.\n");
		goto error;
	}

	if ((adev->flags & AMD_IS_APU) && (adev->asic_type >= CHIP_CARRIZO)) {
		struct dc_phy_addr_space_config pa_config;

		mmhub_read_system_context(adev, &pa_config);

		// Call the DC init_memory func
		dc_setup_system_context(adev->dm.dc, &pa_config);
	}

	adev->dm.freesync_module = mod_freesync_create(adev->dm.dc);
	if (!adev->dm.freesync_module) {
		drm_err(adev_to_drm(adev),
		"amdgpu: failed to initialize freesync_module.\n");
	} else
		drm_dbg_driver(adev_to_drm(adev), "amdgpu: freesync_module init done %p.\n",
				adev->dm.freesync_module);

	amdgpu_dm_init_color_mod();

	if (adev->dm.dc->caps.max_links > 0) {
		adev->dm.vblank_control_workqueue =
			create_singlethread_workqueue("dm_vblank_control_workqueue");
		if (!adev->dm.vblank_control_workqueue)
			drm_err(adev_to_drm(adev), "amdgpu: failed to initialize vblank_workqueue.\n");
	}

	if (adev->dm.dc->caps.ips_support &&
	    adev->dm.dc->config.disable_ips != DMUB_IPS_DISABLE_ALL)
		adev->dm.idle_workqueue = idle_create_workqueue(adev);

	if (adev->dm.dc->caps.max_links > 0 && adev->family >= AMDGPU_FAMILY_RV) {
		adev->dm.hdcp_workqueue = hdcp_create_workqueue(adev, &init_params.cp_psp, adev->dm.dc);

		if (!adev->dm.hdcp_workqueue)
			drm_err(adev_to_drm(adev), "amdgpu: failed to initialize hdcp_workqueue.\n");
		else
			drm_dbg_driver(adev_to_drm(adev), "amdgpu: hdcp_workqueue init done %p.\n", adev->dm.hdcp_workqueue);

		dc_init_callbacks(adev->dm.dc, &init_params);
	}
	if (dc_is_dmub_outbox_supported(adev->dm.dc)) {
		init_completion(&adev->dm.dmub_aux_transfer_done);
		adev->dm.dmub_notify = kzalloc(sizeof(struct dmub_notification), GFP_KERNEL);
		if (!adev->dm.dmub_notify) {
			drm_info(adev_to_drm(adev), "amdgpu: fail to allocate adev->dm.dmub_notify");
			goto error;
		}

		adev->dm.delayed_hpd_wq = create_singlethread_workqueue("amdgpu_dm_hpd_wq");
		if (!adev->dm.delayed_hpd_wq) {
			drm_err(adev_to_drm(adev), "amdgpu: failed to create hpd offload workqueue.\n");
			goto error;
		}

		amdgpu_dm_outbox_init(adev);
		if (!register_dmub_notify_callback(adev, DMUB_NOTIFICATION_AUX_REPLY,
			dmub_aux_setconfig_callback, false)) {
			drm_err(adev_to_drm(adev), "amdgpu: fail to register dmub aux callback");
			goto error;
		}

		for (size_t i = 0; i < ARRAY_SIZE(adev->dm.fused_io); i++)
			init_completion(&adev->dm.fused_io[i].replied);

		if (!register_dmub_notify_callback(adev, DMUB_NOTIFICATION_FUSED_IO,
			dmub_aux_fused_io_callback, false)) {
			drm_err(adev_to_drm(adev), "amdgpu: fail to register dmub fused io callback");
			goto error;
		}
		/* Enable outbox notification only after IRQ handlers are registered and DMUB is alive.
		 * It is expected that DMUB will resend any pending notifications at this point. Note
		 * that hpd and hpd_irq handler registration are deferred to register_hpd_handlers() to
		 * align legacy interface initialization sequence. Connection status will be proactivly
		 * detected once in the amdgpu_dm_initialize_drm_device.
		 */
		dc_enable_dmub_outbox(adev->dm.dc);

		/* DPIA trace goes to dmesg logs only if outbox is enabled */
		if (amdgpu_dc_debug_mask & DC_ENABLE_DPIA_TRACE)
			dc_dmub_srv_enable_dpia_trace(adev->dm.dc);
	}

	if (amdgpu_dm_initialize_drm_device(adev)) {
		drm_err(adev_to_drm(adev),
		"amdgpu: failed to initialize sw for display support.\n");
		goto error;
	}

	/* create fake encoders for MST */
	dm_dp_create_fake_mst_encoders(adev);

	/* TODO: Add_display_info? */

	/* TODO use dynamic cursor width */
	adev_to_drm(adev)->mode_config.cursor_width = adev->dm.dc->caps.max_cursor_size;
	adev_to_drm(adev)->mode_config.cursor_height = adev->dm.dc->caps.max_cursor_size;

	if (drm_vblank_init(adev_to_drm(adev), adev->dm.display_indexes_num)) {
		drm_err(adev_to_drm(adev),
		"amdgpu: failed to initialize sw for display support.\n");
		goto error;
	}

#if defined(CONFIG_DRM_AMD_SECURE_DISPLAY)
	amdgpu_dm_crtc_secure_display_create_contexts(adev);
	if (!adev->dm.secure_display_ctx.crtc_ctx)
		drm_err(adev_to_drm(adev), "amdgpu: failed to initialize secure display contexts.\n");

	if (amdgpu_ip_version(adev, DCE_HWIP, 0) >= IP_VERSION(4, 0, 1))
		adev->dm.secure_display_ctx.support_mul_roi = true;

#endif

	drm_dbg_driver(adev_to_drm(adev), "KMS initialized.\n");

	return 0;
error:
	amdgpu_dm_fini(adev);

	return -EINVAL;
}

static int amdgpu_dm_early_fini(struct amdgpu_ip_block *ip_block)
{
	struct amdgpu_device *adev = ip_block->adev;

	amdgpu_dm_audio_fini(adev);

	return 0;
}

static void amdgpu_dm_fini(struct amdgpu_device *adev)
{
	int i;

	if (adev->dm.vblank_control_workqueue) {
		destroy_workqueue(adev->dm.vblank_control_workqueue);
		adev->dm.vblank_control_workqueue = NULL;
	}

	if (adev->dm.idle_workqueue) {
		if (adev->dm.idle_workqueue->running) {
			adev->dm.idle_workqueue->enable = false;
			flush_work(&adev->dm.idle_workqueue->work);
		}

		kfree(adev->dm.idle_workqueue);
		adev->dm.idle_workqueue = NULL;
	}

	amdgpu_dm_destroy_drm_device(&adev->dm);

#if defined(CONFIG_DRM_AMD_SECURE_DISPLAY)
	if (adev->dm.secure_display_ctx.crtc_ctx) {
		for (i = 0; i < adev->mode_info.num_crtc; i++) {
			if (adev->dm.secure_display_ctx.crtc_ctx[i].crtc) {
				flush_work(&adev->dm.secure_display_ctx.crtc_ctx[i].notify_ta_work);
				flush_work(&adev->dm.secure_display_ctx.crtc_ctx[i].forward_roi_work);
			}
		}
		kfree(adev->dm.secure_display_ctx.crtc_ctx);
		adev->dm.secure_display_ctx.crtc_ctx = NULL;
	}
#endif
	if (adev->dm.hdcp_workqueue) {
		hdcp_destroy(&adev->dev->kobj, adev->dm.hdcp_workqueue);
		adev->dm.hdcp_workqueue = NULL;
	}

	if (adev->dm.dc) {
		dc_deinit_callbacks(adev->dm.dc);
		dc_dmub_srv_destroy(&adev->dm.dc->ctx->dmub_srv);
		if (dc_enable_dmub_notifications(adev->dm.dc)) {
			kfree(adev->dm.dmub_notify);
			adev->dm.dmub_notify = NULL;
			destroy_workqueue(adev->dm.delayed_hpd_wq);
			adev->dm.delayed_hpd_wq = NULL;
		}
	}

	if (adev->dm.dmub_bo)
		amdgpu_bo_free_kernel(&adev->dm.dmub_bo,
				      &adev->dm.dmub_bo_gpu_addr,
				      &adev->dm.dmub_bo_cpu_addr);

	if (adev->dm.hpd_rx_offload_wq && adev->dm.dc) {
		for (i = 0; i < adev->dm.dc->caps.max_links; i++) {
			if (adev->dm.hpd_rx_offload_wq[i].wq) {
				destroy_workqueue(adev->dm.hpd_rx_offload_wq[i].wq);
				adev->dm.hpd_rx_offload_wq[i].wq = NULL;
			}
		}

		kfree(adev->dm.hpd_rx_offload_wq);
		adev->dm.hpd_rx_offload_wq = NULL;
	}

	/* DC Destroy TODO: Replace destroy DAL */
	if (adev->dm.dc)
		dc_destroy(&adev->dm.dc);
	/*
	 * TODO: pageflip, vlank interrupt
	 *
	 * amdgpu_dm_irq_fini(adev);
	 */

	if (adev->dm.cgs_device) {
		amdgpu_cgs_destroy_device(adev->dm.cgs_device);
		adev->dm.cgs_device = NULL;
	}
	if (adev->dm.freesync_module) {
		mod_freesync_destroy(adev->dm.freesync_module);
		adev->dm.freesync_module = NULL;
	}

	mutex_destroy(&adev->dm.audio_lock);
	mutex_destroy(&adev->dm.dc_lock);
	mutex_destroy(&adev->dm.dpia_aux_lock);
}

static int load_dmcu_fw(struct amdgpu_device *adev)
{
	const char *fw_name_dmcu = NULL;
	int r;
	const struct dmcu_firmware_header_v1_0 *hdr;

	switch (adev->asic_type) {
#if defined(CONFIG_DRM_AMD_DC_SI)
	case CHIP_TAHITI:
	case CHIP_PITCAIRN:
	case CHIP_VERDE:
	case CHIP_OLAND:
#endif
	case CHIP_BONAIRE:
	case CHIP_HAWAII:
	case CHIP_KAVERI:
	case CHIP_KABINI:
	case CHIP_MULLINS:
	case CHIP_TONGA:
	case CHIP_FIJI:
	case CHIP_CARRIZO:
	case CHIP_STONEY:
	case CHIP_POLARIS11:
	case CHIP_POLARIS10:
	case CHIP_POLARIS12:
	case CHIP_VEGAM:
	case CHIP_VEGA10:
	case CHIP_VEGA12:
	case CHIP_VEGA20:
		return 0;
	case CHIP_NAVI12:
		fw_name_dmcu = FIRMWARE_NAVI12_DMCU;
		break;
	case CHIP_RAVEN:
		if (ASICREV_IS_PICASSO(adev->external_rev_id))
			fw_name_dmcu = FIRMWARE_RAVEN_DMCU;
		else if (ASICREV_IS_RAVEN2(adev->external_rev_id))
			fw_name_dmcu = FIRMWARE_RAVEN_DMCU;
		else
			return 0;
		break;
	default:
		switch (amdgpu_ip_version(adev, DCE_HWIP, 0)) {
		case IP_VERSION(2, 0, 2):
		case IP_VERSION(2, 0, 3):
		case IP_VERSION(2, 0, 0):
		case IP_VERSION(2, 1, 0):
		case IP_VERSION(3, 0, 0):
		case IP_VERSION(3, 0, 2):
		case IP_VERSION(3, 0, 3):
		case IP_VERSION(3, 0, 1):
		case IP_VERSION(3, 1, 2):
		case IP_VERSION(3, 1, 3):
		case IP_VERSION(3, 1, 4):
		case IP_VERSION(3, 1, 5):
		case IP_VERSION(3, 1, 6):
		case IP_VERSION(3, 2, 0):
		case IP_VERSION(3, 2, 1):
		case IP_VERSION(3, 5, 0):
		case IP_VERSION(3, 5, 1):
		case IP_VERSION(3, 6, 0):
		case IP_VERSION(4, 0, 1):
			return 0;
		default:
			break;
		}
		drm_err(adev_to_drm(adev), "Unsupported ASIC type: 0x%X\n", adev->asic_type);
		return -EINVAL;
	}

	if (adev->firmware.load_type != AMDGPU_FW_LOAD_PSP) {
		DRM_DEBUG_KMS("dm: DMCU firmware not supported on direct or SMU loading\n");
		return 0;
	}

	r = amdgpu_ucode_request(adev, &adev->dm.fw_dmcu, AMDGPU_UCODE_REQUIRED,
				 "%s", fw_name_dmcu);
	if (r == -ENODEV) {
		/* DMCU firmware is not necessary, so don't raise a fuss if it's missing */
		DRM_DEBUG_KMS("dm: DMCU firmware not found\n");
		adev->dm.fw_dmcu = NULL;
		return 0;
	}
	if (r) {
		drm_err(adev_to_drm(adev), "amdgpu_dm: Can't validate firmware \"%s\"\n",
			fw_name_dmcu);
		amdgpu_ucode_release(&adev->dm.fw_dmcu);
		return r;
	}

	hdr = (const struct dmcu_firmware_header_v1_0 *)adev->dm.fw_dmcu->data;
	adev->firmware.ucode[AMDGPU_UCODE_ID_DMCU_ERAM].ucode_id = AMDGPU_UCODE_ID_DMCU_ERAM;
	adev->firmware.ucode[AMDGPU_UCODE_ID_DMCU_ERAM].fw = adev->dm.fw_dmcu;
	adev->firmware.fw_size +=
		ALIGN(le32_to_cpu(hdr->header.ucode_size_bytes) - le32_to_cpu(hdr->intv_size_bytes), PAGE_SIZE);

	adev->firmware.ucode[AMDGPU_UCODE_ID_DMCU_INTV].ucode_id = AMDGPU_UCODE_ID_DMCU_INTV;
	adev->firmware.ucode[AMDGPU_UCODE_ID_DMCU_INTV].fw = adev->dm.fw_dmcu;
	adev->firmware.fw_size +=
		ALIGN(le32_to_cpu(hdr->intv_size_bytes), PAGE_SIZE);

	adev->dm.dmcu_fw_version = le32_to_cpu(hdr->header.ucode_version);

	DRM_DEBUG_KMS("PSP loading DMCU firmware\n");

	return 0;
}

static uint32_t amdgpu_dm_dmub_reg_read(void *ctx, uint32_t address)
{
	struct amdgpu_device *adev = ctx;

	return dm_read_reg(adev->dm.dc->ctx, address);
}

static void amdgpu_dm_dmub_reg_write(void *ctx, uint32_t address,
				     uint32_t value)
{
	struct amdgpu_device *adev = ctx;

	return dm_write_reg(adev->dm.dc->ctx, address, value);
}

static int dm_dmub_sw_init(struct amdgpu_device *adev)
{
	struct dmub_srv_create_params create_params;
	struct dmub_srv_region_params region_params;
	struct dmub_srv_region_info region_info;
	struct dmub_srv_memory_params memory_params;
	struct dmub_srv_fb_info *fb_info;
	struct dmub_srv *dmub_srv;
	const struct dmcub_firmware_header_v1_0 *hdr;
	enum dmub_asic dmub_asic;
	enum dmub_status status;
	static enum dmub_window_memory_type window_memory_type[DMUB_WINDOW_TOTAL] = {
		DMUB_WINDOW_MEMORY_TYPE_FB,		//DMUB_WINDOW_0_INST_CONST
		DMUB_WINDOW_MEMORY_TYPE_FB,		//DMUB_WINDOW_1_STACK
		DMUB_WINDOW_MEMORY_TYPE_FB,		//DMUB_WINDOW_2_BSS_DATA
		DMUB_WINDOW_MEMORY_TYPE_FB,		//DMUB_WINDOW_3_VBIOS
		DMUB_WINDOW_MEMORY_TYPE_FB,		//DMUB_WINDOW_4_MAILBOX
		DMUB_WINDOW_MEMORY_TYPE_FB,		//DMUB_WINDOW_5_TRACEBUFF
		DMUB_WINDOW_MEMORY_TYPE_FB,		//DMUB_WINDOW_6_FW_STATE
		DMUB_WINDOW_MEMORY_TYPE_FB,		//DMUB_WINDOW_7_SCRATCH_MEM
		DMUB_WINDOW_MEMORY_TYPE_FB,		//DMUB_WINDOW_SHARED_STATE
	};
	int r;

	switch (amdgpu_ip_version(adev, DCE_HWIP, 0)) {
	case IP_VERSION(2, 1, 0):
		dmub_asic = DMUB_ASIC_DCN21;
		break;
	case IP_VERSION(3, 0, 0):
		dmub_asic = DMUB_ASIC_DCN30;
		break;
	case IP_VERSION(3, 0, 1):
		dmub_asic = DMUB_ASIC_DCN301;
		break;
	case IP_VERSION(3, 0, 2):
		dmub_asic = DMUB_ASIC_DCN302;
		break;
	case IP_VERSION(3, 0, 3):
		dmub_asic = DMUB_ASIC_DCN303;
		break;
	case IP_VERSION(3, 1, 2):
	case IP_VERSION(3, 1, 3):
		dmub_asic = (adev->external_rev_id == YELLOW_CARP_B0) ? DMUB_ASIC_DCN31B : DMUB_ASIC_DCN31;
		break;
	case IP_VERSION(3, 1, 4):
		dmub_asic = DMUB_ASIC_DCN314;
		break;
	case IP_VERSION(3, 1, 5):
		dmub_asic = DMUB_ASIC_DCN315;
		break;
	case IP_VERSION(3, 1, 6):
		dmub_asic = DMUB_ASIC_DCN316;
		break;
	case IP_VERSION(3, 2, 0):
		dmub_asic = DMUB_ASIC_DCN32;
		break;
	case IP_VERSION(3, 2, 1):
		dmub_asic = DMUB_ASIC_DCN321;
		break;
	case IP_VERSION(3, 5, 0):
	case IP_VERSION(3, 5, 1):
		dmub_asic = DMUB_ASIC_DCN35;
		break;
	case IP_VERSION(3, 6, 0):
		dmub_asic = DMUB_ASIC_DCN36;
		break;
	case IP_VERSION(4, 0, 1):
		dmub_asic = DMUB_ASIC_DCN401;
		break;

	default:
		/* ASIC doesn't support DMUB. */
		return 0;
	}

	hdr = (const struct dmcub_firmware_header_v1_0 *)adev->dm.dmub_fw->data;
	adev->dm.dmcub_fw_version = le32_to_cpu(hdr->header.ucode_version);

	if (adev->firmware.load_type == AMDGPU_FW_LOAD_PSP) {
		adev->firmware.ucode[AMDGPU_UCODE_ID_DMCUB].ucode_id =
			AMDGPU_UCODE_ID_DMCUB;
		adev->firmware.ucode[AMDGPU_UCODE_ID_DMCUB].fw =
			adev->dm.dmub_fw;
		adev->firmware.fw_size +=
			ALIGN(le32_to_cpu(hdr->inst_const_bytes), PAGE_SIZE);

		drm_info(adev_to_drm(adev), "Loading DMUB firmware via PSP: version=0x%08X\n",
			 adev->dm.dmcub_fw_version);
	}


	adev->dm.dmub_srv = kzalloc(sizeof(*adev->dm.dmub_srv), GFP_KERNEL);
	dmub_srv = adev->dm.dmub_srv;

	if (!dmub_srv) {
		drm_err(adev_to_drm(adev), "Failed to allocate DMUB service!\n");
		return -ENOMEM;
	}

	memset(&create_params, 0, sizeof(create_params));
	create_params.user_ctx = adev;
	create_params.funcs.reg_read = amdgpu_dm_dmub_reg_read;
	create_params.funcs.reg_write = amdgpu_dm_dmub_reg_write;
	create_params.asic = dmub_asic;

	/* Create the DMUB service. */
	status = dmub_srv_create(dmub_srv, &create_params);
	if (status != DMUB_STATUS_OK) {
		drm_err(adev_to_drm(adev), "Error creating DMUB service: %d\n", status);
		return -EINVAL;
	}

	/* Calculate the size of all the regions for the DMUB service. */
	memset(&region_params, 0, sizeof(region_params));

	region_params.inst_const_size = le32_to_cpu(hdr->inst_const_bytes) -
					PSP_HEADER_BYTES - PSP_FOOTER_BYTES;
	region_params.bss_data_size = le32_to_cpu(hdr->bss_data_bytes);
	region_params.vbios_size = adev->bios_size;
	region_params.fw_bss_data = region_params.bss_data_size ?
		adev->dm.dmub_fw->data +
		le32_to_cpu(hdr->header.ucode_array_offset_bytes) +
		le32_to_cpu(hdr->inst_const_bytes) : NULL;
	region_params.fw_inst_const =
		adev->dm.dmub_fw->data +
		le32_to_cpu(hdr->header.ucode_array_offset_bytes) +
		PSP_HEADER_BYTES;
	region_params.window_memory_type = window_memory_type;

	status = dmub_srv_calc_region_info(dmub_srv, &region_params,
					   &region_info);

	if (status != DMUB_STATUS_OK) {
		drm_err(adev_to_drm(adev), "Error calculating DMUB region info: %d\n", status);
		return -EINVAL;
	}

	/*
	 * Allocate a framebuffer based on the total size of all the regions.
	 * TODO: Move this into GART.
	 */
	r = amdgpu_bo_create_kernel(adev, region_info.fb_size, PAGE_SIZE,
				    AMDGPU_GEM_DOMAIN_VRAM |
				    AMDGPU_GEM_DOMAIN_GTT,
				    &adev->dm.dmub_bo,
				    &adev->dm.dmub_bo_gpu_addr,
				    &adev->dm.dmub_bo_cpu_addr);
	if (r)
		return r;

	/* Rebase the regions on the framebuffer address. */
	memset(&memory_params, 0, sizeof(memory_params));
	memory_params.cpu_fb_addr = adev->dm.dmub_bo_cpu_addr;
	memory_params.gpu_fb_addr = adev->dm.dmub_bo_gpu_addr;
	memory_params.region_info = &region_info;
	memory_params.window_memory_type = window_memory_type;

	adev->dm.dmub_fb_info =
		kzalloc(sizeof(*adev->dm.dmub_fb_info), GFP_KERNEL);
	fb_info = adev->dm.dmub_fb_info;

	if (!fb_info) {
		drm_err(adev_to_drm(adev),
			"Failed to allocate framebuffer info for DMUB service!\n");
		return -ENOMEM;
	}

	status = dmub_srv_calc_mem_info(dmub_srv, &memory_params, fb_info);
	if (status != DMUB_STATUS_OK) {
		drm_err(adev_to_drm(adev), "Error calculating DMUB FB info: %d\n", status);
		return -EINVAL;
	}

	adev->dm.bb_from_dmub = dm_dmub_get_vbios_bounding_box(adev);

	return 0;
}

static int dm_sw_init(struct amdgpu_ip_block *ip_block)
{
	struct amdgpu_device *adev = ip_block->adev;
	int r;

	adev->dm.cgs_device = amdgpu_cgs_create_device(adev);

	if (!adev->dm.cgs_device) {
		drm_err(adev_to_drm(adev), "amdgpu: failed to create cgs device.\n");
		return -EINVAL;
	}

	/* Moved from dm init since we need to use allocations for storing bounding box data */
	INIT_LIST_HEAD(&adev->dm.da_list);

	r = dm_dmub_sw_init(adev);
	if (r)
		return r;

	return load_dmcu_fw(adev);
}

static int dm_sw_fini(struct amdgpu_ip_block *ip_block)
{
	struct amdgpu_device *adev = ip_block->adev;
	struct dal_allocation *da;

	list_for_each_entry(da, &adev->dm.da_list, list) {
		if (adev->dm.bb_from_dmub == (void *) da->cpu_ptr) {
			amdgpu_bo_free_kernel(&da->bo, &da->gpu_addr, &da->cpu_ptr);
			list_del(&da->list);
			kfree(da);
			adev->dm.bb_from_dmub = NULL;
			break;
		}
	}


	kfree(adev->dm.dmub_fb_info);
	adev->dm.dmub_fb_info = NULL;

	if (adev->dm.dmub_srv) {
		dmub_srv_destroy(adev->dm.dmub_srv);
		kfree(adev->dm.dmub_srv);
		adev->dm.dmub_srv = NULL;
	}

	amdgpu_ucode_release(&adev->dm.dmub_fw);
	amdgpu_ucode_release(&adev->dm.fw_dmcu);

	return 0;
}

static int detect_mst_link_for_all_connectors(struct drm_device *dev)
{
	struct amdgpu_dm_connector *aconnector;
	struct drm_connector *connector;
	struct drm_connector_list_iter iter;
	int ret = 0;

	drm_connector_list_iter_begin(dev, &iter);
	drm_for_each_connector_iter(connector, &iter) {

		if (connector->connector_type == DRM_MODE_CONNECTOR_WRITEBACK)
			continue;

		aconnector = to_amdgpu_dm_connector(connector);
		if (aconnector->dc_link->type == dc_connection_mst_branch &&
		    aconnector->mst_mgr.aux) {
			drm_dbg_kms(dev, "DM_MST: starting TM on aconnector: %p [id: %d]\n",
					 aconnector,
					 aconnector->base.base.id);

			ret = drm_dp_mst_topology_mgr_set_mst(&aconnector->mst_mgr, true);
			if (ret < 0) {
				drm_err(dev, "DM_MST: Failed to start MST\n");
				aconnector->dc_link->type =
					dc_connection_single;
				ret = dm_helpers_dp_mst_stop_top_mgr(aconnector->dc_link->ctx,
								     aconnector->dc_link);
				break;
			}
		}
	}
	drm_connector_list_iter_end(&iter);

	return ret;
}

static int dm_late_init(struct amdgpu_ip_block *ip_block)
{
	struct amdgpu_device *adev = ip_block->adev;

	struct dmcu_iram_parameters params;
	unsigned int linear_lut[16];
	int i;
	struct dmcu *dmcu = NULL;

	dmcu = adev->dm.dc->res_pool->dmcu;

	for (i = 0; i < 16; i++)
		linear_lut[i] = 0xFFFF * i / 15;

	params.set = 0;
	params.backlight_ramping_override = false;
	params.backlight_ramping_start = 0xCCCC;
	params.backlight_ramping_reduction = 0xCCCCCCCC;
	params.backlight_lut_array_size = 16;
	params.backlight_lut_array = linear_lut;

	/* Min backlight level after ABM reduction,  Don't allow below 1%
	 * 0xFFFF x 0.01 = 0x28F
	 */
	params.min_abm_backlight = 0x28F;
	/* In the case where abm is implemented on dmcub,
	 * dmcu object will be null.
	 * ABM 2.4 and up are implemented on dmcub.
	 */
	if (dmcu) {
		if (!dmcu_load_iram(dmcu, params))
			return -EINVAL;
	} else if (adev->dm.dc->ctx->dmub_srv) {
		struct dc_link *edp_links[MAX_NUM_EDP];
		int edp_num;

		dc_get_edp_links(adev->dm.dc, edp_links, &edp_num);
		for (i = 0; i < edp_num; i++) {
			if (!dmub_init_abm_config(adev->dm.dc->res_pool, params, i))
				return -EINVAL;
		}
	}

	return detect_mst_link_for_all_connectors(adev_to_drm(adev));
}

static void resume_mst_branch_status(struct drm_dp_mst_topology_mgr *mgr)
{
	u8 buf[UUID_SIZE];
	guid_t guid;
	int ret;

	mutex_lock(&mgr->lock);
	if (!mgr->mst_primary)
		goto out_fail;

	if (drm_dp_read_dpcd_caps(mgr->aux, mgr->dpcd) < 0) {
		drm_dbg_kms(mgr->dev, "dpcd read failed - undocked during suspend?\n");
		goto out_fail;
	}

	ret = drm_dp_dpcd_writeb(mgr->aux, DP_MSTM_CTRL,
				 DP_MST_EN |
				 DP_UP_REQ_EN |
				 DP_UPSTREAM_IS_SRC);
	if (ret < 0) {
		drm_dbg_kms(mgr->dev, "mst write failed - undocked during suspend?\n");
		goto out_fail;
	}

	/* Some hubs forget their guids after they resume */
	ret = drm_dp_dpcd_read(mgr->aux, DP_GUID, buf, sizeof(buf));
	if (ret != sizeof(buf)) {
		drm_dbg_kms(mgr->dev, "dpcd read failed - undocked during suspend?\n");
		goto out_fail;
	}

	import_guid(&guid, buf);

	if (guid_is_null(&guid)) {
		guid_gen(&guid);
		export_guid(buf, &guid);

		ret = drm_dp_dpcd_write(mgr->aux, DP_GUID, buf, sizeof(buf));

		if (ret != sizeof(buf)) {
			drm_dbg_kms(mgr->dev, "check mstb guid failed - undocked during suspend?\n");
			goto out_fail;
		}
	}

	guid_copy(&mgr->mst_primary->guid, &guid);

out_fail:
	mutex_unlock(&mgr->lock);
}

void hdmi_cec_unset_edid(struct amdgpu_dm_connector *aconnector)
{
	struct cec_notifier *n = aconnector->notifier;

	if (!n)
		return;

	cec_notifier_phys_addr_invalidate(n);
}

void hdmi_cec_set_edid(struct amdgpu_dm_connector *aconnector)
{
	struct drm_connector *connector = &aconnector->base;
	struct cec_notifier *n = aconnector->notifier;

	if (!n)
		return;

	cec_notifier_set_phys_addr(n,
				   connector->display_info.source_physical_address);
}

static void s3_handle_hdmi_cec(struct drm_device *ddev, bool suspend)
{
	struct amdgpu_dm_connector *aconnector;
	struct drm_connector *connector;
	struct drm_connector_list_iter conn_iter;

	drm_connector_list_iter_begin(ddev, &conn_iter);
	drm_for_each_connector_iter(connector, &conn_iter) {
		if (connector->connector_type == DRM_MODE_CONNECTOR_WRITEBACK)
			continue;

		aconnector = to_amdgpu_dm_connector(connector);
		if (suspend)
			hdmi_cec_unset_edid(aconnector);
		else
			hdmi_cec_set_edid(aconnector);
	}
	drm_connector_list_iter_end(&conn_iter);
}

static void s3_handle_mst(struct drm_device *dev, bool suspend)
{
	struct amdgpu_dm_connector *aconnector;
	struct drm_connector *connector;
	struct drm_connector_list_iter iter;
	struct drm_dp_mst_topology_mgr *mgr;

	drm_connector_list_iter_begin(dev, &iter);
	drm_for_each_connector_iter(connector, &iter) {

		if (connector->connector_type == DRM_MODE_CONNECTOR_WRITEBACK)
			continue;

		aconnector = to_amdgpu_dm_connector(connector);
		if (aconnector->dc_link->type != dc_connection_mst_branch ||
		    aconnector->mst_root)
			continue;

		mgr = &aconnector->mst_mgr;

		if (suspend) {
			drm_dp_mst_topology_mgr_suspend(mgr);
		} else {
			/* if extended timeout is supported in hardware,
			 * default to LTTPR timeout (3.2ms) first as a W/A for DP link layer
			 * CTS 4.2.1.1 regression introduced by CTS specs requirement update.
			 */
			try_to_configure_aux_timeout(aconnector->dc_link->ddc, LINK_AUX_DEFAULT_LTTPR_TIMEOUT_PERIOD);
			if (!dp_is_lttpr_present(aconnector->dc_link))
				try_to_configure_aux_timeout(aconnector->dc_link->ddc, LINK_AUX_DEFAULT_TIMEOUT_PERIOD);

			/* TODO: move resume_mst_branch_status() into drm mst resume again
			 * once topology probing work is pulled out from mst resume into mst
			 * resume 2nd step. mst resume 2nd step should be called after old
			 * state getting restored (i.e. drm_atomic_helper_resume()).
			 */
			resume_mst_branch_status(mgr);
		}
	}
	drm_connector_list_iter_end(&iter);
}

static int amdgpu_dm_smu_write_watermarks_table(struct amdgpu_device *adev)
{
	int ret = 0;

	/* This interface is for dGPU Navi1x.Linux dc-pplib interface depends
	 * on window driver dc implementation.
	 * For Navi1x, clock settings of dcn watermarks are fixed. the settings
	 * should be passed to smu during boot up and resume from s3.
	 * boot up: dc calculate dcn watermark clock settings within dc_create,
	 * dcn20_resource_construct
	 * then call pplib functions below to pass the settings to smu:
	 * smu_set_watermarks_for_clock_ranges
	 * smu_set_watermarks_table
	 * navi10_set_watermarks_table
	 * smu_write_watermarks_table
	 *
	 * For Renoir, clock settings of dcn watermark are also fixed values.
	 * dc has implemented different flow for window driver:
	 * dc_hardware_init / dc_set_power_state
	 * dcn10_init_hw
	 * notify_wm_ranges
	 * set_wm_ranges
	 * -- Linux
	 * smu_set_watermarks_for_clock_ranges
	 * renoir_set_watermarks_table
	 * smu_write_watermarks_table
	 *
	 * For Linux,
	 * dc_hardware_init -> amdgpu_dm_init
	 * dc_set_power_state --> dm_resume
	 *
	 * therefore, this function apply to navi10/12/14 but not Renoir
	 * *
	 */
	switch (amdgpu_ip_version(adev, DCE_HWIP, 0)) {
	case IP_VERSION(2, 0, 2):
	case IP_VERSION(2, 0, 0):
		break;
	default:
		return 0;
	}

	ret = amdgpu_dpm_write_watermarks_table(adev);
	if (ret) {
		drm_err(adev_to_drm(adev), "Failed to update WMTABLE!\n");
		return ret;
	}

	return 0;
}

static int dm_oem_i2c_hw_init(struct amdgpu_device *adev)
{
	struct amdgpu_display_manager *dm = &adev->dm;
	struct amdgpu_i2c_adapter *oem_i2c;
	struct ddc_service *oem_ddc_service;
	int r;

	oem_ddc_service = dc_get_oem_i2c_device(adev->dm.dc);
	if (oem_ddc_service) {
		oem_i2c = create_i2c(oem_ddc_service, true);
		if (!oem_i2c) {
			drm_info(adev_to_drm(adev), "Failed to create oem i2c adapter data\n");
			return -ENOMEM;
		}

		r = i2c_add_adapter(&oem_i2c->base);
		if (r) {
			drm_info(adev_to_drm(adev), "Failed to register oem i2c\n");
			kfree(oem_i2c);
			return r;
		}
		dm->oem_i2c = oem_i2c;
	}

	return 0;
}

/**
 * dm_hw_init() - Initialize DC device
 * @ip_block: Pointer to the amdgpu_ip_block for this hw instance.
 *
 * Initialize the &struct amdgpu_display_manager device. This involves calling
 * the initializers of each DM component, then populating the struct with them.
 *
 * Although the function implies hardware initialization, both hardware and
 * software are initialized here. Splitting them out to their relevant init
 * hooks is a future TODO item.
 *
 * Some notable things that are initialized here:
 *
 * - Display Core, both software and hardware
 * - DC modules that we need (freesync and color management)
 * - DRM software states
 * - Interrupt sources and handlers
 * - Vblank support
 * - Debug FS entries, if enabled
 */
static int dm_hw_init(struct amdgpu_ip_block *ip_block)
{
	struct amdgpu_device *adev = ip_block->adev;
	int r;

	/* Create DAL display manager */
	r = amdgpu_dm_init(adev);
	if (r)
		return r;
	amdgpu_dm_hpd_init(adev);

	r = dm_oem_i2c_hw_init(adev);
	if (r)
		drm_info(adev_to_drm(adev), "Failed to add OEM i2c bus\n");

	return 0;
}

/**
 * dm_hw_fini() - Teardown DC device
 * @ip_block: Pointer to the amdgpu_ip_block for this hw instance.
 *
 * Teardown components within &struct amdgpu_display_manager that require
 * cleanup. This involves cleaning up the DRM device, DC, and any modules that
 * were loaded. Also flush IRQ workqueues and disable them.
 */
static int dm_hw_fini(struct amdgpu_ip_block *ip_block)
{
	struct amdgpu_device *adev = ip_block->adev;

	kfree(adev->dm.oem_i2c);

	amdgpu_dm_hpd_fini(adev);

	amdgpu_dm_irq_fini(adev);
	amdgpu_dm_fini(adev);
	return 0;
}


static void dm_gpureset_toggle_interrupts(struct amdgpu_device *adev,
				 struct dc_state *state, bool enable)
{
	enum dc_irq_source irq_source;
	struct amdgpu_crtc *acrtc;
	int rc = -EBUSY;
	int i = 0;

	for (i = 0; i < state->stream_count; i++) {
		acrtc = get_crtc_by_otg_inst(
				adev, state->stream_status[i].primary_otg_inst);

		if (acrtc && state->stream_status[i].plane_count != 0) {
			irq_source = IRQ_TYPE_PFLIP + acrtc->otg_inst;
			rc = dc_interrupt_set(adev->dm.dc, irq_source, enable) ? 0 : -EBUSY;
			if (rc)
				drm_warn(adev_to_drm(adev), "Failed to %s pflip interrupts\n",
					 enable ? "enable" : "disable");

			if (enable) {
				if (amdgpu_dm_crtc_vrr_active(to_dm_crtc_state(acrtc->base.state)))
					rc = amdgpu_dm_crtc_set_vupdate_irq(&acrtc->base, true);
			} else
				rc = amdgpu_dm_crtc_set_vupdate_irq(&acrtc->base, false);

			if (rc)
				drm_warn(adev_to_drm(adev), "Failed to %sable vupdate interrupt\n", enable ? "en" : "dis");

			irq_source = IRQ_TYPE_VBLANK + acrtc->otg_inst;
			/* During gpu-reset we disable and then enable vblank irq, so
			 * don't use amdgpu_irq_get/put() to avoid refcount change.
			 */
			if (!dc_interrupt_set(adev->dm.dc, irq_source, enable))
				drm_warn(adev_to_drm(adev), "Failed to %sable vblank interrupt\n", enable ? "en" : "dis");
		}
	}

}

DEFINE_FREE(state_release, struct dc_state *, if (_T) dc_state_release(_T))

static enum dc_status amdgpu_dm_commit_zero_streams(struct dc *dc)
{
	struct dc_state *context __free(state_release) = NULL;
	int i;
	struct dc_stream_state *del_streams[MAX_PIPES];
	int del_streams_count = 0;
	struct dc_commit_streams_params params = {};

	memset(del_streams, 0, sizeof(del_streams));

	context = dc_state_create_current_copy(dc);
	if (context == NULL)
		return DC_ERROR_UNEXPECTED;

	/* First remove from context all streams */
	for (i = 0; i < context->stream_count; i++) {
		struct dc_stream_state *stream = context->streams[i];

		del_streams[del_streams_count++] = stream;
	}

	/* Remove all planes for removed streams and then remove the streams */
	for (i = 0; i < del_streams_count; i++) {
		enum dc_status res;

		if (!dc_state_rem_all_planes_for_stream(dc, del_streams[i], context))
			return DC_FAIL_DETACH_SURFACES;

		res = dc_state_remove_stream(dc, context, del_streams[i]);
		if (res != DC_OK)
			return res;
	}

	params.streams = context->streams;
	params.stream_count = context->stream_count;

	return dc_commit_streams(dc, &params);
}

static void hpd_rx_irq_work_suspend(struct amdgpu_display_manager *dm)
{
	int i;

	if (dm->hpd_rx_offload_wq) {
		for (i = 0; i < dm->dc->caps.max_links; i++)
			flush_workqueue(dm->hpd_rx_offload_wq[i].wq);
	}
}

static int dm_prepare_suspend(struct amdgpu_ip_block *ip_block)
{
	struct amdgpu_device *adev = ip_block->adev;

	if (amdgpu_in_reset(adev))
		return 0;

	WARN_ON(adev->dm.cached_state);
	adev->dm.cached_state = drm_atomic_helper_suspend(adev_to_drm(adev));
	if (IS_ERR(adev->dm.cached_state))
		return PTR_ERR(adev->dm.cached_state);

	return 0;
}

static int dm_suspend(struct amdgpu_ip_block *ip_block)
{
	struct amdgpu_device *adev = ip_block->adev;
	struct amdgpu_display_manager *dm = &adev->dm;

	if (amdgpu_in_reset(adev)) {
		enum dc_status res;

		mutex_lock(&dm->dc_lock);

		dc_allow_idle_optimizations(adev->dm.dc, false);

		dm->cached_dc_state = dc_state_create_copy(dm->dc->current_state);

		if (dm->cached_dc_state)
			dm_gpureset_toggle_interrupts(adev, dm->cached_dc_state, false);

		res = amdgpu_dm_commit_zero_streams(dm->dc);
		if (res != DC_OK) {
			drm_err(adev_to_drm(adev), "Failed to commit zero streams: %d\n", res);
			return -EINVAL;
		}

		amdgpu_dm_irq_suspend(adev);

		hpd_rx_irq_work_suspend(dm);

		return 0;
	}

	if (!adev->dm.cached_state) {
		adev->dm.cached_state = drm_atomic_helper_suspend(adev_to_drm(adev));
		if (IS_ERR(adev->dm.cached_state))
			return PTR_ERR(adev->dm.cached_state);
	}

	s3_handle_hdmi_cec(adev_to_drm(adev), true);

	s3_handle_mst(adev_to_drm(adev), true);

	amdgpu_dm_irq_suspend(adev);

	hpd_rx_irq_work_suspend(dm);

	dc_set_power_state(dm->dc, DC_ACPI_CM_POWER_STATE_D3);

	if (dm->dc->caps.ips_support && adev->in_s0ix)
		dc_allow_idle_optimizations(dm->dc, true);

	dc_dmub_srv_set_power_state(dm->dc->ctx->dmub_srv, DC_ACPI_CM_POWER_STATE_D3);

	return 0;
}

struct drm_connector *
amdgpu_dm_find_first_crtc_matching_connector(struct drm_atomic_state *state,
					     struct drm_crtc *crtc)
{
	u32 i;
	struct drm_connector_state *new_con_state;
	struct drm_connector *connector;
	struct drm_crtc *crtc_from_state;

	for_each_new_connector_in_state(state, connector, new_con_state, i) {
		crtc_from_state = new_con_state->crtc;

		if (crtc_from_state == crtc)
			return connector;
	}

	return NULL;
}

static void emulated_link_detect(struct dc_link *link)
{
	struct dc_sink_init_data sink_init_data = { 0 };
	struct display_sink_capability sink_caps = { 0 };
	enum dc_edid_status edid_status;
	struct dc_context *dc_ctx = link->ctx;
	struct drm_device *dev = adev_to_drm(dc_ctx->driver_context);
	struct dc_sink *sink = NULL;
	struct dc_sink *prev_sink = NULL;

	link->type = dc_connection_none;
	prev_sink = link->local_sink;

	if (prev_sink)
		dc_sink_release(prev_sink);

	switch (link->connector_signal) {
	case SIGNAL_TYPE_HDMI_TYPE_A: {
		sink_caps.transaction_type = DDC_TRANSACTION_TYPE_I2C;
		sink_caps.signal = SIGNAL_TYPE_HDMI_TYPE_A;
		break;
	}

	case SIGNAL_TYPE_DVI_SINGLE_LINK: {
		sink_caps.transaction_type = DDC_TRANSACTION_TYPE_I2C;
		sink_caps.signal = SIGNAL_TYPE_DVI_SINGLE_LINK;
		break;
	}

	case SIGNAL_TYPE_DVI_DUAL_LINK: {
		sink_caps.transaction_type = DDC_TRANSACTION_TYPE_I2C;
		sink_caps.signal = SIGNAL_TYPE_DVI_DUAL_LINK;
		break;
	}

	case SIGNAL_TYPE_LVDS: {
		sink_caps.transaction_type = DDC_TRANSACTION_TYPE_I2C;
		sink_caps.signal = SIGNAL_TYPE_LVDS;
		break;
	}

	case SIGNAL_TYPE_EDP: {
		sink_caps.transaction_type =
			DDC_TRANSACTION_TYPE_I2C_OVER_AUX;
		sink_caps.signal = SIGNAL_TYPE_EDP;
		break;
	}

	case SIGNAL_TYPE_DISPLAY_PORT: {
		sink_caps.transaction_type =
			DDC_TRANSACTION_TYPE_I2C_OVER_AUX;
		sink_caps.signal = SIGNAL_TYPE_VIRTUAL;
		break;
	}

	default:
		drm_err(dev, "Invalid connector type! signal:%d\n",
			link->connector_signal);
		return;
	}

	sink_init_data.link = link;
	sink_init_data.sink_signal = sink_caps.signal;

	sink = dc_sink_create(&sink_init_data);
	if (!sink) {
		drm_err(dev, "Failed to create sink!\n");
		return;
	}

	/* dc_sink_create returns a new reference */
	link->local_sink = sink;

	edid_status = dm_helpers_read_local_edid(
			link->ctx,
			link,
			sink);

	if (edid_status != EDID_OK)
		drm_err(dev, "Failed to read EDID\n");

}

static void dm_gpureset_commit_state(struct dc_state *dc_state,
				     struct amdgpu_display_manager *dm)
{
	struct {
		struct dc_surface_update surface_updates[MAX_SURFACES];
		struct dc_plane_info plane_infos[MAX_SURFACES];
		struct dc_scaling_info scaling_infos[MAX_SURFACES];
		struct dc_flip_addrs flip_addrs[MAX_SURFACES];
		struct dc_stream_update stream_update;
	} *bundle __free(kfree);
	int k, m;

	bundle = kzalloc(sizeof(*bundle), GFP_KERNEL);

	if (!bundle) {
		drm_err(dm->ddev, "Failed to allocate update bundle\n");
		return;
	}

	for (k = 0; k < dc_state->stream_count; k++) {
		bundle->stream_update.stream = dc_state->streams[k];

		for (m = 0; m < dc_state->stream_status[k].plane_count; m++) {
			bundle->surface_updates[m].surface =
				dc_state->stream_status[k].plane_states[m];
			bundle->surface_updates[m].surface->force_full_update =
				true;
		}

		update_planes_and_stream_adapter(dm->dc,
					 UPDATE_TYPE_FULL,
					 dc_state->stream_status[k].plane_count,
					 dc_state->streams[k],
					 &bundle->stream_update,
					 bundle->surface_updates);
	}
}

static void apply_delay_after_dpcd_poweroff(struct amdgpu_device *adev,
					    struct dc_sink *sink)
{
	struct dc_panel_patch *ppatch = NULL;

	if (!sink)
		return;

	ppatch = &sink->edid_caps.panel_patch;
	if (ppatch->wait_after_dpcd_poweroff_ms) {
		msleep(ppatch->wait_after_dpcd_poweroff_ms);
		drm_dbg_driver(adev_to_drm(adev),
			       "%s: adding a %ds delay as w/a for panel\n",
			       __func__,
			       ppatch->wait_after_dpcd_poweroff_ms / 1000);
	}
}

static int dm_resume(struct amdgpu_ip_block *ip_block)
{
	struct amdgpu_device *adev = ip_block->adev;
	struct drm_device *ddev = adev_to_drm(adev);
	struct amdgpu_display_manager *dm = &adev->dm;
	struct amdgpu_dm_connector *aconnector;
	struct drm_connector *connector;
	struct drm_connector_list_iter iter;
	struct drm_crtc *crtc;
	struct drm_crtc_state *new_crtc_state;
	struct dm_crtc_state *dm_new_crtc_state;
	struct drm_plane *plane;
	struct drm_plane_state *new_plane_state;
	struct dm_plane_state *dm_new_plane_state;
	struct dm_atomic_state *dm_state = to_dm_atomic_state(dm->atomic_obj.state);
	enum dc_connection_type new_connection_type = dc_connection_none;
	struct dc_state *dc_state;
	int i, r, j;
	struct dc_commit_streams_params commit_params = {};

	if (dm->dc->caps.ips_support) {
		dc_dmub_srv_apply_idle_power_optimizations(dm->dc, false);
	}

	if (amdgpu_in_reset(adev)) {
		dc_state = dm->cached_dc_state;

		/*
		 * The dc->current_state is backed up into dm->cached_dc_state
		 * before we commit 0 streams.
		 *
		 * DC will clear link encoder assignments on the real state
		 * but the changes won't propagate over to the copy we made
		 * before the 0 streams commit.
		 *
		 * DC expects that link encoder assignments are *not* valid
		 * when committing a state, so as a workaround we can copy
		 * off of the current state.
		 *
		 * We lose the previous assignments, but we had already
		 * commit 0 streams anyway.
		 */
		link_enc_cfg_copy(adev->dm.dc->current_state, dc_state);

		r = dm_dmub_hw_init(adev);
		if (r)
			drm_err(adev_to_drm(adev), "DMUB interface failed to initialize: status=%d\n", r);

		dc_dmub_srv_set_power_state(dm->dc->ctx->dmub_srv, DC_ACPI_CM_POWER_STATE_D0);
		dc_set_power_state(dm->dc, DC_ACPI_CM_POWER_STATE_D0);

		dc_resume(dm->dc);

		amdgpu_dm_irq_resume_early(adev);

		for (i = 0; i < dc_state->stream_count; i++) {
			dc_state->streams[i]->mode_changed = true;
			for (j = 0; j < dc_state->stream_status[i].plane_count; j++) {
				dc_state->stream_status[i].plane_states[j]->update_flags.raw
					= 0xffffffff;
			}
		}

		if (dc_is_dmub_outbox_supported(adev->dm.dc)) {
			amdgpu_dm_outbox_init(adev);
			dc_enable_dmub_outbox(adev->dm.dc);
		}

		commit_params.streams = dc_state->streams;
		commit_params.stream_count = dc_state->stream_count;
		dc_exit_ips_for_hw_access(dm->dc);
		WARN_ON(!dc_commit_streams(dm->dc, &commit_params));

		dm_gpureset_commit_state(dm->cached_dc_state, dm);

		dm_gpureset_toggle_interrupts(adev, dm->cached_dc_state, true);

		dc_state_release(dm->cached_dc_state);
		dm->cached_dc_state = NULL;

		amdgpu_dm_irq_resume_late(adev);

		mutex_unlock(&dm->dc_lock);

		/* set the backlight after a reset */
		for (i = 0; i < dm->num_of_edps; i++) {
			if (dm->backlight_dev[i])
				amdgpu_dm_backlight_set_level(dm, i, dm->brightness[i]);
		}

		return 0;
	}
	/* Recreate dc_state - DC invalidates it when setting power state to S3. */
	dc_state_release(dm_state->context);
	dm_state->context = dc_state_create(dm->dc, NULL);
	/* TODO: Remove dc_state->dccg, use dc->dccg directly. */

	/* Before powering on DC we need to re-initialize DMUB. */
	dm_dmub_hw_resume(adev);

	/* Re-enable outbox interrupts for DPIA. */
	if (dc_is_dmub_outbox_supported(adev->dm.dc)) {
		amdgpu_dm_outbox_init(adev);
		dc_enable_dmub_outbox(adev->dm.dc);
	}

	/* power on hardware */
	dc_dmub_srv_set_power_state(dm->dc->ctx->dmub_srv, DC_ACPI_CM_POWER_STATE_D0);
	dc_set_power_state(dm->dc, DC_ACPI_CM_POWER_STATE_D0);

	/* program HPD filter */
	dc_resume(dm->dc);

	/*
	 * early enable HPD Rx IRQ, should be done before set mode as short
	 * pulse interrupts are used for MST
	 */
	amdgpu_dm_irq_resume_early(adev);

	s3_handle_hdmi_cec(ddev, false);

	/* On resume we need to rewrite the MSTM control bits to enable MST*/
	s3_handle_mst(ddev, false);

	/* Do detection*/
	drm_connector_list_iter_begin(ddev, &iter);
	drm_for_each_connector_iter(connector, &iter) {
		bool ret;

		if (connector->connector_type == DRM_MODE_CONNECTOR_WRITEBACK)
			continue;

		aconnector = to_amdgpu_dm_connector(connector);

		if (!aconnector->dc_link)
			continue;

		/*
		 * this is the case when traversing through already created end sink
		 * MST connectors, should be skipped
		 */
		if (aconnector->mst_root)
			continue;

		guard(mutex)(&aconnector->hpd_lock);
		if (!dc_link_detect_connection_type(aconnector->dc_link, &new_connection_type))
			drm_err(adev_to_drm(adev), "KMS: Failed to detect connector\n");

		if (aconnector->base.force && new_connection_type == dc_connection_none) {
			emulated_link_detect(aconnector->dc_link);
		} else {
			guard(mutex)(&dm->dc_lock);
			dc_exit_ips_for_hw_access(dm->dc);
			ret = dc_link_detect(aconnector->dc_link, DETECT_REASON_RESUMEFROMS3S4);
			if (ret) {
				/* w/a delay for certain panels */
				apply_delay_after_dpcd_poweroff(adev, aconnector->dc_sink);
			}
		}

		if (aconnector->fake_enable && aconnector->dc_link->local_sink)
			aconnector->fake_enable = false;

		if (aconnector->dc_sink)
			dc_sink_release(aconnector->dc_sink);
		aconnector->dc_sink = NULL;
		amdgpu_dm_update_connector_after_detect(aconnector);
	}
	drm_connector_list_iter_end(&iter);

	/* Force mode set in atomic commit */
	for_each_new_crtc_in_state(dm->cached_state, crtc, new_crtc_state, i) {
		new_crtc_state->active_changed = true;
		dm_new_crtc_state = to_dm_crtc_state(new_crtc_state);
		reset_freesync_config_for_crtc(dm_new_crtc_state);
	}

	/*
	 * atomic_check is expected to create the dc states. We need to release
	 * them here, since they were duplicated as part of the suspend
	 * procedure.
	 */
	for_each_new_crtc_in_state(dm->cached_state, crtc, new_crtc_state, i) {
		dm_new_crtc_state = to_dm_crtc_state(new_crtc_state);
		if (dm_new_crtc_state->stream) {
			WARN_ON(kref_read(&dm_new_crtc_state->stream->refcount) > 1);
			dc_stream_release(dm_new_crtc_state->stream);
			dm_new_crtc_state->stream = NULL;
		}
		dm_new_crtc_state->base.color_mgmt_changed = true;
	}

	for_each_new_plane_in_state(dm->cached_state, plane, new_plane_state, i) {
		dm_new_plane_state = to_dm_plane_state(new_plane_state);
		if (dm_new_plane_state->dc_state) {
			WARN_ON(kref_read(&dm_new_plane_state->dc_state->refcount) > 1);
			dc_plane_state_release(dm_new_plane_state->dc_state);
			dm_new_plane_state->dc_state = NULL;
		}
	}

	drm_atomic_helper_resume(ddev, dm->cached_state);

	dm->cached_state = NULL;

	/* Do mst topology probing after resuming cached state*/
	drm_connector_list_iter_begin(ddev, &iter);
	drm_for_each_connector_iter(connector, &iter) {

		if (connector->connector_type == DRM_MODE_CONNECTOR_WRITEBACK)
			continue;

		aconnector = to_amdgpu_dm_connector(connector);
		if (aconnector->dc_link->type != dc_connection_mst_branch ||
		    aconnector->mst_root)
			continue;

		drm_dp_mst_topology_queue_probe(&aconnector->mst_mgr);
	}
	drm_connector_list_iter_end(&iter);

	amdgpu_dm_irq_resume_late(adev);

	amdgpu_dm_smu_write_watermarks_table(adev);

	drm_kms_helper_hotplug_event(ddev);

	return 0;
}

/**
 * DOC: DM Lifecycle
 *
 * DM (and consequently DC) is registered in the amdgpu base driver as a IP
 * block. When CONFIG_DRM_AMD_DC is enabled, the DM device IP block is added to
 * the base driver's device list to be initialized and torn down accordingly.
 *
 * The functions to do so are provided as hooks in &struct amd_ip_funcs.
 */

static const struct amd_ip_funcs amdgpu_dm_funcs = {
	.name = "dm",
	.early_init = dm_early_init,
	.late_init = dm_late_init,
	.sw_init = dm_sw_init,
	.sw_fini = dm_sw_fini,
	.early_fini = amdgpu_dm_early_fini,
	.hw_init = dm_hw_init,
	.hw_fini = dm_hw_fini,
	.prepare_suspend = dm_prepare_suspend,
	.suspend = dm_suspend,
	.resume = dm_resume,
	.is_idle = dm_is_idle,
	.wait_for_idle = dm_wait_for_idle,
	.check_soft_reset = dm_check_soft_reset,
	.soft_reset = dm_soft_reset,
	.set_clockgating_state = dm_set_clockgating_state,
	.set_powergating_state = dm_set_powergating_state,
};

const struct amdgpu_ip_block_version dm_ip_block = {
	.type = AMD_IP_BLOCK_TYPE_DCE,
	.major = 1,
	.minor = 0,
	.rev = 0,
	.funcs = &amdgpu_dm_funcs,
};


/**
 * DOC: atomic
 *
 * *WIP*
 */

static const struct drm_mode_config_funcs amdgpu_dm_mode_funcs = {
	.fb_create = amdgpu_display_user_framebuffer_create,
	.get_format_info = amdgpu_dm_plane_get_format_info,
	.atomic_check = amdgpu_dm_atomic_check,
	.atomic_commit = drm_atomic_helper_commit,
};

static struct drm_mode_config_helper_funcs amdgpu_dm_mode_config_helperfuncs = {
	.atomic_commit_tail = amdgpu_dm_atomic_commit_tail,
	.atomic_commit_setup = drm_dp_mst_atomic_setup_commit,
};

static void update_connector_ext_caps(struct amdgpu_dm_connector *aconnector)
{
	struct amdgpu_dm_backlight_caps *caps;
	struct drm_connector *conn_base;
	struct amdgpu_device *adev;
	struct drm_luminance_range_info *luminance_range;
	int min_input_signal_override;

	if (aconnector->bl_idx == -1 ||
	    aconnector->dc_link->connector_signal != SIGNAL_TYPE_EDP)
		return;

	conn_base = &aconnector->base;
	adev = drm_to_adev(conn_base->dev);

	caps = &adev->dm.backlight_caps[aconnector->bl_idx];
	caps->ext_caps = &aconnector->dc_link->dpcd_sink_ext_caps;
	caps->aux_support = false;

	if (caps->ext_caps->bits.oled == 1
	    /*
	     * ||
	     * caps->ext_caps->bits.sdr_aux_backlight_control == 1 ||
	     * caps->ext_caps->bits.hdr_aux_backlight_control == 1
	     */)
		caps->aux_support = true;

	if (amdgpu_backlight == 0)
		caps->aux_support = false;
	else if (amdgpu_backlight == 1)
		caps->aux_support = true;
	if (caps->aux_support)
		aconnector->dc_link->backlight_control_type = BACKLIGHT_CONTROL_AMD_AUX;

	luminance_range = &conn_base->display_info.luminance_range;

	if (luminance_range->max_luminance) {
		caps->aux_min_input_signal = luminance_range->min_luminance;
		caps->aux_max_input_signal = luminance_range->max_luminance;
	} else {
		caps->aux_min_input_signal = 0;
		caps->aux_max_input_signal = 512;
	}

	min_input_signal_override = drm_get_panel_min_brightness_quirk(aconnector->drm_edid);
	if (min_input_signal_override >= 0)
		caps->min_input_signal = min_input_signal_override;
}

DEFINE_FREE(sink_release, struct dc_sink *, if (_T) dc_sink_release(_T))

void amdgpu_dm_update_connector_after_detect(
		struct amdgpu_dm_connector *aconnector)
{
	struct drm_connector *connector = &aconnector->base;
	struct dc_sink *sink __free(sink_release) = NULL;
	struct drm_device *dev = connector->dev;

	/* MST handled by drm_mst framework */
	if (aconnector->mst_mgr.mst_state == true)
		return;

	sink = aconnector->dc_link->local_sink;
	if (sink)
		dc_sink_retain(sink);

	/*
	 * Edid mgmt connector gets first update only in mode_valid hook and then
	 * the connector sink is set to either fake or physical sink depends on link status.
	 * Skip if already done during boot.
	 */
	if (aconnector->base.force != DRM_FORCE_UNSPECIFIED
			&& aconnector->dc_em_sink) {

		/*
		 * For S3 resume with headless use eml_sink to fake stream
		 * because on resume connector->sink is set to NULL
		 */
		guard(mutex)(&dev->mode_config.mutex);

		if (sink) {
			if (aconnector->dc_sink) {
				amdgpu_dm_update_freesync_caps(connector, NULL);
				/*
				 * retain and release below are used to
				 * bump up refcount for sink because the link doesn't point
				 * to it anymore after disconnect, so on next crtc to connector
				 * reshuffle by UMD we will get into unwanted dc_sink release
				 */
				dc_sink_release(aconnector->dc_sink);
			}
			aconnector->dc_sink = sink;
			dc_sink_retain(aconnector->dc_sink);
			amdgpu_dm_update_freesync_caps(connector,
					aconnector->drm_edid);
		} else {
			amdgpu_dm_update_freesync_caps(connector, NULL);
			if (!aconnector->dc_sink) {
				aconnector->dc_sink = aconnector->dc_em_sink;
				dc_sink_retain(aconnector->dc_sink);
			}
		}

		return;
	}

	/*
	 * TODO: temporary guard to look for proper fix
	 * if this sink is MST sink, we should not do anything
	 */
	if (sink && sink->sink_signal == SIGNAL_TYPE_DISPLAY_PORT_MST)
		return;

	if (aconnector->dc_sink == sink) {
		/*
		 * We got a DP short pulse (Link Loss, DP CTS, etc...).
		 * Do nothing!!
		 */
		drm_dbg_kms(dev, "DCHPD: connector_id=%d: dc_sink didn't change.\n",
				 aconnector->connector_id);
		return;
	}

	drm_dbg_kms(dev, "DCHPD: connector_id=%d: Old sink=%p New sink=%p\n",
		    aconnector->connector_id, aconnector->dc_sink, sink);

	guard(mutex)(&dev->mode_config.mutex);

	/*
	 * 1. Update status of the drm connector
	 * 2. Send an event and let userspace tell us what to do
	 */
	if (sink) {
		/*
		 * TODO: check if we still need the S3 mode update workaround.
		 * If yes, put it here.
		 */
		if (aconnector->dc_sink) {
			amdgpu_dm_update_freesync_caps(connector, NULL);
			dc_sink_release(aconnector->dc_sink);
		}

		aconnector->dc_sink = sink;
		dc_sink_retain(aconnector->dc_sink);
		if (sink->dc_edid.length == 0) {
			aconnector->drm_edid = NULL;
			hdmi_cec_unset_edid(aconnector);
			if (aconnector->dc_link->aux_mode) {
				drm_dp_cec_unset_edid(&aconnector->dm_dp_aux.aux);
			}
		} else {
			const struct edid *edid = (const struct edid *)sink->dc_edid.raw_edid;

			aconnector->drm_edid = drm_edid_alloc(edid, sink->dc_edid.length);
			drm_edid_connector_update(connector, aconnector->drm_edid);

			hdmi_cec_set_edid(aconnector);
			if (aconnector->dc_link->aux_mode)
				drm_dp_cec_attach(&aconnector->dm_dp_aux.aux,
						  connector->display_info.source_physical_address);
		}

		if (!aconnector->timing_requested) {
			aconnector->timing_requested =
				kzalloc(sizeof(struct dc_crtc_timing), GFP_KERNEL);
			if (!aconnector->timing_requested)
				drm_err(dev,
					"failed to create aconnector->requested_timing\n");
		}

		amdgpu_dm_update_freesync_caps(connector, aconnector->drm_edid);
		update_connector_ext_caps(aconnector);
	} else {
		hdmi_cec_unset_edid(aconnector);
		drm_dp_cec_unset_edid(&aconnector->dm_dp_aux.aux);
		amdgpu_dm_update_freesync_caps(connector, NULL);
		aconnector->num_modes = 0;
		dc_sink_release(aconnector->dc_sink);
		aconnector->dc_sink = NULL;
		drm_edid_free(aconnector->drm_edid);
		aconnector->drm_edid = NULL;
		kfree(aconnector->timing_requested);
		aconnector->timing_requested = NULL;
		/* Set CP to DESIRED if it was ENABLED, so we can re-enable it again on hotplug */
		if (connector->state->content_protection == DRM_MODE_CONTENT_PROTECTION_ENABLED)
			connector->state->content_protection = DRM_MODE_CONTENT_PROTECTION_DESIRED;
	}

	update_subconnector_property(aconnector);
}

static void handle_hpd_irq_helper(struct amdgpu_dm_connector *aconnector)
{
	struct drm_connector *connector = &aconnector->base;
	struct drm_device *dev = connector->dev;
	enum dc_connection_type new_connection_type = dc_connection_none;
	struct amdgpu_device *adev = drm_to_adev(dev);
	struct dm_connector_state *dm_con_state = to_dm_connector_state(connector->state);
	struct dc *dc = aconnector->dc_link->ctx->dc;
	bool ret = false;

	if (adev->dm.disable_hpd_irq)
		return;

	/*
	 * In case of failure or MST no need to update connector status or notify the OS
	 * since (for MST case) MST does this in its own context.
	 */
	guard(mutex)(&aconnector->hpd_lock);

	if (adev->dm.hdcp_workqueue) {
		hdcp_reset_display(adev->dm.hdcp_workqueue, aconnector->dc_link->link_index);
		dm_con_state->update_hdcp = true;
	}
	if (aconnector->fake_enable)
		aconnector->fake_enable = false;

	aconnector->timing_changed = false;

	if (!dc_link_detect_connection_type(aconnector->dc_link, &new_connection_type))
		drm_err(adev_to_drm(adev), "KMS: Failed to detect connector\n");

	if (aconnector->base.force && new_connection_type == dc_connection_none) {
		emulated_link_detect(aconnector->dc_link);

		drm_modeset_lock_all(dev);
		dm_restore_drm_connector_state(dev, connector);
		drm_modeset_unlock_all(dev);

		if (aconnector->base.force == DRM_FORCE_UNSPECIFIED)
			drm_kms_helper_connector_hotplug_event(connector);
	} else {
		scoped_guard(mutex, &adev->dm.dc_lock) {
			dc_exit_ips_for_hw_access(dc);
			ret = dc_link_detect(aconnector->dc_link, DETECT_REASON_HPD);
		}
		if (ret) {
			/* w/a delay for certain panels */
			apply_delay_after_dpcd_poweroff(adev, aconnector->dc_sink);
			amdgpu_dm_update_connector_after_detect(aconnector);

			drm_modeset_lock_all(dev);
			dm_restore_drm_connector_state(dev, connector);
			drm_modeset_unlock_all(dev);

			if (aconnector->base.force == DRM_FORCE_UNSPECIFIED)
				drm_kms_helper_connector_hotplug_event(connector);
		}
	}
}

static void handle_hpd_irq(void *param)
{
	struct amdgpu_dm_connector *aconnector = (struct amdgpu_dm_connector *)param;

	handle_hpd_irq_helper(aconnector);

}

static void schedule_hpd_rx_offload_work(struct amdgpu_device *adev, struct hpd_rx_irq_offload_work_queue *offload_wq,
							union hpd_irq_data hpd_irq_data)
{
	struct hpd_rx_irq_offload_work *offload_work =
				kzalloc(sizeof(*offload_work), GFP_KERNEL);

	if (!offload_work) {
		drm_err(adev_to_drm(adev), "Failed to allocate hpd_rx_irq_offload_work.\n");
		return;
	}

	INIT_WORK(&offload_work->work, dm_handle_hpd_rx_offload_work);
	offload_work->data = hpd_irq_data;
	offload_work->offload_wq = offload_wq;
	offload_work->adev = adev;

	queue_work(offload_wq->wq, &offload_work->work);
	DRM_DEBUG_KMS("queue work to handle hpd_rx offload work");
}

static void handle_hpd_rx_irq(void *param)
{
	struct amdgpu_dm_connector *aconnector = (struct amdgpu_dm_connector *)param;
	struct drm_connector *connector = &aconnector->base;
	struct drm_device *dev = connector->dev;
	struct dc_link *dc_link = aconnector->dc_link;
	bool is_mst_root_connector = aconnector->mst_mgr.mst_state;
	bool result = false;
	enum dc_connection_type new_connection_type = dc_connection_none;
	struct amdgpu_device *adev = drm_to_adev(dev);
	union hpd_irq_data hpd_irq_data;
	bool link_loss = false;
	bool has_left_work = false;
	int idx = dc_link->link_index;
	struct hpd_rx_irq_offload_work_queue *offload_wq = &adev->dm.hpd_rx_offload_wq[idx];
	struct dc *dc = aconnector->dc_link->ctx->dc;

	memset(&hpd_irq_data, 0, sizeof(hpd_irq_data));

	if (adev->dm.disable_hpd_irq)
		return;

	/*
	 * TODO:Temporary add mutex to protect hpd interrupt not have a gpio
	 * conflict, after implement i2c helper, this mutex should be
	 * retired.
	 */
	mutex_lock(&aconnector->hpd_lock);

	result = dc_link_handle_hpd_rx_irq(dc_link, &hpd_irq_data,
						&link_loss, true, &has_left_work);

	if (!has_left_work)
		goto out;

	if (hpd_irq_data.bytes.device_service_irq.bits.AUTOMATED_TEST) {
		schedule_hpd_rx_offload_work(adev, offload_wq, hpd_irq_data);
		goto out;
	}

	if (dc_link_dp_allow_hpd_rx_irq(dc_link)) {
		if (hpd_irq_data.bytes.device_service_irq.bits.UP_REQ_MSG_RDY ||
			hpd_irq_data.bytes.device_service_irq.bits.DOWN_REP_MSG_RDY) {
			bool skip = false;

			/*
			 * DOWN_REP_MSG_RDY is also handled by polling method
			 * mgr->cbs->poll_hpd_irq()
			 */
			spin_lock(&offload_wq->offload_lock);
			skip = offload_wq->is_handling_mst_msg_rdy_event;

			if (!skip)
				offload_wq->is_handling_mst_msg_rdy_event = true;

			spin_unlock(&offload_wq->offload_lock);

			if (!skip)
				schedule_hpd_rx_offload_work(adev, offload_wq, hpd_irq_data);

			goto out;
		}

		if (link_loss) {
			bool skip = false;

			spin_lock(&offload_wq->offload_lock);
			skip = offload_wq->is_handling_link_loss;

			if (!skip)
				offload_wq->is_handling_link_loss = true;

			spin_unlock(&offload_wq->offload_lock);

			if (!skip)
				schedule_hpd_rx_offload_work(adev, offload_wq, hpd_irq_data);

			goto out;
		}
	}

out:
	if (result && !is_mst_root_connector) {
		/* Downstream Port status changed. */
		if (!dc_link_detect_connection_type(dc_link, &new_connection_type))
			drm_err(adev_to_drm(adev), "KMS: Failed to detect connector\n");

		if (aconnector->base.force && new_connection_type == dc_connection_none) {
			emulated_link_detect(dc_link);

			if (aconnector->fake_enable)
				aconnector->fake_enable = false;

			amdgpu_dm_update_connector_after_detect(aconnector);


			drm_modeset_lock_all(dev);
			dm_restore_drm_connector_state(dev, connector);
			drm_modeset_unlock_all(dev);

			drm_kms_helper_connector_hotplug_event(connector);
		} else {
			bool ret = false;

			mutex_lock(&adev->dm.dc_lock);
			dc_exit_ips_for_hw_access(dc);
			ret = dc_link_detect(dc_link, DETECT_REASON_HPDRX);
			mutex_unlock(&adev->dm.dc_lock);

			if (ret) {
				if (aconnector->fake_enable)
					aconnector->fake_enable = false;

				amdgpu_dm_update_connector_after_detect(aconnector);

				drm_modeset_lock_all(dev);
				dm_restore_drm_connector_state(dev, connector);
				drm_modeset_unlock_all(dev);

				drm_kms_helper_connector_hotplug_event(connector);
			}
		}
	}
	if (hpd_irq_data.bytes.device_service_irq.bits.CP_IRQ) {
		if (adev->dm.hdcp_workqueue)
			hdcp_handle_cpirq(adev->dm.hdcp_workqueue,  aconnector->base.index);
	}

	if (dc_link->type != dc_connection_mst_branch)
		drm_dp_cec_irq(&aconnector->dm_dp_aux.aux);

	mutex_unlock(&aconnector->hpd_lock);
}

static int register_hpd_handlers(struct amdgpu_device *adev)
{
	struct drm_device *dev = adev_to_drm(adev);
	struct drm_connector *connector;
	struct amdgpu_dm_connector *aconnector;
	const struct dc_link *dc_link;
	struct dc_interrupt_params int_params = {0};

	int_params.requested_polarity = INTERRUPT_POLARITY_DEFAULT;
	int_params.current_polarity = INTERRUPT_POLARITY_DEFAULT;

	if (dc_is_dmub_outbox_supported(adev->dm.dc)) {
		if (!register_dmub_notify_callback(adev, DMUB_NOTIFICATION_HPD,
			dmub_hpd_callback, true)) {
			drm_err(adev_to_drm(adev), "amdgpu: fail to register dmub hpd callback");
			return -EINVAL;
		}

		if (!register_dmub_notify_callback(adev, DMUB_NOTIFICATION_HPD_IRQ,
			dmub_hpd_callback, true)) {
			drm_err(adev_to_drm(adev), "amdgpu: fail to register dmub hpd callback");
			return -EINVAL;
		}

		if (!register_dmub_notify_callback(adev, DMUB_NOTIFICATION_HPD_SENSE_NOTIFY,
			dmub_hpd_sense_callback, true)) {
			drm_err(adev_to_drm(adev), "amdgpu: fail to register dmub hpd sense callback");
			return -EINVAL;
		}
	}

	list_for_each_entry(connector,
			&dev->mode_config.connector_list, head)	{

		if (connector->connector_type == DRM_MODE_CONNECTOR_WRITEBACK)
			continue;

		aconnector = to_amdgpu_dm_connector(connector);
		dc_link = aconnector->dc_link;

		if (dc_link->irq_source_hpd != DC_IRQ_SOURCE_INVALID) {
			int_params.int_context = INTERRUPT_LOW_IRQ_CONTEXT;
			int_params.irq_source = dc_link->irq_source_hpd;

			if (int_params.irq_source == DC_IRQ_SOURCE_INVALID ||
				int_params.irq_source  < DC_IRQ_SOURCE_HPD1 ||
				int_params.irq_source  > DC_IRQ_SOURCE_HPD6) {
				drm_err(adev_to_drm(adev), "Failed to register hpd irq!\n");
				return -EINVAL;
			}

			if (!amdgpu_dm_irq_register_interrupt(adev, &int_params,
				handle_hpd_irq, (void *) aconnector))
				return -ENOMEM;
		}

		if (dc_link->irq_source_hpd_rx != DC_IRQ_SOURCE_INVALID) {

			/* Also register for DP short pulse (hpd_rx). */
			int_params.int_context = INTERRUPT_LOW_IRQ_CONTEXT;
			int_params.irq_source =	dc_link->irq_source_hpd_rx;

			if (int_params.irq_source == DC_IRQ_SOURCE_INVALID ||
				int_params.irq_source  < DC_IRQ_SOURCE_HPD1RX ||
				int_params.irq_source  > DC_IRQ_SOURCE_HPD6RX) {
				drm_err(adev_to_drm(adev), "Failed to register hpd rx irq!\n");
				return -EINVAL;
			}

			if (!amdgpu_dm_irq_register_interrupt(adev, &int_params,
				handle_hpd_rx_irq, (void *) aconnector))
				return -ENOMEM;
		}
	}
	return 0;
}

#if defined(CONFIG_DRM_AMD_DC_SI)
/* Register IRQ sources and initialize IRQ callbacks */
static int dce60_register_irq_handlers(struct amdgpu_device *adev)
{
	struct dc *dc = adev->dm.dc;
	struct common_irq_params *c_irq_params;
	struct dc_interrupt_params int_params = {0};
	int r;
	int i;
	unsigned int client_id = AMDGPU_IRQ_CLIENTID_LEGACY;

	int_params.requested_polarity = INTERRUPT_POLARITY_DEFAULT;
	int_params.current_polarity = INTERRUPT_POLARITY_DEFAULT;

	/*
	 * Actions of amdgpu_irq_add_id():
	 * 1. Register a set() function with base driver.
	 *    Base driver will call set() function to enable/disable an
	 *    interrupt in DC hardware.
	 * 2. Register amdgpu_dm_irq_handler().
	 *    Base driver will call amdgpu_dm_irq_handler() for ALL interrupts
	 *    coming from DC hardware.
	 *    amdgpu_dm_irq_handler() will re-direct the interrupt to DC
	 *    for acknowledging and handling.
	 */

	/* Use VBLANK interrupt */
	for (i = 0; i < adev->mode_info.num_crtc; i++) {
		r = amdgpu_irq_add_id(adev, client_id, i + 1, &adev->crtc_irq);
		if (r) {
			drm_err(adev_to_drm(adev), "Failed to add crtc irq id!\n");
			return r;
		}

		int_params.int_context = INTERRUPT_HIGH_IRQ_CONTEXT;
		int_params.irq_source =
			dc_interrupt_to_irq_source(dc, i + 1, 0);

		if (int_params.irq_source == DC_IRQ_SOURCE_INVALID ||
			int_params.irq_source  < DC_IRQ_SOURCE_VBLANK1 ||
			int_params.irq_source  > DC_IRQ_SOURCE_VBLANK6) {
			drm_err(adev_to_drm(adev), "Failed to register vblank irq!\n");
			return -EINVAL;
		}

		c_irq_params = &adev->dm.vblank_params[int_params.irq_source - DC_IRQ_SOURCE_VBLANK1];

		c_irq_params->adev = adev;
		c_irq_params->irq_src = int_params.irq_source;

		if (!amdgpu_dm_irq_register_interrupt(adev, &int_params,
			dm_crtc_high_irq, c_irq_params))
			return -ENOMEM;
	}

	/* Use GRPH_PFLIP interrupt */
	for (i = VISLANDS30_IV_SRCID_D1_GRPH_PFLIP;
			i <= VISLANDS30_IV_SRCID_D6_GRPH_PFLIP; i += 2) {
		r = amdgpu_irq_add_id(adev, client_id, i, &adev->pageflip_irq);
		if (r) {
			drm_err(adev_to_drm(adev), "Failed to add page flip irq id!\n");
			return r;
		}

		int_params.int_context = INTERRUPT_HIGH_IRQ_CONTEXT;
		int_params.irq_source =
			dc_interrupt_to_irq_source(dc, i, 0);

		if (int_params.irq_source == DC_IRQ_SOURCE_INVALID ||
			int_params.irq_source  < DC_IRQ_SOURCE_PFLIP_FIRST ||
			int_params.irq_source  > DC_IRQ_SOURCE_PFLIP_LAST) {
			drm_err(adev_to_drm(adev), "Failed to register pflip irq!\n");
			return -EINVAL;
		}

		c_irq_params = &adev->dm.pflip_params[int_params.irq_source - DC_IRQ_SOURCE_PFLIP_FIRST];

		c_irq_params->adev = adev;
		c_irq_params->irq_src = int_params.irq_source;

		if (!amdgpu_dm_irq_register_interrupt(adev, &int_params,
			dm_pflip_high_irq, c_irq_params))
			return -ENOMEM;
	}

	/* HPD */
	r = amdgpu_irq_add_id(adev, client_id,
			VISLANDS30_IV_SRCID_HOTPLUG_DETECT_A, &adev->hpd_irq);
	if (r) {
		drm_err(adev_to_drm(adev), "Failed to add hpd irq id!\n");
		return r;
	}

	r = register_hpd_handlers(adev);

	return r;
}
#endif

/* Register IRQ sources and initialize IRQ callbacks */
static int dce110_register_irq_handlers(struct amdgpu_device *adev)
{
	struct dc *dc = adev->dm.dc;
	struct common_irq_params *c_irq_params;
	struct dc_interrupt_params int_params = {0};
	int r;
	int i;
	unsigned int client_id = AMDGPU_IRQ_CLIENTID_LEGACY;

	if (adev->family >= AMDGPU_FAMILY_AI)
		client_id = SOC15_IH_CLIENTID_DCE;

	int_params.requested_polarity = INTERRUPT_POLARITY_DEFAULT;
	int_params.current_polarity = INTERRUPT_POLARITY_DEFAULT;

	/*
	 * Actions of amdgpu_irq_add_id():
	 * 1. Register a set() function with base driver.
	 *    Base driver will call set() function to enable/disable an
	 *    interrupt in DC hardware.
	 * 2. Register amdgpu_dm_irq_handler().
	 *    Base driver will call amdgpu_dm_irq_handler() for ALL interrupts
	 *    coming from DC hardware.
	 *    amdgpu_dm_irq_handler() will re-direct the interrupt to DC
	 *    for acknowledging and handling.
	 */

	/* Use VBLANK interrupt */
	for (i = VISLANDS30_IV_SRCID_D1_VERTICAL_INTERRUPT0; i <= VISLANDS30_IV_SRCID_D6_VERTICAL_INTERRUPT0; i++) {
		r = amdgpu_irq_add_id(adev, client_id, i, &adev->crtc_irq);
		if (r) {
			drm_err(adev_to_drm(adev), "Failed to add crtc irq id!\n");
			return r;
		}

		int_params.int_context = INTERRUPT_HIGH_IRQ_CONTEXT;
		int_params.irq_source =
			dc_interrupt_to_irq_source(dc, i, 0);

		if (int_params.irq_source == DC_IRQ_SOURCE_INVALID ||
			int_params.irq_source  < DC_IRQ_SOURCE_VBLANK1 ||
			int_params.irq_source  > DC_IRQ_SOURCE_VBLANK6) {
			drm_err(adev_to_drm(adev), "Failed to register vblank irq!\n");
			return -EINVAL;
		}

		c_irq_params = &adev->dm.vblank_params[int_params.irq_source - DC_IRQ_SOURCE_VBLANK1];

		c_irq_params->adev = adev;
		c_irq_params->irq_src = int_params.irq_source;

		if (!amdgpu_dm_irq_register_interrupt(adev, &int_params,
			dm_crtc_high_irq, c_irq_params))
			return -ENOMEM;
	}

	/* Use VUPDATE interrupt */
	for (i = VISLANDS30_IV_SRCID_D1_V_UPDATE_INT; i <= VISLANDS30_IV_SRCID_D6_V_UPDATE_INT; i += 2) {
		r = amdgpu_irq_add_id(adev, client_id, i, &adev->vupdate_irq);
		if (r) {
			drm_err(adev_to_drm(adev), "Failed to add vupdate irq id!\n");
			return r;
		}

		int_params.int_context = INTERRUPT_HIGH_IRQ_CONTEXT;
		int_params.irq_source =
			dc_interrupt_to_irq_source(dc, i, 0);

		if (int_params.irq_source == DC_IRQ_SOURCE_INVALID ||
			int_params.irq_source  < DC_IRQ_SOURCE_VUPDATE1 ||
			int_params.irq_source  > DC_IRQ_SOURCE_VUPDATE6) {
			drm_err(adev_to_drm(adev), "Failed to register vupdate irq!\n");
			return -EINVAL;
		}

		c_irq_params = &adev->dm.vupdate_params[int_params.irq_source - DC_IRQ_SOURCE_VUPDATE1];

		c_irq_params->adev = adev;
		c_irq_params->irq_src = int_params.irq_source;

		if (!amdgpu_dm_irq_register_interrupt(adev, &int_params,
			dm_vupdate_high_irq, c_irq_params))
			return -ENOMEM;
	}

	/* Use GRPH_PFLIP interrupt */
	for (i = VISLANDS30_IV_SRCID_D1_GRPH_PFLIP;
			i <= VISLANDS30_IV_SRCID_D6_GRPH_PFLIP; i += 2) {
		r = amdgpu_irq_add_id(adev, client_id, i, &adev->pageflip_irq);
		if (r) {
			drm_err(adev_to_drm(adev), "Failed to add page flip irq id!\n");
			return r;
		}

		int_params.int_context = INTERRUPT_HIGH_IRQ_CONTEXT;
		int_params.irq_source =
			dc_interrupt_to_irq_source(dc, i, 0);

		if (int_params.irq_source == DC_IRQ_SOURCE_INVALID ||
			int_params.irq_source  < DC_IRQ_SOURCE_PFLIP_FIRST ||
			int_params.irq_source  > DC_IRQ_SOURCE_PFLIP_LAST) {
			drm_err(adev_to_drm(adev), "Failed to register pflip irq!\n");
			return -EINVAL;
		}

		c_irq_params = &adev->dm.pflip_params[int_params.irq_source - DC_IRQ_SOURCE_PFLIP_FIRST];

		c_irq_params->adev = adev;
		c_irq_params->irq_src = int_params.irq_source;

		if (!amdgpu_dm_irq_register_interrupt(adev, &int_params,
			dm_pflip_high_irq, c_irq_params))
			return -ENOMEM;
	}

	/* HPD */
	r = amdgpu_irq_add_id(adev, client_id,
			VISLANDS30_IV_SRCID_HOTPLUG_DETECT_A, &adev->hpd_irq);
	if (r) {
		drm_err(adev_to_drm(adev), "Failed to add hpd irq id!\n");
		return r;
	}

	r = register_hpd_handlers(adev);

	return r;
}

/* Register IRQ sources and initialize IRQ callbacks */
static int dcn10_register_irq_handlers(struct amdgpu_device *adev)
{
	struct dc *dc = adev->dm.dc;
	struct common_irq_params *c_irq_params;
	struct dc_interrupt_params int_params = {0};
	int r;
	int i;
#if defined(CONFIG_DRM_AMD_SECURE_DISPLAY)
	static const unsigned int vrtl_int_srcid[] = {
		DCN_1_0__SRCID__OTG1_VERTICAL_INTERRUPT0_CONTROL,
		DCN_1_0__SRCID__OTG2_VERTICAL_INTERRUPT0_CONTROL,
		DCN_1_0__SRCID__OTG3_VERTICAL_INTERRUPT0_CONTROL,
		DCN_1_0__SRCID__OTG4_VERTICAL_INTERRUPT0_CONTROL,
		DCN_1_0__SRCID__OTG5_VERTICAL_INTERRUPT0_CONTROL,
		DCN_1_0__SRCID__OTG6_VERTICAL_INTERRUPT0_CONTROL
	};
#endif

	int_params.requested_polarity = INTERRUPT_POLARITY_DEFAULT;
	int_params.current_polarity = INTERRUPT_POLARITY_DEFAULT;

	/*
	 * Actions of amdgpu_irq_add_id():
	 * 1. Register a set() function with base driver.
	 *    Base driver will call set() function to enable/disable an
	 *    interrupt in DC hardware.
	 * 2. Register amdgpu_dm_irq_handler().
	 *    Base driver will call amdgpu_dm_irq_handler() for ALL interrupts
	 *    coming from DC hardware.
	 *    amdgpu_dm_irq_handler() will re-direct the interrupt to DC
	 *    for acknowledging and handling.
	 */

	/* Use VSTARTUP interrupt */
	for (i = DCN_1_0__SRCID__DC_D1_OTG_VSTARTUP;
			i <= DCN_1_0__SRCID__DC_D1_OTG_VSTARTUP + adev->mode_info.num_crtc - 1;
			i++) {
		r = amdgpu_irq_add_id(adev, SOC15_IH_CLIENTID_DCE, i, &adev->crtc_irq);

		if (r) {
			drm_err(adev_to_drm(adev), "Failed to add crtc irq id!\n");
			return r;
		}

		int_params.int_context = INTERRUPT_HIGH_IRQ_CONTEXT;
		int_params.irq_source =
			dc_interrupt_to_irq_source(dc, i, 0);

		if (int_params.irq_source == DC_IRQ_SOURCE_INVALID ||
			int_params.irq_source  < DC_IRQ_SOURCE_VBLANK1 ||
			int_params.irq_source  > DC_IRQ_SOURCE_VBLANK6) {
			drm_err(adev_to_drm(adev), "Failed to register vblank irq!\n");
			return -EINVAL;
		}

		c_irq_params = &adev->dm.vblank_params[int_params.irq_source - DC_IRQ_SOURCE_VBLANK1];

		c_irq_params->adev = adev;
		c_irq_params->irq_src = int_params.irq_source;

		if (!amdgpu_dm_irq_register_interrupt(adev, &int_params,
			dm_crtc_high_irq, c_irq_params))
			return -ENOMEM;
	}

	/* Use otg vertical line interrupt */
#if defined(CONFIG_DRM_AMD_SECURE_DISPLAY)
	for (i = 0; i <= adev->mode_info.num_crtc - 1; i++) {
		r = amdgpu_irq_add_id(adev, SOC15_IH_CLIENTID_DCE,
				vrtl_int_srcid[i], &adev->vline0_irq);

		if (r) {
			drm_err(adev_to_drm(adev), "Failed to add vline0 irq id!\n");
			return r;
		}

		int_params.int_context = INTERRUPT_HIGH_IRQ_CONTEXT;
		int_params.irq_source =
			dc_interrupt_to_irq_source(dc, vrtl_int_srcid[i], 0);

		if (int_params.irq_source == DC_IRQ_SOURCE_INVALID ||
			int_params.irq_source < DC_IRQ_SOURCE_DC1_VLINE0 ||
			int_params.irq_source > DC_IRQ_SOURCE_DC6_VLINE0) {
			drm_err(adev_to_drm(adev), "Failed to register vline0 irq!\n");
			return -EINVAL;
		}

		c_irq_params = &adev->dm.vline0_params[int_params.irq_source
					- DC_IRQ_SOURCE_DC1_VLINE0];

		c_irq_params->adev = adev;
		c_irq_params->irq_src = int_params.irq_source;

		if (!amdgpu_dm_irq_register_interrupt(adev, &int_params,
			dm_dcn_vertical_interrupt0_high_irq,
			c_irq_params))
			return -ENOMEM;
	}
#endif

	/* Use VUPDATE_NO_LOCK interrupt on DCN, which seems to correspond to
	 * the regular VUPDATE interrupt on DCE. We want DC_IRQ_SOURCE_VUPDATEx
	 * to trigger at end of each vblank, regardless of state of the lock,
	 * matching DCE behaviour.
	 */
	for (i = DCN_1_0__SRCID__OTG0_IHC_V_UPDATE_NO_LOCK_INTERRUPT;
	     i <= DCN_1_0__SRCID__OTG0_IHC_V_UPDATE_NO_LOCK_INTERRUPT + adev->mode_info.num_crtc - 1;
	     i++) {
		r = amdgpu_irq_add_id(adev, SOC15_IH_CLIENTID_DCE, i, &adev->vupdate_irq);

		if (r) {
			drm_err(adev_to_drm(adev), "Failed to add vupdate irq id!\n");
			return r;
		}

		int_params.int_context = INTERRUPT_HIGH_IRQ_CONTEXT;
		int_params.irq_source =
			dc_interrupt_to_irq_source(dc, i, 0);

		if (int_params.irq_source == DC_IRQ_SOURCE_INVALID ||
			int_params.irq_source  < DC_IRQ_SOURCE_VUPDATE1 ||
			int_params.irq_source  > DC_IRQ_SOURCE_VUPDATE6) {
			drm_err(adev_to_drm(adev), "Failed to register vupdate irq!\n");
			return -EINVAL;
		}

		c_irq_params = &adev->dm.vupdate_params[int_params.irq_source - DC_IRQ_SOURCE_VUPDATE1];

		c_irq_params->adev = adev;
		c_irq_params->irq_src = int_params.irq_source;

		if (!amdgpu_dm_irq_register_interrupt(adev, &int_params,
			dm_vupdate_high_irq, c_irq_params))
			return -ENOMEM;
	}

	/* Use GRPH_PFLIP interrupt */
	for (i = DCN_1_0__SRCID__HUBP0_FLIP_INTERRUPT;
			i <= DCN_1_0__SRCID__HUBP0_FLIP_INTERRUPT + dc->caps.max_otg_num - 1;
			i++) {
		r = amdgpu_irq_add_id(adev, SOC15_IH_CLIENTID_DCE, i, &adev->pageflip_irq);
		if (r) {
			drm_err(adev_to_drm(adev), "Failed to add page flip irq id!\n");
			return r;
		}

		int_params.int_context = INTERRUPT_HIGH_IRQ_CONTEXT;
		int_params.irq_source =
			dc_interrupt_to_irq_source(dc, i, 0);

		if (int_params.irq_source == DC_IRQ_SOURCE_INVALID ||
			int_params.irq_source  < DC_IRQ_SOURCE_PFLIP_FIRST ||
			int_params.irq_source  > DC_IRQ_SOURCE_PFLIP_LAST) {
			drm_err(adev_to_drm(adev), "Failed to register pflip irq!\n");
			return -EINVAL;
		}

		c_irq_params = &adev->dm.pflip_params[int_params.irq_source - DC_IRQ_SOURCE_PFLIP_FIRST];

		c_irq_params->adev = adev;
		c_irq_params->irq_src = int_params.irq_source;

		if (!amdgpu_dm_irq_register_interrupt(adev, &int_params,
			dm_pflip_high_irq, c_irq_params))
			return -ENOMEM;
	}

	/* HPD */
	r = amdgpu_irq_add_id(adev, SOC15_IH_CLIENTID_DCE, DCN_1_0__SRCID__DC_HPD1_INT,
			&adev->hpd_irq);
	if (r) {
		drm_err(adev_to_drm(adev), "Failed to add hpd irq id!\n");
		return r;
	}

	r = register_hpd_handlers(adev);

	return r;
}
/* Register Outbox IRQ sources and initialize IRQ callbacks */
static int register_outbox_irq_handlers(struct amdgpu_device *adev)
{
	struct dc *dc = adev->dm.dc;
	struct common_irq_params *c_irq_params;
	struct dc_interrupt_params int_params = {0};
	int r, i;

	int_params.requested_polarity = INTERRUPT_POLARITY_DEFAULT;
	int_params.current_polarity = INTERRUPT_POLARITY_DEFAULT;

	r = amdgpu_irq_add_id(adev, SOC15_IH_CLIENTID_DCE, DCN_1_0__SRCID__DMCUB_OUTBOX_LOW_PRIORITY_READY_INT,
			&adev->dmub_outbox_irq);
	if (r) {
		drm_err(adev_to_drm(adev), "Failed to add outbox irq id!\n");
		return r;
	}

	if (dc->ctx->dmub_srv) {
		i = DCN_1_0__SRCID__DMCUB_OUTBOX_LOW_PRIORITY_READY_INT;
		int_params.int_context = INTERRUPT_LOW_IRQ_CONTEXT;
		int_params.irq_source =
		dc_interrupt_to_irq_source(dc, i, 0);

		c_irq_params = &adev->dm.dmub_outbox_params[0];

		c_irq_params->adev = adev;
		c_irq_params->irq_src = int_params.irq_source;

		if (!amdgpu_dm_irq_register_interrupt(adev, &int_params,
			dm_dmub_outbox1_low_irq, c_irq_params))
			return -ENOMEM;
	}

	return 0;
}

/*
 * Acquires the lock for the atomic state object and returns
 * the new atomic state.
 *
 * This should only be called during atomic check.
 */
int dm_atomic_get_state(struct drm_atomic_state *state,
			struct dm_atomic_state **dm_state)
{
	struct drm_device *dev = state->dev;
	struct amdgpu_device *adev = drm_to_adev(dev);
	struct amdgpu_display_manager *dm = &adev->dm;
	struct drm_private_state *priv_state;

	if (*dm_state)
		return 0;

	priv_state = drm_atomic_get_private_obj_state(state, &dm->atomic_obj);
	if (IS_ERR(priv_state))
		return PTR_ERR(priv_state);

	*dm_state = to_dm_atomic_state(priv_state);

	return 0;
}

static struct dm_atomic_state *
dm_atomic_get_new_state(struct drm_atomic_state *state)
{
	struct drm_device *dev = state->dev;
	struct amdgpu_device *adev = drm_to_adev(dev);
	struct amdgpu_display_manager *dm = &adev->dm;
	struct drm_private_obj *obj;
	struct drm_private_state *new_obj_state;
	int i;

	for_each_new_private_obj_in_state(state, obj, new_obj_state, i) {
		if (obj->funcs == dm->atomic_obj.funcs)
			return to_dm_atomic_state(new_obj_state);
	}

	return NULL;
}

static struct drm_private_state *
dm_atomic_duplicate_state(struct drm_private_obj *obj)
{
	struct dm_atomic_state *old_state, *new_state;

	new_state = kzalloc(sizeof(*new_state), GFP_KERNEL);
	if (!new_state)
		return NULL;

	__drm_atomic_helper_private_obj_duplicate_state(obj, &new_state->base);

	old_state = to_dm_atomic_state(obj->state);

	if (old_state && old_state->context)
		new_state->context = dc_state_create_copy(old_state->context);

	if (!new_state->context) {
		kfree(new_state);
		return NULL;
	}

	return &new_state->base;
}

static void dm_atomic_destroy_state(struct drm_private_obj *obj,
				    struct drm_private_state *state)
{
	struct dm_atomic_state *dm_state = to_dm_atomic_state(state);

	if (dm_state && dm_state->context)
		dc_state_release(dm_state->context);

	kfree(dm_state);
}

static struct drm_private_state_funcs dm_atomic_state_funcs = {
	.atomic_duplicate_state = dm_atomic_duplicate_state,
	.atomic_destroy_state = dm_atomic_destroy_state,
};

static int amdgpu_dm_mode_config_init(struct amdgpu_device *adev)
{
	struct dm_atomic_state *state;
	int r;

	adev->mode_info.mode_config_initialized = true;

	adev_to_drm(adev)->mode_config.funcs = (void *)&amdgpu_dm_mode_funcs;
	adev_to_drm(adev)->mode_config.helper_private = &amdgpu_dm_mode_config_helperfuncs;

	adev_to_drm(adev)->mode_config.max_width = 16384;
	adev_to_drm(adev)->mode_config.max_height = 16384;

	adev_to_drm(adev)->mode_config.preferred_depth = 24;
	if (adev->asic_type == CHIP_HAWAII)
		/* disable prefer shadow for now due to hibernation issues */
		adev_to_drm(adev)->mode_config.prefer_shadow = 0;
	else
		adev_to_drm(adev)->mode_config.prefer_shadow = 1;
	/* indicates support for immediate flip */
	adev_to_drm(adev)->mode_config.async_page_flip = true;

	state = kzalloc(sizeof(*state), GFP_KERNEL);
	if (!state)
		return -ENOMEM;

	state->context = dc_state_create_current_copy(adev->dm.dc);
	if (!state->context) {
		kfree(state);
		return -ENOMEM;
	}

	drm_atomic_private_obj_init(adev_to_drm(adev),
				    &adev->dm.atomic_obj,
				    &state->base,
				    &dm_atomic_state_funcs);

	r = amdgpu_display_modeset_create_props(adev);
	if (r) {
		dc_state_release(state->context);
		kfree(state);
		return r;
	}

#ifdef AMD_PRIVATE_COLOR
	if (amdgpu_dm_create_color_properties(adev)) {
		dc_state_release(state->context);
		kfree(state);
		return -ENOMEM;
	}
#endif

	r = amdgpu_dm_audio_init(adev);
	if (r) {
		dc_state_release(state->context);
		kfree(state);
		return r;
	}

	return 0;
}

#define AMDGPU_DM_DEFAULT_MIN_BACKLIGHT 12
#define AMDGPU_DM_DEFAULT_MAX_BACKLIGHT 255
#define AMDGPU_DM_MIN_SPREAD ((AMDGPU_DM_DEFAULT_MAX_BACKLIGHT - AMDGPU_DM_DEFAULT_MIN_BACKLIGHT) / 2)
#define AUX_BL_DEFAULT_TRANSITION_TIME_MS 50

static void amdgpu_dm_update_backlight_caps(struct amdgpu_display_manager *dm,
					    int bl_idx)
{
	struct amdgpu_dm_backlight_caps *caps = &dm->backlight_caps[bl_idx];

	if (caps->caps_valid)
		return;

#if defined(CONFIG_ACPI)
	amdgpu_acpi_get_backlight_caps(caps);

	/* validate the firmware value is sane */
	if (caps->caps_valid) {
		int spread = caps->max_input_signal - caps->min_input_signal;

		if (caps->max_input_signal > AMDGPU_DM_DEFAULT_MAX_BACKLIGHT ||
		    caps->min_input_signal < 0 ||
		    spread > AMDGPU_DM_DEFAULT_MAX_BACKLIGHT ||
		    spread < AMDGPU_DM_MIN_SPREAD) {
			DRM_DEBUG_KMS("DM: Invalid backlight caps: min=%d, max=%d\n",
				      caps->min_input_signal, caps->max_input_signal);
			caps->caps_valid = false;
		}
	}

	if (!caps->caps_valid) {
		caps->min_input_signal = AMDGPU_DM_DEFAULT_MIN_BACKLIGHT;
		caps->max_input_signal = AMDGPU_DM_DEFAULT_MAX_BACKLIGHT;
		caps->caps_valid = true;
	}
#else
	if (caps->aux_support)
		return;

	caps->min_input_signal = AMDGPU_DM_DEFAULT_MIN_BACKLIGHT;
	caps->max_input_signal = AMDGPU_DM_DEFAULT_MAX_BACKLIGHT;
	caps->caps_valid = true;
#endif
}

static int get_brightness_range(const struct amdgpu_dm_backlight_caps *caps,
				unsigned int *min, unsigned int *max)
{
	if (!caps)
		return 0;

	if (caps->aux_support) {
		// Firmware limits are in nits, DC API wants millinits.
		*max = 1000 * caps->aux_max_input_signal;
		*min = 1000 * caps->aux_min_input_signal;
	} else {
		// Firmware limits are 8-bit, PWM control is 16-bit.
		*max = 0x101 * caps->max_input_signal;
		*min = 0x101 * caps->min_input_signal;
	}
	return 1;
}

static void convert_custom_brightness(const struct amdgpu_dm_backlight_caps *caps,
				      uint32_t *brightness)
{
	u8 prev_signal = 0, prev_lum = 0;
	int i = 0;

	if (amdgpu_dc_debug_mask & DC_DISABLE_CUSTOM_BRIGHTNESS_CURVE)
		return;

	if (!caps->data_points)
		return;

	/* choose start to run less interpolation steps */
	if (caps->luminance_data[caps->data_points/2].input_signal > *brightness)
		i = caps->data_points/2;
	do {
		u8 signal = caps->luminance_data[i].input_signal;
		u8 lum = caps->luminance_data[i].luminance;

		/*
		 * brightness == signal: luminance is percent numerator
		 * brightness < signal: interpolate between previous and current luminance numerator
		 * brightness > signal: find next data point
		 */
		if (*brightness > signal) {
			prev_signal = signal;
			prev_lum = lum;
			i++;
			continue;
		}
		if (*brightness < signal)
			lum = prev_lum + DIV_ROUND_CLOSEST((lum - prev_lum) *
							   (*brightness - prev_signal),
							   signal - prev_signal);
		*brightness = DIV_ROUND_CLOSEST(lum * *brightness, 101);
		return;
	} while (i < caps->data_points);
}

static u32 convert_brightness_from_user(const struct amdgpu_dm_backlight_caps *caps,
					uint32_t brightness)
{
	unsigned int min, max;

	if (!get_brightness_range(caps, &min, &max))
		return brightness;

	convert_custom_brightness(caps, &brightness);

	// Rescale 0..255 to min..max
	return min + DIV_ROUND_CLOSEST((max - min) * brightness,
				       AMDGPU_MAX_BL_LEVEL);
}

static u32 convert_brightness_to_user(const struct amdgpu_dm_backlight_caps *caps,
				      uint32_t brightness)
{
	unsigned int min, max;

	if (!get_brightness_range(caps, &min, &max))
		return brightness;

	if (brightness < min)
		return 0;
	// Rescale min..max to 0..255
	return DIV_ROUND_CLOSEST(AMDGPU_MAX_BL_LEVEL * (brightness - min),
				 max - min);
}

static void amdgpu_dm_backlight_set_level(struct amdgpu_display_manager *dm,
					 int bl_idx,
					 u32 user_brightness)
{
	struct amdgpu_dm_backlight_caps *caps;
	struct dc_link *link;
	u32 brightness;
	bool rc, reallow_idle = false;

	amdgpu_dm_update_backlight_caps(dm, bl_idx);
	caps = &dm->backlight_caps[bl_idx];

	dm->brightness[bl_idx] = user_brightness;
	/* update scratch register */
	if (bl_idx == 0)
		amdgpu_atombios_scratch_regs_set_backlight_level(dm->adev, dm->brightness[bl_idx]);
	brightness = convert_brightness_from_user(caps, dm->brightness[bl_idx]);
	link = (struct dc_link *)dm->backlight_link[bl_idx];

	/* Change brightness based on AUX property */
	mutex_lock(&dm->dc_lock);
	if (dm->dc->caps.ips_support && dm->dc->ctx->dmub_srv->idle_allowed) {
		dc_allow_idle_optimizations(dm->dc, false);
		reallow_idle = true;
	}

	if (caps->aux_support) {
		rc = dc_link_set_backlight_level_nits(link, true, brightness,
						      AUX_BL_DEFAULT_TRANSITION_TIME_MS);
		if (!rc)
			DRM_DEBUG("DM: Failed to update backlight via AUX on eDP[%d]\n", bl_idx);
	} else {
		struct set_backlight_level_params backlight_level_params = { 0 };

		backlight_level_params.backlight_pwm_u16_16 = brightness;
		backlight_level_params.transition_time_in_ms = 0;

		rc = dc_link_set_backlight_level(link, &backlight_level_params);
		if (!rc)
			DRM_DEBUG("DM: Failed to update backlight on eDP[%d]\n", bl_idx);
	}

	if (dm->dc->caps.ips_support && reallow_idle)
		dc_allow_idle_optimizations(dm->dc, true);

	mutex_unlock(&dm->dc_lock);

	if (rc)
		dm->actual_brightness[bl_idx] = user_brightness;
}

static int amdgpu_dm_backlight_update_status(struct backlight_device *bd)
{
	struct amdgpu_display_manager *dm = bl_get_data(bd);
	int i;

	for (i = 0; i < dm->num_of_edps; i++) {
		if (bd == dm->backlight_dev[i])
			break;
	}
	if (i >= AMDGPU_DM_MAX_NUM_EDP)
		i = 0;
	amdgpu_dm_backlight_set_level(dm, i, bd->props.brightness);

	return 0;
}

static u32 amdgpu_dm_backlight_get_level(struct amdgpu_display_manager *dm,
					 int bl_idx)
{
	int ret;
	struct amdgpu_dm_backlight_caps caps;
	struct dc_link *link = (struct dc_link *)dm->backlight_link[bl_idx];

	amdgpu_dm_update_backlight_caps(dm, bl_idx);
	caps = dm->backlight_caps[bl_idx];

	if (caps.aux_support) {
		u32 avg, peak;
		bool rc;

		rc = dc_link_get_backlight_level_nits(link, &avg, &peak);
		if (!rc)
			return dm->brightness[bl_idx];
		return convert_brightness_to_user(&caps, avg);
	}

	ret = dc_link_get_backlight_level(link);

	if (ret == DC_ERROR_UNEXPECTED)
		return dm->brightness[bl_idx];

	return convert_brightness_to_user(&caps, ret);
}

static int amdgpu_dm_backlight_get_brightness(struct backlight_device *bd)
{
	struct amdgpu_display_manager *dm = bl_get_data(bd);
	int i;

	for (i = 0; i < dm->num_of_edps; i++) {
		if (bd == dm->backlight_dev[i])
			break;
	}
	if (i >= AMDGPU_DM_MAX_NUM_EDP)
		i = 0;
	return amdgpu_dm_backlight_get_level(dm, i);
}

static const struct backlight_ops amdgpu_dm_backlight_ops = {
	.options = BL_CORE_SUSPENDRESUME,
	.get_brightness = amdgpu_dm_backlight_get_brightness,
	.update_status	= amdgpu_dm_backlight_update_status,
};

static void
amdgpu_dm_register_backlight_device(struct amdgpu_dm_connector *aconnector)
{
	struct drm_device *drm = aconnector->base.dev;
	struct amdgpu_display_manager *dm = &drm_to_adev(drm)->dm;
	struct backlight_properties props = { 0 };
	struct amdgpu_dm_backlight_caps caps = { 0 };
	char bl_name[16];

	if (aconnector->bl_idx == -1)
		return;

	if (!acpi_video_backlight_use_native()) {
		drm_info(drm, "Skipping amdgpu DM backlight registration\n");
		/* Try registering an ACPI video backlight device instead. */
		acpi_video_register_backlight();
		return;
	}

	amdgpu_acpi_get_backlight_caps(&caps);
	if (caps.caps_valid) {
		if (power_supply_is_system_supplied() > 0)
			props.brightness = caps.ac_level;
		else
			props.brightness = caps.dc_level;
	} else
		props.brightness = AMDGPU_MAX_BL_LEVEL;

	if (caps.data_points && !(amdgpu_dc_debug_mask & DC_DISABLE_CUSTOM_BRIGHTNESS_CURVE))
		drm_info(drm, "Using custom brightness curve\n");
	props.max_brightness = AMDGPU_MAX_BL_LEVEL;
	props.type = BACKLIGHT_RAW;

	snprintf(bl_name, sizeof(bl_name), "amdgpu_bl%d",
		 drm->primary->index + aconnector->bl_idx);

	dm->backlight_dev[aconnector->bl_idx] =
		backlight_device_register(bl_name, aconnector->base.kdev, dm,
					  &amdgpu_dm_backlight_ops, &props);
	dm->brightness[aconnector->bl_idx] = props.brightness;

	if (IS_ERR(dm->backlight_dev[aconnector->bl_idx])) {
		drm_err(drm, "DM: Backlight registration failed!\n");
		dm->backlight_dev[aconnector->bl_idx] = NULL;
	} else
		drm_dbg_driver(drm, "DM: Registered Backlight device: %s\n", bl_name);
}

static int initialize_plane(struct amdgpu_display_manager *dm,
			    struct amdgpu_mode_info *mode_info, int plane_id,
			    enum drm_plane_type plane_type,
			    const struct dc_plane_cap *plane_cap)
{
	struct drm_plane *plane;
	unsigned long possible_crtcs;
	int ret = 0;

	plane = kzalloc(sizeof(struct drm_plane), GFP_KERNEL);
	if (!plane) {
		drm_err(adev_to_drm(dm->adev), "KMS: Failed to allocate plane\n");
		return -ENOMEM;
	}
	plane->type = plane_type;

	/*
	 * HACK: IGT tests expect that the primary plane for a CRTC
	 * can only have one possible CRTC. Only expose support for
	 * any CRTC if they're not going to be used as a primary plane
	 * for a CRTC - like overlay or underlay planes.
	 */
	possible_crtcs = 1 << plane_id;
	if (plane_id >= dm->dc->caps.max_streams)
		possible_crtcs = 0xff;

	ret = amdgpu_dm_plane_init(dm, plane, possible_crtcs, plane_cap);

	if (ret) {
		drm_err(adev_to_drm(dm->adev), "KMS: Failed to initialize plane\n");
		kfree(plane);
		return ret;
	}

	if (mode_info)
		mode_info->planes[plane_id] = plane;

	return ret;
}


static void setup_backlight_device(struct amdgpu_display_manager *dm,
				   struct amdgpu_dm_connector *aconnector)
{
	struct dc_link *link = aconnector->dc_link;
	int bl_idx = dm->num_of_edps;

	if (!(link->connector_signal & (SIGNAL_TYPE_EDP | SIGNAL_TYPE_LVDS)) ||
	    link->type == dc_connection_none)
		return;

	if (dm->num_of_edps >= AMDGPU_DM_MAX_NUM_EDP) {
		drm_warn(adev_to_drm(dm->adev), "Too much eDP connections, skipping backlight setup for additional eDPs\n");
		return;
	}

	aconnector->bl_idx = bl_idx;

	amdgpu_dm_update_backlight_caps(dm, bl_idx);
	dm->backlight_link[bl_idx] = link;
	dm->num_of_edps++;

	update_connector_ext_caps(aconnector);
}

static void amdgpu_set_panel_orientation(struct drm_connector *connector);

/*
 * In this architecture, the association
 * connector -> encoder -> crtc
 * id not really requried. The crtc and connector will hold the
 * display_index as an abstraction to use with DAL component
 *
 * Returns 0 on success
 */
static int amdgpu_dm_initialize_drm_device(struct amdgpu_device *adev)
{
	struct amdgpu_display_manager *dm = &adev->dm;
	s32 i;
	struct amdgpu_dm_connector *aconnector = NULL;
	struct amdgpu_encoder *aencoder = NULL;
	struct amdgpu_mode_info *mode_info = &adev->mode_info;
	u32 link_cnt;
	s32 primary_planes;
	enum dc_connection_type new_connection_type = dc_connection_none;
	const struct dc_plane_cap *plane;
	bool psr_feature_enabled = false;
	bool replay_feature_enabled = false;
	int max_overlay = dm->dc->caps.max_slave_planes;

	dm->display_indexes_num = dm->dc->caps.max_streams;
	/* Update the actual used number of crtc */
	adev->mode_info.num_crtc = adev->dm.display_indexes_num;

	amdgpu_dm_set_irq_funcs(adev);

	link_cnt = dm->dc->caps.max_links;
	if (amdgpu_dm_mode_config_init(dm->adev)) {
		drm_err(adev_to_drm(adev), "DM: Failed to initialize mode config\n");
		return -EINVAL;
	}

	/* There is one primary plane per CRTC */
	primary_planes = dm->dc->caps.max_streams;
	if (primary_planes > AMDGPU_MAX_PLANES) {
		drm_err(adev_to_drm(adev), "DM: Plane nums out of 6 planes\n");
		return -EINVAL;
	}

	/*
	 * Initialize primary planes, implicit planes for legacy IOCTLS.
	 * Order is reversed to match iteration order in atomic check.
	 */
	for (i = (primary_planes - 1); i >= 0; i--) {
		plane = &dm->dc->caps.planes[i];

		if (initialize_plane(dm, mode_info, i,
				     DRM_PLANE_TYPE_PRIMARY, plane)) {
			drm_err(adev_to_drm(adev), "KMS: Failed to initialize primary plane\n");
			goto fail;
		}
	}

	/*
	 * Initialize overlay planes, index starting after primary planes.
	 * These planes have a higher DRM index than the primary planes since
	 * they should be considered as having a higher z-order.
	 * Order is reversed to match iteration order in atomic check.
	 *
	 * Only support DCN for now, and only expose one so we don't encourage
	 * userspace to use up all the pipes.
	 */
	for (i = 0; i < dm->dc->caps.max_planes; ++i) {
		struct dc_plane_cap *plane = &dm->dc->caps.planes[i];

		/* Do not create overlay if MPO disabled */
		if (amdgpu_dc_debug_mask & DC_DISABLE_MPO)
			break;

		if (plane->type != DC_PLANE_TYPE_DCN_UNIVERSAL)
			continue;

		if (!plane->pixel_format_support.argb8888)
			continue;

		if (max_overlay-- == 0)
			break;

		if (initialize_plane(dm, NULL, primary_planes + i,
				     DRM_PLANE_TYPE_OVERLAY, plane)) {
			drm_err(adev_to_drm(adev), "KMS: Failed to initialize overlay plane\n");
			goto fail;
		}
	}

	for (i = 0; i < dm->dc->caps.max_streams; i++)
		if (amdgpu_dm_crtc_init(dm, mode_info->planes[i], i)) {
			drm_err(adev_to_drm(adev), "KMS: Failed to initialize crtc\n");
			goto fail;
		}

	/* Use Outbox interrupt */
	switch (amdgpu_ip_version(adev, DCE_HWIP, 0)) {
	case IP_VERSION(3, 0, 0):
	case IP_VERSION(3, 1, 2):
	case IP_VERSION(3, 1, 3):
	case IP_VERSION(3, 1, 4):
	case IP_VERSION(3, 1, 5):
	case IP_VERSION(3, 1, 6):
	case IP_VERSION(3, 2, 0):
	case IP_VERSION(3, 2, 1):
	case IP_VERSION(2, 1, 0):
	case IP_VERSION(3, 5, 0):
	case IP_VERSION(3, 5, 1):
	case IP_VERSION(3, 6, 0):
	case IP_VERSION(4, 0, 1):
		if (register_outbox_irq_handlers(dm->adev)) {
			drm_err(adev_to_drm(adev), "DM: Failed to initialize IRQ\n");
			goto fail;
		}
		break;
	default:
		DRM_DEBUG_KMS("Unsupported DCN IP version for outbox: 0x%X\n",
			      amdgpu_ip_version(adev, DCE_HWIP, 0));
	}

	/* Determine whether to enable PSR support by default. */
	if (!(amdgpu_dc_debug_mask & DC_DISABLE_PSR)) {
		switch (amdgpu_ip_version(adev, DCE_HWIP, 0)) {
		case IP_VERSION(3, 1, 2):
		case IP_VERSION(3, 1, 3):
		case IP_VERSION(3, 1, 4):
		case IP_VERSION(3, 1, 5):
		case IP_VERSION(3, 1, 6):
		case IP_VERSION(3, 2, 0):
		case IP_VERSION(3, 2, 1):
		case IP_VERSION(3, 5, 0):
		case IP_VERSION(3, 5, 1):
		case IP_VERSION(3, 6, 0):
		case IP_VERSION(4, 0, 1):
			psr_feature_enabled = true;
			break;
		default:
			psr_feature_enabled = amdgpu_dc_feature_mask & DC_PSR_MASK;
			break;
		}
	}

	/* Determine whether to enable Replay support by default. */
	if (!(amdgpu_dc_debug_mask & DC_DISABLE_REPLAY)) {
		switch (amdgpu_ip_version(adev, DCE_HWIP, 0)) {
		case IP_VERSION(3, 1, 4):
		case IP_VERSION(3, 2, 0):
		case IP_VERSION(3, 2, 1):
		case IP_VERSION(3, 5, 0):
		case IP_VERSION(3, 5, 1):
		case IP_VERSION(3, 6, 0):
			replay_feature_enabled = true;
			break;

		default:
			replay_feature_enabled = amdgpu_dc_feature_mask & DC_REPLAY_MASK;
			break;
		}
	}

	if (link_cnt > MAX_LINKS) {
		drm_err(adev_to_drm(adev),
			"KMS: Cannot support more than %d display indexes\n",
				MAX_LINKS);
		goto fail;
	}

	/* loops over all connectors on the board */
	for (i = 0; i < link_cnt; i++) {
		struct dc_link *link = NULL;

		link = dc_get_link_at_index(dm->dc, i);

		if (link->connector_signal == SIGNAL_TYPE_VIRTUAL) {
			struct amdgpu_dm_wb_connector *wbcon = kzalloc(sizeof(*wbcon), GFP_KERNEL);

			if (!wbcon) {
				drm_err(adev_to_drm(adev), "KMS: Failed to allocate writeback connector\n");
				continue;
			}

			if (amdgpu_dm_wb_connector_init(dm, wbcon, i)) {
				drm_err(adev_to_drm(adev), "KMS: Failed to initialize writeback connector\n");
				kfree(wbcon);
				continue;
			}

			link->psr_settings.psr_feature_enabled = false;
			link->psr_settings.psr_version = DC_PSR_VERSION_UNSUPPORTED;

			continue;
		}

		aconnector = kzalloc(sizeof(*aconnector), GFP_KERNEL);
		if (!aconnector)
			goto fail;

		aencoder = kzalloc(sizeof(*aencoder), GFP_KERNEL);
		if (!aencoder)
			goto fail;

		if (amdgpu_dm_encoder_init(dm->ddev, aencoder, i)) {
			drm_err(adev_to_drm(adev), "KMS: Failed to initialize encoder\n");
			goto fail;
		}

		if (amdgpu_dm_connector_init(dm, aconnector, i, aencoder)) {
			drm_err(adev_to_drm(adev), "KMS: Failed to initialize connector\n");
			goto fail;
		}

		if (dm->hpd_rx_offload_wq)
			dm->hpd_rx_offload_wq[aconnector->base.index].aconnector =
				aconnector;

		if (!dc_link_detect_connection_type(link, &new_connection_type))
			drm_err(adev_to_drm(adev), "KMS: Failed to detect connector\n");

		if (aconnector->base.force && new_connection_type == dc_connection_none) {
			emulated_link_detect(link);
			amdgpu_dm_update_connector_after_detect(aconnector);
		} else {
			bool ret = false;

			mutex_lock(&dm->dc_lock);
			dc_exit_ips_for_hw_access(dm->dc);
			ret = dc_link_detect(link, DETECT_REASON_BOOT);
			mutex_unlock(&dm->dc_lock);

			if (ret) {
				amdgpu_dm_update_connector_after_detect(aconnector);
				setup_backlight_device(dm, aconnector);

				/* Disable PSR if Replay can be enabled */
				if (replay_feature_enabled)
					if (amdgpu_dm_set_replay_caps(link, aconnector))
						psr_feature_enabled = false;

				if (psr_feature_enabled) {
					amdgpu_dm_set_psr_caps(link);
					drm_info(adev_to_drm(adev), "PSR support %d, DC PSR ver %d, sink PSR ver %d DPCD caps 0x%x su_y_granularity %d\n",
						 link->psr_settings.psr_feature_enabled,
						 link->psr_settings.psr_version,
						 link->dpcd_caps.psr_info.psr_version,
						 link->dpcd_caps.psr_info.psr_dpcd_caps.raw,
						 link->dpcd_caps.psr_info.psr2_su_y_granularity_cap);
				}
			}
		}
		amdgpu_set_panel_orientation(&aconnector->base);
	}

	/* Software is initialized. Now we can register interrupt handlers. */
	switch (adev->asic_type) {
#if defined(CONFIG_DRM_AMD_DC_SI)
	case CHIP_TAHITI:
	case CHIP_PITCAIRN:
	case CHIP_VERDE:
	case CHIP_OLAND:
		if (dce60_register_irq_handlers(dm->adev)) {
			drm_err(adev_to_drm(adev), "DM: Failed to initialize IRQ\n");
			goto fail;
		}
		break;
#endif
	case CHIP_BONAIRE:
	case CHIP_HAWAII:
	case CHIP_KAVERI:
	case CHIP_KABINI:
	case CHIP_MULLINS:
	case CHIP_TONGA:
	case CHIP_FIJI:
	case CHIP_CARRIZO:
	case CHIP_STONEY:
	case CHIP_POLARIS11:
	case CHIP_POLARIS10:
	case CHIP_POLARIS12:
	case CHIP_VEGAM:
	case CHIP_VEGA10:
	case CHIP_VEGA12:
	case CHIP_VEGA20:
		if (dce110_register_irq_handlers(dm->adev)) {
			drm_err(adev_to_drm(adev), "DM: Failed to initialize IRQ\n");
			goto fail;
		}
		break;
	default:
		switch (amdgpu_ip_version(adev, DCE_HWIP, 0)) {
		case IP_VERSION(1, 0, 0):
		case IP_VERSION(1, 0, 1):
		case IP_VERSION(2, 0, 2):
		case IP_VERSION(2, 0, 3):
		case IP_VERSION(2, 0, 0):
		case IP_VERSION(2, 1, 0):
		case IP_VERSION(3, 0, 0):
		case IP_VERSION(3, 0, 2):
		case IP_VERSION(3, 0, 3):
		case IP_VERSION(3, 0, 1):
		case IP_VERSION(3, 1, 2):
		case IP_VERSION(3, 1, 3):
		case IP_VERSION(3, 1, 4):
		case IP_VERSION(3, 1, 5):
		case IP_VERSION(3, 1, 6):
		case IP_VERSION(3, 2, 0):
		case IP_VERSION(3, 2, 1):
		case IP_VERSION(3, 5, 0):
		case IP_VERSION(3, 5, 1):
		case IP_VERSION(3, 6, 0):
		case IP_VERSION(4, 0, 1):
			if (dcn10_register_irq_handlers(dm->adev)) {
				drm_err(adev_to_drm(adev), "DM: Failed to initialize IRQ\n");
				goto fail;
			}
			break;
		default:
			drm_err(adev_to_drm(adev), "Unsupported DCE IP versions: 0x%X\n",
					amdgpu_ip_version(adev, DCE_HWIP, 0));
			goto fail;
		}
		break;
	}

	return 0;
fail:
	kfree(aencoder);
	kfree(aconnector);

	return -EINVAL;
}

static void amdgpu_dm_destroy_drm_device(struct amdgpu_display_manager *dm)
{
	drm_atomic_private_obj_fini(&dm->atomic_obj);
}

/******************************************************************************
 * amdgpu_display_funcs functions
 *****************************************************************************/

/*
 * dm_bandwidth_update - program display watermarks
 *
 * @adev: amdgpu_device pointer
 *
 * Calculate and program the display watermarks and line buffer allocation.
 */
static void dm_bandwidth_update(struct amdgpu_device *adev)
{
	/* TODO: implement later */
}

static const struct amdgpu_display_funcs dm_display_funcs = {
	.bandwidth_update = dm_bandwidth_update, /* called unconditionally */
	.vblank_get_counter = dm_vblank_get_counter,/* called unconditionally */
	.backlight_set_level = NULL, /* never called for DC */
	.backlight_get_level = NULL, /* never called for DC */
	.hpd_sense = NULL,/* called unconditionally */
	.hpd_set_polarity = NULL, /* called unconditionally */
	.hpd_get_gpio_reg = NULL, /* VBIOS parsing. DAL does it. */
	.page_flip_get_scanoutpos =
		dm_crtc_get_scanoutpos,/* called unconditionally */
	.add_encoder = NULL, /* VBIOS parsing. DAL does it. */
	.add_connector = NULL, /* VBIOS parsing. DAL does it. */
};

#if defined(CONFIG_DEBUG_KERNEL_DC)

static ssize_t s3_debug_store(struct device *device,
			      struct device_attribute *attr,
			      const char *buf,
			      size_t count)
{
	int ret;
	int s3_state;
	struct drm_device *drm_dev = dev_get_drvdata(device);
	struct amdgpu_device *adev = drm_to_adev(drm_dev);
	struct amdgpu_ip_block *ip_block;

	ip_block = amdgpu_device_ip_get_ip_block(adev, AMD_IP_BLOCK_TYPE_DCE);
	if (!ip_block)
		return -EINVAL;

	ret = kstrtoint(buf, 0, &s3_state);

	if (ret == 0) {
		if (s3_state) {
			dm_resume(ip_block);
			drm_kms_helper_hotplug_event(adev_to_drm(adev));
		} else
			dm_suspend(ip_block);
	}

	return ret == 0 ? count : 0;
}

DEVICE_ATTR_WO(s3_debug);

#endif

static int dm_init_microcode(struct amdgpu_device *adev)
{
	char *fw_name_dmub;
	int r;

	switch (amdgpu_ip_version(adev, DCE_HWIP, 0)) {
	case IP_VERSION(2, 1, 0):
		fw_name_dmub = FIRMWARE_RENOIR_DMUB;
		if (ASICREV_IS_GREEN_SARDINE(adev->external_rev_id))
			fw_name_dmub = FIRMWARE_GREEN_SARDINE_DMUB;
		break;
	case IP_VERSION(3, 0, 0):
		if (amdgpu_ip_version(adev, GC_HWIP, 0) == IP_VERSION(10, 3, 0))
			fw_name_dmub = FIRMWARE_SIENNA_CICHLID_DMUB;
		else
			fw_name_dmub = FIRMWARE_NAVY_FLOUNDER_DMUB;
		break;
	case IP_VERSION(3, 0, 1):
		fw_name_dmub = FIRMWARE_VANGOGH_DMUB;
		break;
	case IP_VERSION(3, 0, 2):
		fw_name_dmub = FIRMWARE_DIMGREY_CAVEFISH_DMUB;
		break;
	case IP_VERSION(3, 0, 3):
		fw_name_dmub = FIRMWARE_BEIGE_GOBY_DMUB;
		break;
	case IP_VERSION(3, 1, 2):
	case IP_VERSION(3, 1, 3):
		fw_name_dmub = FIRMWARE_YELLOW_CARP_DMUB;
		break;
	case IP_VERSION(3, 1, 4):
		fw_name_dmub = FIRMWARE_DCN_314_DMUB;
		break;
	case IP_VERSION(3, 1, 5):
		fw_name_dmub = FIRMWARE_DCN_315_DMUB;
		break;
	case IP_VERSION(3, 1, 6):
		fw_name_dmub = FIRMWARE_DCN316_DMUB;
		break;
	case IP_VERSION(3, 2, 0):
		fw_name_dmub = FIRMWARE_DCN_V3_2_0_DMCUB;
		break;
	case IP_VERSION(3, 2, 1):
		fw_name_dmub = FIRMWARE_DCN_V3_2_1_DMCUB;
		break;
	case IP_VERSION(3, 5, 0):
		fw_name_dmub = FIRMWARE_DCN_35_DMUB;
		break;
	case IP_VERSION(3, 5, 1):
		fw_name_dmub = FIRMWARE_DCN_351_DMUB;
		break;
	case IP_VERSION(3, 6, 0):
		fw_name_dmub = FIRMWARE_DCN_36_DMUB;
		break;
	case IP_VERSION(4, 0, 1):
		fw_name_dmub = FIRMWARE_DCN_401_DMUB;
		break;
	default:
		/* ASIC doesn't support DMUB. */
		return 0;
	}
	r = amdgpu_ucode_request(adev, &adev->dm.dmub_fw, AMDGPU_UCODE_REQUIRED,
				 "%s", fw_name_dmub);
	return r;
}

static int dm_early_init(struct amdgpu_ip_block *ip_block)
{
	struct amdgpu_device *adev = ip_block->adev;
	struct amdgpu_mode_info *mode_info = &adev->mode_info;
	struct atom_context *ctx = mode_info->atom_context;
	int index = GetIndexIntoMasterTable(DATA, Object_Header);
	u16 data_offset;

	/* if there is no object header, skip DM */
	if (!amdgpu_atom_parse_data_header(ctx, index, NULL, NULL, NULL, &data_offset)) {
		adev->harvest_ip_mask |= AMD_HARVEST_IP_DMU_MASK;
		drm_info(adev_to_drm(adev), "No object header, skipping DM\n");
		return -ENOENT;
	}

	switch (adev->asic_type) {
#if defined(CONFIG_DRM_AMD_DC_SI)
	case CHIP_TAHITI:
	case CHIP_PITCAIRN:
	case CHIP_VERDE:
		adev->mode_info.num_crtc = 6;
		adev->mode_info.num_hpd = 6;
		adev->mode_info.num_dig = 6;
		break;
	case CHIP_OLAND:
		adev->mode_info.num_crtc = 2;
		adev->mode_info.num_hpd = 2;
		adev->mode_info.num_dig = 2;
		break;
#endif
	case CHIP_BONAIRE:
	case CHIP_HAWAII:
		adev->mode_info.num_crtc = 6;
		adev->mode_info.num_hpd = 6;
		adev->mode_info.num_dig = 6;
		break;
	case CHIP_KAVERI:
		adev->mode_info.num_crtc = 4;
		adev->mode_info.num_hpd = 6;
		adev->mode_info.num_dig = 7;
		break;
	case CHIP_KABINI:
	case CHIP_MULLINS:
		adev->mode_info.num_crtc = 2;
		adev->mode_info.num_hpd = 6;
		adev->mode_info.num_dig = 6;
		break;
	case CHIP_FIJI:
	case CHIP_TONGA:
		adev->mode_info.num_crtc = 6;
		adev->mode_info.num_hpd = 6;
		adev->mode_info.num_dig = 7;
		break;
	case CHIP_CARRIZO:
		adev->mode_info.num_crtc = 3;
		adev->mode_info.num_hpd = 6;
		adev->mode_info.num_dig = 9;
		break;
	case CHIP_STONEY:
		adev->mode_info.num_crtc = 2;
		adev->mode_info.num_hpd = 6;
		adev->mode_info.num_dig = 9;
		break;
	case CHIP_POLARIS11:
	case CHIP_POLARIS12:
		adev->mode_info.num_crtc = 5;
		adev->mode_info.num_hpd = 5;
		adev->mode_info.num_dig = 5;
		break;
	case CHIP_POLARIS10:
	case CHIP_VEGAM:
		adev->mode_info.num_crtc = 6;
		adev->mode_info.num_hpd = 6;
		adev->mode_info.num_dig = 6;
		break;
	case CHIP_VEGA10:
	case CHIP_VEGA12:
	case CHIP_VEGA20:
		adev->mode_info.num_crtc = 6;
		adev->mode_info.num_hpd = 6;
		adev->mode_info.num_dig = 6;
		break;
	default:

		switch (amdgpu_ip_version(adev, DCE_HWIP, 0)) {
		case IP_VERSION(2, 0, 2):
		case IP_VERSION(3, 0, 0):
			adev->mode_info.num_crtc = 6;
			adev->mode_info.num_hpd = 6;
			adev->mode_info.num_dig = 6;
			break;
		case IP_VERSION(2, 0, 0):
		case IP_VERSION(3, 0, 2):
			adev->mode_info.num_crtc = 5;
			adev->mode_info.num_hpd = 5;
			adev->mode_info.num_dig = 5;
			break;
		case IP_VERSION(2, 0, 3):
		case IP_VERSION(3, 0, 3):
			adev->mode_info.num_crtc = 2;
			adev->mode_info.num_hpd = 2;
			adev->mode_info.num_dig = 2;
			break;
		case IP_VERSION(1, 0, 0):
		case IP_VERSION(1, 0, 1):
		case IP_VERSION(3, 0, 1):
		case IP_VERSION(2, 1, 0):
		case IP_VERSION(3, 1, 2):
		case IP_VERSION(3, 1, 3):
		case IP_VERSION(3, 1, 4):
		case IP_VERSION(3, 1, 5):
		case IP_VERSION(3, 1, 6):
		case IP_VERSION(3, 2, 0):
		case IP_VERSION(3, 2, 1):
		case IP_VERSION(3, 5, 0):
		case IP_VERSION(3, 5, 1):
		case IP_VERSION(3, 6, 0):
		case IP_VERSION(4, 0, 1):
			adev->mode_info.num_crtc = 4;
			adev->mode_info.num_hpd = 4;
			adev->mode_info.num_dig = 4;
			break;
		default:
			drm_err(adev_to_drm(adev), "Unsupported DCE IP versions: 0x%x\n",
					amdgpu_ip_version(adev, DCE_HWIP, 0));
			return -EINVAL;
		}
		break;
	}

	if (adev->mode_info.funcs == NULL)
		adev->mode_info.funcs = &dm_display_funcs;

	/*
	 * Note: Do NOT change adev->audio_endpt_rreg and
	 * adev->audio_endpt_wreg because they are initialised in
	 * amdgpu_device_init()
	 */
#if defined(CONFIG_DEBUG_KERNEL_DC)
	device_create_file(
		adev_to_drm(adev)->dev,
		&dev_attr_s3_debug);
#endif
	adev->dc_enabled = true;

	return dm_init_microcode(adev);
}

static bool modereset_required(struct drm_crtc_state *crtc_state)
{
	return !crtc_state->active && drm_atomic_crtc_needs_modeset(crtc_state);
}

static void amdgpu_dm_encoder_destroy(struct drm_encoder *encoder)
{
	drm_encoder_cleanup(encoder);
	kfree(encoder);
}

static const struct drm_encoder_funcs amdgpu_dm_encoder_funcs = {
	.destroy = amdgpu_dm_encoder_destroy,
};

static int
fill_plane_color_attributes(const struct drm_plane_state *plane_state,
			    const enum surface_pixel_format format,
			    enum dc_color_space *color_space)
{
	bool full_range;

	*color_space = COLOR_SPACE_SRGB;

	/* DRM color properties only affect non-RGB formats. */
	if (format < SURFACE_PIXEL_FORMAT_VIDEO_BEGIN)
		return 0;

	full_range = (plane_state->color_range == DRM_COLOR_YCBCR_FULL_RANGE);

	switch (plane_state->color_encoding) {
	case DRM_COLOR_YCBCR_BT601:
		if (full_range)
			*color_space = COLOR_SPACE_YCBCR601;
		else
			*color_space = COLOR_SPACE_YCBCR601_LIMITED;
		break;

	case DRM_COLOR_YCBCR_BT709:
		if (full_range)
			*color_space = COLOR_SPACE_YCBCR709;
		else
			*color_space = COLOR_SPACE_YCBCR709_LIMITED;
		break;

	case DRM_COLOR_YCBCR_BT2020:
		if (full_range)
			*color_space = COLOR_SPACE_2020_YCBCR_FULL;
		else
			*color_space = COLOR_SPACE_2020_YCBCR_LIMITED;
		break;

	default:
		return -EINVAL;
	}

	return 0;
}

static int
fill_dc_plane_info_and_addr(struct amdgpu_device *adev,
			    const struct drm_plane_state *plane_state,
			    const u64 tiling_flags,
			    struct dc_plane_info *plane_info,
			    struct dc_plane_address *address,
			    bool tmz_surface)
{
	const struct drm_framebuffer *fb = plane_state->fb;
	const struct amdgpu_framebuffer *afb =
		to_amdgpu_framebuffer(plane_state->fb);
	int ret;

	memset(plane_info, 0, sizeof(*plane_info));

	switch (fb->format->format) {
	case DRM_FORMAT_C8:
		plane_info->format =
			SURFACE_PIXEL_FORMAT_GRPH_PALETA_256_COLORS;
		break;
	case DRM_FORMAT_RGB565:
		plane_info->format = SURFACE_PIXEL_FORMAT_GRPH_RGB565;
		break;
	case DRM_FORMAT_XRGB8888:
	case DRM_FORMAT_ARGB8888:
		plane_info->format = SURFACE_PIXEL_FORMAT_GRPH_ARGB8888;
		break;
	case DRM_FORMAT_XRGB2101010:
	case DRM_FORMAT_ARGB2101010:
		plane_info->format = SURFACE_PIXEL_FORMAT_GRPH_ARGB2101010;
		break;
	case DRM_FORMAT_XBGR2101010:
	case DRM_FORMAT_ABGR2101010:
		plane_info->format = SURFACE_PIXEL_FORMAT_GRPH_ABGR2101010;
		break;
	case DRM_FORMAT_XBGR8888:
	case DRM_FORMAT_ABGR8888:
		plane_info->format = SURFACE_PIXEL_FORMAT_GRPH_ABGR8888;
		break;
	case DRM_FORMAT_NV21:
		plane_info->format = SURFACE_PIXEL_FORMAT_VIDEO_420_YCbCr;
		break;
	case DRM_FORMAT_NV12:
		plane_info->format = SURFACE_PIXEL_FORMAT_VIDEO_420_YCrCb;
		break;
	case DRM_FORMAT_P010:
		plane_info->format = SURFACE_PIXEL_FORMAT_VIDEO_420_10bpc_YCrCb;
		break;
	case DRM_FORMAT_XRGB16161616F:
	case DRM_FORMAT_ARGB16161616F:
		plane_info->format = SURFACE_PIXEL_FORMAT_GRPH_ARGB16161616F;
		break;
	case DRM_FORMAT_XBGR16161616F:
	case DRM_FORMAT_ABGR16161616F:
		plane_info->format = SURFACE_PIXEL_FORMAT_GRPH_ABGR16161616F;
		break;
	case DRM_FORMAT_XRGB16161616:
	case DRM_FORMAT_ARGB16161616:
		plane_info->format = SURFACE_PIXEL_FORMAT_GRPH_ARGB16161616;
		break;
	case DRM_FORMAT_XBGR16161616:
	case DRM_FORMAT_ABGR16161616:
		plane_info->format = SURFACE_PIXEL_FORMAT_GRPH_ABGR16161616;
		break;
	default:
		drm_err(adev_to_drm(adev),
			"Unsupported screen format %p4cc\n",
			&fb->format->format);
		return -EINVAL;
	}

	switch (plane_state->rotation & DRM_MODE_ROTATE_MASK) {
	case DRM_MODE_ROTATE_0:
		plane_info->rotation = ROTATION_ANGLE_0;
		break;
	case DRM_MODE_ROTATE_90:
		plane_info->rotation = ROTATION_ANGLE_90;
		break;
	case DRM_MODE_ROTATE_180:
		plane_info->rotation = ROTATION_ANGLE_180;
		break;
	case DRM_MODE_ROTATE_270:
		plane_info->rotation = ROTATION_ANGLE_270;
		break;
	default:
		plane_info->rotation = ROTATION_ANGLE_0;
		break;
	}


	plane_info->visible = true;
	plane_info->stereo_format = PLANE_STEREO_FORMAT_NONE;

	plane_info->layer_index = plane_state->normalized_zpos;

	ret = fill_plane_color_attributes(plane_state, plane_info->format,
					  &plane_info->color_space);
	if (ret)
		return ret;

	ret = amdgpu_dm_plane_fill_plane_buffer_attributes(adev, afb, plane_info->format,
					   plane_info->rotation, tiling_flags,
					   &plane_info->tiling_info,
					   &plane_info->plane_size,
					   &plane_info->dcc, address,
					   tmz_surface);
	if (ret)
		return ret;

	amdgpu_dm_plane_fill_blending_from_plane_state(
		plane_state, &plane_info->per_pixel_alpha, &plane_info->pre_multiplied_alpha,
		&plane_info->global_alpha, &plane_info->global_alpha_value);

	return 0;
}

static int fill_dc_plane_attributes(struct amdgpu_device *adev,
				    struct dc_plane_state *dc_plane_state,
				    struct drm_plane_state *plane_state,
				    struct drm_crtc_state *crtc_state)
{
	struct dm_crtc_state *dm_crtc_state = to_dm_crtc_state(crtc_state);
	struct amdgpu_framebuffer *afb = (struct amdgpu_framebuffer *)plane_state->fb;
	struct dc_scaling_info scaling_info;
	struct dc_plane_info plane_info;
	int ret;

	ret = amdgpu_dm_plane_fill_dc_scaling_info(adev, plane_state, &scaling_info);
	if (ret)
		return ret;

	dc_plane_state->src_rect = scaling_info.src_rect;
	dc_plane_state->dst_rect = scaling_info.dst_rect;
	dc_plane_state->clip_rect = scaling_info.clip_rect;
	dc_plane_state->scaling_quality = scaling_info.scaling_quality;

	ret = fill_dc_plane_info_and_addr(adev, plane_state,
					  afb->tiling_flags,
					  &plane_info,
					  &dc_plane_state->address,
					  afb->tmz_surface);
	if (ret)
		return ret;

	dc_plane_state->format = plane_info.format;
	dc_plane_state->color_space = plane_info.color_space;
	dc_plane_state->format = plane_info.format;
	dc_plane_state->plane_size = plane_info.plane_size;
	dc_plane_state->rotation = plane_info.rotation;
	dc_plane_state->horizontal_mirror = plane_info.horizontal_mirror;
	dc_plane_state->stereo_format = plane_info.stereo_format;
	dc_plane_state->tiling_info = plane_info.tiling_info;
	dc_plane_state->visible = plane_info.visible;
	dc_plane_state->per_pixel_alpha = plane_info.per_pixel_alpha;
	dc_plane_state->pre_multiplied_alpha = plane_info.pre_multiplied_alpha;
	dc_plane_state->global_alpha = plane_info.global_alpha;
	dc_plane_state->global_alpha_value = plane_info.global_alpha_value;
	dc_plane_state->dcc = plane_info.dcc;
	dc_plane_state->layer_index = plane_info.layer_index;
	dc_plane_state->flip_int_enabled = true;

	/*
	 * Always set input transfer function, since plane state is refreshed
	 * every time.
	 */
	ret = amdgpu_dm_update_plane_color_mgmt(dm_crtc_state,
						plane_state,
						dc_plane_state);
	if (ret)
		return ret;

	return 0;
}

static inline void fill_dc_dirty_rect(struct drm_plane *plane,
				      struct rect *dirty_rect, int32_t x,
				      s32 y, s32 width, s32 height,
				      int *i, bool ffu)
{
	WARN_ON(*i >= DC_MAX_DIRTY_RECTS);

	dirty_rect->x = x;
	dirty_rect->y = y;
	dirty_rect->width = width;
	dirty_rect->height = height;

	if (ffu)
		drm_dbg(plane->dev,
			"[PLANE:%d] PSR FFU dirty rect size (%d, %d)\n",
			plane->base.id, width, height);
	else
		drm_dbg(plane->dev,
			"[PLANE:%d] PSR SU dirty rect at (%d, %d) size (%d, %d)",
			plane->base.id, x, y, width, height);

	(*i)++;
}

/**
 * fill_dc_dirty_rects() - Fill DC dirty regions for PSR selective updates
 *
 * @plane: DRM plane containing dirty regions that need to be flushed to the eDP
 *         remote fb
 * @old_plane_state: Old state of @plane
 * @new_plane_state: New state of @plane
 * @crtc_state: New state of CRTC connected to the @plane
 * @flip_addrs: DC flip tracking struct, which also tracts dirty rects
 * @is_psr_su: Flag indicating whether Panel Self Refresh Selective Update (PSR SU) is enabled.
 *             If PSR SU is enabled and damage clips are available, only the regions of the screen
 *             that have changed will be updated. If PSR SU is not enabled,
 *             or if damage clips are not available, the entire screen will be updated.
 * @dirty_regions_changed: dirty regions changed
 *
 * For PSR SU, DC informs the DMUB uController of dirty rectangle regions
 * (referred to as "damage clips" in DRM nomenclature) that require updating on
 * the eDP remote buffer. The responsibility of specifying the dirty regions is
 * amdgpu_dm's.
 *
 * A damage-aware DRM client should fill the FB_DAMAGE_CLIPS property on the
 * plane with regions that require flushing to the eDP remote buffer. In
 * addition, certain use cases - such as cursor and multi-plane overlay (MPO) -
 * implicitly provide damage clips without any client support via the plane
 * bounds.
 */
static void fill_dc_dirty_rects(struct drm_plane *plane,
				struct drm_plane_state *old_plane_state,
				struct drm_plane_state *new_plane_state,
				struct drm_crtc_state *crtc_state,
				struct dc_flip_addrs *flip_addrs,
				bool is_psr_su,
				bool *dirty_regions_changed)
{
	struct dm_crtc_state *dm_crtc_state = to_dm_crtc_state(crtc_state);
	struct rect *dirty_rects = flip_addrs->dirty_rects;
	u32 num_clips;
	struct drm_mode_rect *clips;
	bool bb_changed;
	bool fb_changed;
	u32 i = 0;
	*dirty_regions_changed = false;

	/*
	 * Cursor plane has it's own dirty rect update interface. See
	 * dcn10_dmub_update_cursor_data and dmub_cmd_update_cursor_info_data
	 */
	if (plane->type == DRM_PLANE_TYPE_CURSOR)
		return;

	if (new_plane_state->rotation != DRM_MODE_ROTATE_0)
		goto ffu;

	num_clips = drm_plane_get_damage_clips_count(new_plane_state);
	clips = drm_plane_get_damage_clips(new_plane_state);

	if (num_clips && (!amdgpu_damage_clips || (amdgpu_damage_clips < 0 &&
						   is_psr_su)))
		goto ffu;

	if (!dm_crtc_state->mpo_requested) {
		if (!num_clips || num_clips > DC_MAX_DIRTY_RECTS)
			goto ffu;

		for (; flip_addrs->dirty_rect_count < num_clips; clips++)
			fill_dc_dirty_rect(new_plane_state->plane,
					   &dirty_rects[flip_addrs->dirty_rect_count],
					   clips->x1, clips->y1,
					   clips->x2 - clips->x1, clips->y2 - clips->y1,
					   &flip_addrs->dirty_rect_count,
					   false);
		return;
	}

	/*
	 * MPO is requested. Add entire plane bounding box to dirty rects if
	 * flipped to or damaged.
	 *
	 * If plane is moved or resized, also add old bounding box to dirty
	 * rects.
	 */
	fb_changed = old_plane_state->fb->base.id !=
		     new_plane_state->fb->base.id;
	bb_changed = (old_plane_state->crtc_x != new_plane_state->crtc_x ||
		      old_plane_state->crtc_y != new_plane_state->crtc_y ||
		      old_plane_state->crtc_w != new_plane_state->crtc_w ||
		      old_plane_state->crtc_h != new_plane_state->crtc_h);

	drm_dbg(plane->dev,
		"[PLANE:%d] PSR bb_changed:%d fb_changed:%d num_clips:%d\n",
		new_plane_state->plane->base.id,
		bb_changed, fb_changed, num_clips);

	*dirty_regions_changed = bb_changed;

	if ((num_clips + (bb_changed ? 2 : 0)) > DC_MAX_DIRTY_RECTS)
		goto ffu;

	if (bb_changed) {
		fill_dc_dirty_rect(new_plane_state->plane, &dirty_rects[i],
				   new_plane_state->crtc_x,
				   new_plane_state->crtc_y,
				   new_plane_state->crtc_w,
				   new_plane_state->crtc_h, &i, false);

		/* Add old plane bounding-box if plane is moved or resized */
		fill_dc_dirty_rect(new_plane_state->plane, &dirty_rects[i],
				   old_plane_state->crtc_x,
				   old_plane_state->crtc_y,
				   old_plane_state->crtc_w,
				   old_plane_state->crtc_h, &i, false);
	}

	if (num_clips) {
		for (; i < num_clips; clips++)
			fill_dc_dirty_rect(new_plane_state->plane,
					   &dirty_rects[i], clips->x1,
					   clips->y1, clips->x2 - clips->x1,
					   clips->y2 - clips->y1, &i, false);
	} else if (fb_changed && !bb_changed) {
		fill_dc_dirty_rect(new_plane_state->plane, &dirty_rects[i],
				   new_plane_state->crtc_x,
				   new_plane_state->crtc_y,
				   new_plane_state->crtc_w,
				   new_plane_state->crtc_h, &i, false);
	}

	flip_addrs->dirty_rect_count = i;
	return;

ffu:
	fill_dc_dirty_rect(new_plane_state->plane, &dirty_rects[0], 0, 0,
			   dm_crtc_state->base.mode.crtc_hdisplay,
			   dm_crtc_state->base.mode.crtc_vdisplay,
			   &flip_addrs->dirty_rect_count, true);
}

static void update_stream_scaling_settings(const struct drm_display_mode *mode,
					   const struct dm_connector_state *dm_state,
					   struct dc_stream_state *stream)
{
	enum amdgpu_rmx_type rmx_type;

	struct rect src = { 0 }; /* viewport in composition space*/
	struct rect dst = { 0 }; /* stream addressable area */

	/* no mode. nothing to be done */
	if (!mode)
		return;

	/* Full screen scaling by default */
	src.width = mode->hdisplay;
	src.height = mode->vdisplay;
	dst.width = stream->timing.h_addressable;
	dst.height = stream->timing.v_addressable;

	if (dm_state) {
		rmx_type = dm_state->scaling;
		if (rmx_type == RMX_ASPECT || rmx_type == RMX_OFF) {
			if (src.width * dst.height <
					src.height * dst.width) {
				/* height needs less upscaling/more downscaling */
				dst.width = src.width *
						dst.height / src.height;
			} else {
				/* width needs less upscaling/more downscaling */
				dst.height = src.height *
						dst.width / src.width;
			}
		} else if (rmx_type == RMX_CENTER) {
			dst = src;
		}

		dst.x = (stream->timing.h_addressable - dst.width) / 2;
		dst.y = (stream->timing.v_addressable - dst.height) / 2;

		if (dm_state->underscan_enable) {
			dst.x += dm_state->underscan_hborder / 2;
			dst.y += dm_state->underscan_vborder / 2;
			dst.width -= dm_state->underscan_hborder;
			dst.height -= dm_state->underscan_vborder;
		}
	}

	stream->src = src;
	stream->dst = dst;

	DRM_DEBUG_KMS("Destination Rectangle x:%d  y:%d  width:%d  height:%d\n",
		      dst.x, dst.y, dst.width, dst.height);

}

static enum dc_color_depth
convert_color_depth_from_display_info(const struct drm_connector *connector,
				      bool is_y420, int requested_bpc)
{
	u8 bpc;

	if (is_y420) {
		bpc = 8;

		/* Cap display bpc based on HDMI 2.0 HF-VSDB */
		if (connector->display_info.hdmi.y420_dc_modes & DRM_EDID_YCBCR420_DC_48)
			bpc = 16;
		else if (connector->display_info.hdmi.y420_dc_modes & DRM_EDID_YCBCR420_DC_36)
			bpc = 12;
		else if (connector->display_info.hdmi.y420_dc_modes & DRM_EDID_YCBCR420_DC_30)
			bpc = 10;
	} else {
		bpc = (uint8_t)connector->display_info.bpc;
		/* Assume 8 bpc by default if no bpc is specified. */
		bpc = bpc ? bpc : 8;
	}

	if (requested_bpc > 0) {
		/*
		 * Cap display bpc based on the user requested value.
		 *
		 * The value for state->max_bpc may not correctly updated
		 * depending on when the connector gets added to the state
		 * or if this was called outside of atomic check, so it
		 * can't be used directly.
		 */
		bpc = min_t(u8, bpc, requested_bpc);

		/* Round down to the nearest even number. */
		bpc = bpc - (bpc & 1);
	}

	switch (bpc) {
	case 0:
		/*
		 * Temporary Work around, DRM doesn't parse color depth for
		 * EDID revision before 1.4
		 * TODO: Fix edid parsing
		 */
		return COLOR_DEPTH_888;
	case 6:
		return COLOR_DEPTH_666;
	case 8:
		return COLOR_DEPTH_888;
	case 10:
		return COLOR_DEPTH_101010;
	case 12:
		return COLOR_DEPTH_121212;
	case 14:
		return COLOR_DEPTH_141414;
	case 16:
		return COLOR_DEPTH_161616;
	default:
		return COLOR_DEPTH_UNDEFINED;
	}
}

static enum dc_aspect_ratio
get_aspect_ratio(const struct drm_display_mode *mode_in)
{
	/* 1-1 mapping, since both enums follow the HDMI spec. */
	return (enum dc_aspect_ratio) mode_in->picture_aspect_ratio;
}

static enum dc_color_space
get_output_color_space(const struct dc_crtc_timing *dc_crtc_timing,
		       const struct drm_connector_state *connector_state)
{
	enum dc_color_space color_space = COLOR_SPACE_SRGB;

	switch (connector_state->colorspace) {
	case DRM_MODE_COLORIMETRY_BT601_YCC:
		if (dc_crtc_timing->flags.Y_ONLY)
			color_space = COLOR_SPACE_YCBCR601_LIMITED;
		else
			color_space = COLOR_SPACE_YCBCR601;
		break;
	case DRM_MODE_COLORIMETRY_BT709_YCC:
		if (dc_crtc_timing->flags.Y_ONLY)
			color_space = COLOR_SPACE_YCBCR709_LIMITED;
		else
			color_space = COLOR_SPACE_YCBCR709;
		break;
	case DRM_MODE_COLORIMETRY_OPRGB:
		color_space = COLOR_SPACE_ADOBERGB;
		break;
	case DRM_MODE_COLORIMETRY_BT2020_RGB:
	case DRM_MODE_COLORIMETRY_BT2020_YCC:
		if (dc_crtc_timing->pixel_encoding == PIXEL_ENCODING_RGB)
			color_space = COLOR_SPACE_2020_RGB_FULLRANGE;
		else
			color_space = COLOR_SPACE_2020_YCBCR_LIMITED;
		break;
	case DRM_MODE_COLORIMETRY_DEFAULT: // ITU601
	default:
		if (dc_crtc_timing->pixel_encoding == PIXEL_ENCODING_RGB) {
			color_space = COLOR_SPACE_SRGB;
			if (connector_state->hdmi.broadcast_rgb == DRM_HDMI_BROADCAST_RGB_LIMITED)
				color_space = COLOR_SPACE_SRGB_LIMITED;
		/*
		 * 27030khz is the separation point between HDTV and SDTV
		 * according to HDMI spec, we use YCbCr709 and YCbCr601
		 * respectively
		 */
		} else if (dc_crtc_timing->pix_clk_100hz > 270300) {
			if (dc_crtc_timing->flags.Y_ONLY)
				color_space =
					COLOR_SPACE_YCBCR709_LIMITED;
			else
				color_space = COLOR_SPACE_YCBCR709;
		} else {
			if (dc_crtc_timing->flags.Y_ONLY)
				color_space =
					COLOR_SPACE_YCBCR601_LIMITED;
			else
				color_space = COLOR_SPACE_YCBCR601;
		}
		break;
	}

	return color_space;
}

static enum display_content_type
get_output_content_type(const struct drm_connector_state *connector_state)
{
	switch (connector_state->content_type) {
	default:
	case DRM_MODE_CONTENT_TYPE_NO_DATA:
		return DISPLAY_CONTENT_TYPE_NO_DATA;
	case DRM_MODE_CONTENT_TYPE_GRAPHICS:
		return DISPLAY_CONTENT_TYPE_GRAPHICS;
	case DRM_MODE_CONTENT_TYPE_PHOTO:
		return DISPLAY_CONTENT_TYPE_PHOTO;
	case DRM_MODE_CONTENT_TYPE_CINEMA:
		return DISPLAY_CONTENT_TYPE_CINEMA;
	case DRM_MODE_CONTENT_TYPE_GAME:
		return DISPLAY_CONTENT_TYPE_GAME;
	}
}

static bool adjust_colour_depth_from_display_info(
	struct dc_crtc_timing *timing_out,
	const struct drm_display_info *info)
{
	enum dc_color_depth depth = timing_out->display_color_depth;
	int normalized_clk;

	do {
		normalized_clk = timing_out->pix_clk_100hz / 10;
		/* YCbCr 4:2:0 requires additional adjustment of 1/2 */
		if (timing_out->pixel_encoding == PIXEL_ENCODING_YCBCR420)
			normalized_clk /= 2;
		/* Adjusting pix clock following on HDMI spec based on colour depth */
		switch (depth) {
		case COLOR_DEPTH_888:
			break;
		case COLOR_DEPTH_101010:
			normalized_clk = (normalized_clk * 30) / 24;
			break;
		case COLOR_DEPTH_121212:
			normalized_clk = (normalized_clk * 36) / 24;
			break;
		case COLOR_DEPTH_161616:
			normalized_clk = (normalized_clk * 48) / 24;
			break;
		default:
			/* The above depths are the only ones valid for HDMI. */
			return false;
		}
		if (normalized_clk <= info->max_tmds_clock) {
			timing_out->display_color_depth = depth;
			return true;
		}
	} while (--depth > COLOR_DEPTH_666);
	return false;
}

static void fill_stream_properties_from_drm_display_mode(
	struct dc_stream_state *stream,
	const struct drm_display_mode *mode_in,
	const struct drm_connector *connector,
	const struct drm_connector_state *connector_state,
	const struct dc_stream_state *old_stream,
	int requested_bpc)
{
	struct dc_crtc_timing *timing_out = &stream->timing;
	const struct drm_display_info *info = &connector->display_info;
	struct amdgpu_dm_connector *aconnector = NULL;
	struct hdmi_vendor_infoframe hv_frame;
	struct hdmi_avi_infoframe avi_frame;
	ssize_t err;

	if (connector->connector_type != DRM_MODE_CONNECTOR_WRITEBACK)
		aconnector = to_amdgpu_dm_connector(connector);

	memset(&hv_frame, 0, sizeof(hv_frame));
	memset(&avi_frame, 0, sizeof(avi_frame));

	timing_out->h_border_left = 0;
	timing_out->h_border_right = 0;
	timing_out->v_border_top = 0;
	timing_out->v_border_bottom = 0;
	/* TODO: un-hardcode */
	if (drm_mode_is_420_only(info, mode_in)
			&& stream->signal == SIGNAL_TYPE_HDMI_TYPE_A)
		timing_out->pixel_encoding = PIXEL_ENCODING_YCBCR420;
	else if (drm_mode_is_420_also(info, mode_in)
			&& aconnector
			&& aconnector->force_yuv420_output)
		timing_out->pixel_encoding = PIXEL_ENCODING_YCBCR420;
	else if ((connector->display_info.color_formats & DRM_COLOR_FORMAT_YCBCR444)
			&& stream->signal == SIGNAL_TYPE_HDMI_TYPE_A)
		timing_out->pixel_encoding = PIXEL_ENCODING_YCBCR444;
	else
		timing_out->pixel_encoding = PIXEL_ENCODING_RGB;

	timing_out->timing_3d_format = TIMING_3D_FORMAT_NONE;
	timing_out->display_color_depth = convert_color_depth_from_display_info(
		connector,
		(timing_out->pixel_encoding == PIXEL_ENCODING_YCBCR420),
		requested_bpc);
	timing_out->scan_type = SCANNING_TYPE_NODATA;
	timing_out->hdmi_vic = 0;

	if (old_stream) {
		timing_out->vic = old_stream->timing.vic;
		timing_out->flags.HSYNC_POSITIVE_POLARITY = old_stream->timing.flags.HSYNC_POSITIVE_POLARITY;
		timing_out->flags.VSYNC_POSITIVE_POLARITY = old_stream->timing.flags.VSYNC_POSITIVE_POLARITY;
	} else {
		timing_out->vic = drm_match_cea_mode(mode_in);
		if (mode_in->flags & DRM_MODE_FLAG_PHSYNC)
			timing_out->flags.HSYNC_POSITIVE_POLARITY = 1;
		if (mode_in->flags & DRM_MODE_FLAG_PVSYNC)
			timing_out->flags.VSYNC_POSITIVE_POLARITY = 1;
	}

	if (stream->signal == SIGNAL_TYPE_HDMI_TYPE_A) {
		err = drm_hdmi_avi_infoframe_from_display_mode(&avi_frame,
							       (struct drm_connector *)connector,
							       mode_in);
		if (err < 0)
			drm_warn_once(connector->dev, "Failed to setup avi infoframe on connector %s: %zd \n", connector->name, err);
		timing_out->vic = avi_frame.video_code;
		err = drm_hdmi_vendor_infoframe_from_display_mode(&hv_frame,
								  (struct drm_connector *)connector,
								  mode_in);
		if (err < 0)
			drm_warn_once(connector->dev, "Failed to setup vendor infoframe on connector %s: %zd \n", connector->name, err);
		timing_out->hdmi_vic = hv_frame.vic;
	}

	if (aconnector && is_freesync_video_mode(mode_in, aconnector)) {
		timing_out->h_addressable = mode_in->hdisplay;
		timing_out->h_total = mode_in->htotal;
		timing_out->h_sync_width = mode_in->hsync_end - mode_in->hsync_start;
		timing_out->h_front_porch = mode_in->hsync_start - mode_in->hdisplay;
		timing_out->v_total = mode_in->vtotal;
		timing_out->v_addressable = mode_in->vdisplay;
		timing_out->v_front_porch = mode_in->vsync_start - mode_in->vdisplay;
		timing_out->v_sync_width = mode_in->vsync_end - mode_in->vsync_start;
		timing_out->pix_clk_100hz = mode_in->clock * 10;
	} else {
		timing_out->h_addressable = mode_in->crtc_hdisplay;
		timing_out->h_total = mode_in->crtc_htotal;
		timing_out->h_sync_width = mode_in->crtc_hsync_end - mode_in->crtc_hsync_start;
		timing_out->h_front_porch = mode_in->crtc_hsync_start - mode_in->crtc_hdisplay;
		timing_out->v_total = mode_in->crtc_vtotal;
		timing_out->v_addressable = mode_in->crtc_vdisplay;
		timing_out->v_front_porch = mode_in->crtc_vsync_start - mode_in->crtc_vdisplay;
		timing_out->v_sync_width = mode_in->crtc_vsync_end - mode_in->crtc_vsync_start;
		timing_out->pix_clk_100hz = mode_in->crtc_clock * 10;
	}

	timing_out->aspect_ratio = get_aspect_ratio(mode_in);

	stream->out_transfer_func.type = TF_TYPE_PREDEFINED;
	stream->out_transfer_func.tf = TRANSFER_FUNCTION_SRGB;
	if (stream->signal == SIGNAL_TYPE_HDMI_TYPE_A) {
		if (!adjust_colour_depth_from_display_info(timing_out, info) &&
		    drm_mode_is_420_also(info, mode_in) &&
		    timing_out->pixel_encoding != PIXEL_ENCODING_YCBCR420) {
			timing_out->pixel_encoding = PIXEL_ENCODING_YCBCR420;
			adjust_colour_depth_from_display_info(timing_out, info);
		}
	}

	stream->output_color_space = get_output_color_space(timing_out, connector_state);
	stream->content_type = get_output_content_type(connector_state);
}

static void fill_audio_info(struct audio_info *audio_info,
			    const struct drm_connector *drm_connector,
			    const struct dc_sink *dc_sink)
{
	int i = 0;
	int cea_revision = 0;
	const struct dc_edid_caps *edid_caps = &dc_sink->edid_caps;

	audio_info->manufacture_id = edid_caps->manufacturer_id;
	audio_info->product_id = edid_caps->product_id;

	cea_revision = drm_connector->display_info.cea_rev;

	strscpy(audio_info->display_name,
		edid_caps->display_name,
		AUDIO_INFO_DISPLAY_NAME_SIZE_IN_CHARS);

	if (cea_revision >= 3) {
		audio_info->mode_count = edid_caps->audio_mode_count;

		for (i = 0; i < audio_info->mode_count; ++i) {
			audio_info->modes[i].format_code =
					(enum audio_format_code)
					(edid_caps->audio_modes[i].format_code);
			audio_info->modes[i].channel_count =
					edid_caps->audio_modes[i].channel_count;
			audio_info->modes[i].sample_rates.all =
					edid_caps->audio_modes[i].sample_rate;
			audio_info->modes[i].sample_size =
					edid_caps->audio_modes[i].sample_size;
		}
	}

	audio_info->flags.all = edid_caps->speaker_flags;

	/* TODO: We only check for the progressive mode, check for interlace mode too */
	if (drm_connector->latency_present[0]) {
		audio_info->video_latency = drm_connector->video_latency[0];
		audio_info->audio_latency = drm_connector->audio_latency[0];
	}

	/* TODO: For DP, video and audio latency should be calculated from DPCD caps */

}

static void
copy_crtc_timing_for_drm_display_mode(const struct drm_display_mode *src_mode,
				      struct drm_display_mode *dst_mode)
{
	dst_mode->crtc_hdisplay = src_mode->crtc_hdisplay;
	dst_mode->crtc_vdisplay = src_mode->crtc_vdisplay;
	dst_mode->crtc_clock = src_mode->crtc_clock;
	dst_mode->crtc_hblank_start = src_mode->crtc_hblank_start;
	dst_mode->crtc_hblank_end = src_mode->crtc_hblank_end;
	dst_mode->crtc_hsync_start =  src_mode->crtc_hsync_start;
	dst_mode->crtc_hsync_end = src_mode->crtc_hsync_end;
	dst_mode->crtc_htotal = src_mode->crtc_htotal;
	dst_mode->crtc_hskew = src_mode->crtc_hskew;
	dst_mode->crtc_vblank_start = src_mode->crtc_vblank_start;
	dst_mode->crtc_vblank_end = src_mode->crtc_vblank_end;
	dst_mode->crtc_vsync_start = src_mode->crtc_vsync_start;
	dst_mode->crtc_vsync_end = src_mode->crtc_vsync_end;
	dst_mode->crtc_vtotal = src_mode->crtc_vtotal;
}

static void
decide_crtc_timing_for_drm_display_mode(struct drm_display_mode *drm_mode,
					const struct drm_display_mode *native_mode,
					bool scale_enabled)
{
	if (scale_enabled || (
	    native_mode->clock == drm_mode->clock &&
	    native_mode->htotal == drm_mode->htotal &&
	    native_mode->vtotal == drm_mode->vtotal)) {
		if (native_mode->crtc_clock)
			copy_crtc_timing_for_drm_display_mode(native_mode, drm_mode);
	} else {
		/* no scaling nor amdgpu inserted, no need to patch */
	}
}

static struct dc_sink *
create_fake_sink(struct drm_device *dev, struct dc_link *link)
{
	struct dc_sink_init_data sink_init_data = { 0 };
	struct dc_sink *sink = NULL;

	sink_init_data.link = link;
	sink_init_data.sink_signal = link->connector_signal;

	sink = dc_sink_create(&sink_init_data);
	if (!sink) {
		drm_err(dev, "Failed to create sink!\n");
		return NULL;
	}
	sink->sink_signal = SIGNAL_TYPE_VIRTUAL;

	return sink;
}

static void set_multisync_trigger_params(
		struct dc_stream_state *stream)
{
	struct dc_stream_state *master = NULL;

	if (stream->triggered_crtc_reset.enabled) {
		master = stream->triggered_crtc_reset.event_source;
		stream->triggered_crtc_reset.event =
			master->timing.flags.VSYNC_POSITIVE_POLARITY ?
			CRTC_EVENT_VSYNC_RISING : CRTC_EVENT_VSYNC_FALLING;
		stream->triggered_crtc_reset.delay = TRIGGER_DELAY_NEXT_PIXEL;
	}
}

static void set_master_stream(struct dc_stream_state *stream_set[],
			      int stream_count)
{
	int j, highest_rfr = 0, master_stream = 0;

	for (j = 0;  j < stream_count; j++) {
		if (stream_set[j] && stream_set[j]->triggered_crtc_reset.enabled) {
			int refresh_rate = 0;

			refresh_rate = (stream_set[j]->timing.pix_clk_100hz*100)/
				(stream_set[j]->timing.h_total*stream_set[j]->timing.v_total);
			if (refresh_rate > highest_rfr) {
				highest_rfr = refresh_rate;
				master_stream = j;
			}
		}
	}
	for (j = 0;  j < stream_count; j++) {
		if (stream_set[j])
			stream_set[j]->triggered_crtc_reset.event_source = stream_set[master_stream];
	}
}

static void dm_enable_per_frame_crtc_master_sync(struct dc_state *context)
{
	int i = 0;
	struct dc_stream_state *stream;

	if (context->stream_count < 2)
		return;
	for (i = 0; i < context->stream_count ; i++) {
		if (!context->streams[i])
			continue;
		/*
		 * TODO: add a function to read AMD VSDB bits and set
		 * crtc_sync_master.multi_sync_enabled flag
		 * For now it's set to false
		 */
	}

	set_master_stream(context->streams, context->stream_count);

	for (i = 0; i < context->stream_count ; i++) {
		stream = context->streams[i];

		if (!stream)
			continue;

		set_multisync_trigger_params(stream);
	}
}

/**
 * DOC: FreeSync Video
 *
 * When a userspace application wants to play a video, the content follows a
 * standard format definition that usually specifies the FPS for that format.
 * The below list illustrates some video format and the expected FPS,
 * respectively:
 *
 * - TV/NTSC (23.976 FPS)
 * - Cinema (24 FPS)
 * - TV/PAL (25 FPS)
 * - TV/NTSC (29.97 FPS)
 * - TV/NTSC (30 FPS)
 * - Cinema HFR (48 FPS)
 * - TV/PAL (50 FPS)
 * - Commonly used (60 FPS)
 * - Multiples of 24 (48,72,96 FPS)
 *
 * The list of standards video format is not huge and can be added to the
 * connector modeset list beforehand. With that, userspace can leverage
 * FreeSync to extends the front porch in order to attain the target refresh
 * rate. Such a switch will happen seamlessly, without screen blanking or
 * reprogramming of the output in any other way. If the userspace requests a
 * modesetting change compatible with FreeSync modes that only differ in the
 * refresh rate, DC will skip the full update and avoid blink during the
 * transition. For example, the video player can change the modesetting from
 * 60Hz to 30Hz for playing TV/NTSC content when it goes full screen without
 * causing any display blink. This same concept can be applied to a mode
 * setting change.
 */
static struct drm_display_mode *
get_highest_refresh_rate_mode(struct amdgpu_dm_connector *aconnector,
		bool use_probed_modes)
{
	struct drm_display_mode *m, *m_pref = NULL;
	u16 current_refresh, highest_refresh;
	struct list_head *list_head = use_probed_modes ?
		&aconnector->base.probed_modes :
		&aconnector->base.modes;

	if (aconnector->base.connector_type == DRM_MODE_CONNECTOR_WRITEBACK)
		return NULL;

	if (aconnector->freesync_vid_base.clock != 0)
		return &aconnector->freesync_vid_base;

	/* Find the preferred mode */
	list_for_each_entry(m, list_head, head) {
		if (m->type & DRM_MODE_TYPE_PREFERRED) {
			m_pref = m;
			break;
		}
	}

	if (!m_pref) {
		/* Probably an EDID with no preferred mode. Fallback to first entry */
		m_pref = list_first_entry_or_null(
				&aconnector->base.modes, struct drm_display_mode, head);
		if (!m_pref) {
			drm_dbg_driver(aconnector->base.dev, "No preferred mode found in EDID\n");
			return NULL;
		}
	}

	highest_refresh = drm_mode_vrefresh(m_pref);

	/*
	 * Find the mode with highest refresh rate with same resolution.
	 * For some monitors, preferred mode is not the mode with highest
	 * supported refresh rate.
	 */
	list_for_each_entry(m, list_head, head) {
		current_refresh  = drm_mode_vrefresh(m);

		if (m->hdisplay == m_pref->hdisplay &&
		    m->vdisplay == m_pref->vdisplay &&
		    highest_refresh < current_refresh) {
			highest_refresh = current_refresh;
			m_pref = m;
		}
	}

	drm_mode_copy(&aconnector->freesync_vid_base, m_pref);
	return m_pref;
}

static bool is_freesync_video_mode(const struct drm_display_mode *mode,
		struct amdgpu_dm_connector *aconnector)
{
	struct drm_display_mode *high_mode;
	int timing_diff;

	high_mode = get_highest_refresh_rate_mode(aconnector, false);
	if (!high_mode || !mode)
		return false;

	timing_diff = high_mode->vtotal - mode->vtotal;

	if (high_mode->clock == 0 || high_mode->clock != mode->clock ||
	    high_mode->hdisplay != mode->hdisplay ||
	    high_mode->vdisplay != mode->vdisplay ||
	    high_mode->hsync_start != mode->hsync_start ||
	    high_mode->hsync_end != mode->hsync_end ||
	    high_mode->htotal != mode->htotal ||
	    high_mode->hskew != mode->hskew ||
	    high_mode->vscan != mode->vscan ||
	    high_mode->vsync_start - mode->vsync_start != timing_diff ||
	    high_mode->vsync_end - mode->vsync_end != timing_diff)
		return false;
	else
		return true;
}

#if defined(CONFIG_DRM_AMD_DC_FP)
static void update_dsc_caps(struct amdgpu_dm_connector *aconnector,
			    struct dc_sink *sink, struct dc_stream_state *stream,
			    struct dsc_dec_dpcd_caps *dsc_caps)
{
	stream->timing.flags.DSC = 0;
	dsc_caps->is_dsc_supported = false;

	if (aconnector->dc_link && (sink->sink_signal == SIGNAL_TYPE_DISPLAY_PORT ||
	    sink->sink_signal == SIGNAL_TYPE_EDP)) {
		if (sink->link->dpcd_caps.dongle_type == DISPLAY_DONGLE_NONE ||
			sink->link->dpcd_caps.dongle_type == DISPLAY_DONGLE_DP_HDMI_CONVERTER)
			dc_dsc_parse_dsc_dpcd(aconnector->dc_link->ctx->dc,
				aconnector->dc_link->dpcd_caps.dsc_caps.dsc_basic_caps.raw,
				aconnector->dc_link->dpcd_caps.dsc_caps.dsc_branch_decoder_caps.raw,
				dsc_caps);
	}
}

static void apply_dsc_policy_for_edp(struct amdgpu_dm_connector *aconnector,
				    struct dc_sink *sink, struct dc_stream_state *stream,
				    struct dsc_dec_dpcd_caps *dsc_caps,
				    uint32_t max_dsc_target_bpp_limit_override)
{
	const struct dc_link_settings *verified_link_cap = NULL;
	u32 link_bw_in_kbps;
	u32 edp_min_bpp_x16, edp_max_bpp_x16;
	struct dc *dc = sink->ctx->dc;
	struct dc_dsc_bw_range bw_range = {0};
	struct dc_dsc_config dsc_cfg = {0};
	struct dc_dsc_config_options dsc_options = {0};

	dc_dsc_get_default_config_option(dc, &dsc_options);
	dsc_options.max_target_bpp_limit_override_x16 = max_dsc_target_bpp_limit_override * 16;

	verified_link_cap = dc_link_get_link_cap(stream->link);
	link_bw_in_kbps = dc_link_bandwidth_kbps(stream->link, verified_link_cap);
	edp_min_bpp_x16 = 8 * 16;
	edp_max_bpp_x16 = 8 * 16;

	if (edp_max_bpp_x16 > dsc_caps->edp_max_bits_per_pixel)
		edp_max_bpp_x16 = dsc_caps->edp_max_bits_per_pixel;

	if (edp_max_bpp_x16 < edp_min_bpp_x16)
		edp_min_bpp_x16 = edp_max_bpp_x16;

	if (dc_dsc_compute_bandwidth_range(dc->res_pool->dscs[0],
				dc->debug.dsc_min_slice_height_override,
				edp_min_bpp_x16, edp_max_bpp_x16,
				dsc_caps,
				&stream->timing,
				dc_link_get_highest_encoding_format(aconnector->dc_link),
				&bw_range)) {

		if (bw_range.max_kbps < link_bw_in_kbps) {
			if (dc_dsc_compute_config(dc->res_pool->dscs[0],
					dsc_caps,
					&dsc_options,
					0,
					&stream->timing,
					dc_link_get_highest_encoding_format(aconnector->dc_link),
					&dsc_cfg)) {
				stream->timing.dsc_cfg = dsc_cfg;
				stream->timing.flags.DSC = 1;
				stream->timing.dsc_cfg.bits_per_pixel = edp_max_bpp_x16;
			}
			return;
		}
	}

	if (dc_dsc_compute_config(dc->res_pool->dscs[0],
				dsc_caps,
				&dsc_options,
				link_bw_in_kbps,
				&stream->timing,
				dc_link_get_highest_encoding_format(aconnector->dc_link),
				&dsc_cfg)) {
		stream->timing.dsc_cfg = dsc_cfg;
		stream->timing.flags.DSC = 1;
	}
}

static void apply_dsc_policy_for_stream(struct amdgpu_dm_connector *aconnector,
					struct dc_sink *sink, struct dc_stream_state *stream,
					struct dsc_dec_dpcd_caps *dsc_caps)
{
	struct drm_connector *drm_connector = &aconnector->base;
	u32 link_bandwidth_kbps;
	struct dc *dc = sink->ctx->dc;
	u32 max_supported_bw_in_kbps, timing_bw_in_kbps;
	u32 dsc_max_supported_bw_in_kbps;
	u32 max_dsc_target_bpp_limit_override =
		drm_connector->display_info.max_dsc_bpp;
	struct dc_dsc_config_options dsc_options = {0};

	dc_dsc_get_default_config_option(dc, &dsc_options);
	dsc_options.max_target_bpp_limit_override_x16 = max_dsc_target_bpp_limit_override * 16;

	link_bandwidth_kbps = dc_link_bandwidth_kbps(aconnector->dc_link,
							dc_link_get_link_cap(aconnector->dc_link));

	/* Set DSC policy according to dsc_clock_en */
	dc_dsc_policy_set_enable_dsc_when_not_needed(
		aconnector->dsc_settings.dsc_force_enable == DSC_CLK_FORCE_ENABLE);

	if (sink->sink_signal == SIGNAL_TYPE_EDP &&
	    !aconnector->dc_link->panel_config.dsc.disable_dsc_edp &&
	    dc->caps.edp_dsc_support && aconnector->dsc_settings.dsc_force_enable != DSC_CLK_FORCE_DISABLE) {

		apply_dsc_policy_for_edp(aconnector, sink, stream, dsc_caps, max_dsc_target_bpp_limit_override);

	} else if (sink->sink_signal == SIGNAL_TYPE_DISPLAY_PORT) {
		if (sink->link->dpcd_caps.dongle_type == DISPLAY_DONGLE_NONE) {
			if (dc_dsc_compute_config(aconnector->dc_link->ctx->dc->res_pool->dscs[0],
						dsc_caps,
						&dsc_options,
						link_bandwidth_kbps,
						&stream->timing,
						dc_link_get_highest_encoding_format(aconnector->dc_link),
						&stream->timing.dsc_cfg)) {
				stream->timing.flags.DSC = 1;
				drm_dbg_driver(drm_connector->dev, "%s: SST_DSC [%s] DSC is selected from SST RX\n",
							__func__, drm_connector->name);
			}
		} else if (sink->link->dpcd_caps.dongle_type == DISPLAY_DONGLE_DP_HDMI_CONVERTER) {
			timing_bw_in_kbps = dc_bandwidth_in_kbps_from_timing(&stream->timing,
					dc_link_get_highest_encoding_format(aconnector->dc_link));
			max_supported_bw_in_kbps = link_bandwidth_kbps;
			dsc_max_supported_bw_in_kbps = link_bandwidth_kbps;

			if (timing_bw_in_kbps > max_supported_bw_in_kbps &&
					max_supported_bw_in_kbps > 0 &&
					dsc_max_supported_bw_in_kbps > 0)
				if (dc_dsc_compute_config(aconnector->dc_link->ctx->dc->res_pool->dscs[0],
						dsc_caps,
						&dsc_options,
						dsc_max_supported_bw_in_kbps,
						&stream->timing,
						dc_link_get_highest_encoding_format(aconnector->dc_link),
						&stream->timing.dsc_cfg)) {
					stream->timing.flags.DSC = 1;
					drm_dbg_driver(drm_connector->dev, "%s: SST_DSC [%s] DSC is selected from DP-HDMI PCON\n",
									 __func__, drm_connector->name);
				}
		}
	}

	/* Overwrite the stream flag if DSC is enabled through debugfs */
	if (aconnector->dsc_settings.dsc_force_enable == DSC_CLK_FORCE_ENABLE)
		stream->timing.flags.DSC = 1;

	if (stream->timing.flags.DSC && aconnector->dsc_settings.dsc_num_slices_h)
		stream->timing.dsc_cfg.num_slices_h = aconnector->dsc_settings.dsc_num_slices_h;

	if (stream->timing.flags.DSC && aconnector->dsc_settings.dsc_num_slices_v)
		stream->timing.dsc_cfg.num_slices_v = aconnector->dsc_settings.dsc_num_slices_v;

	if (stream->timing.flags.DSC && aconnector->dsc_settings.dsc_bits_per_pixel)
		stream->timing.dsc_cfg.bits_per_pixel = aconnector->dsc_settings.dsc_bits_per_pixel;
}
#endif

static struct dc_stream_state *
create_stream_for_sink(struct drm_connector *connector,
		       const struct drm_display_mode *drm_mode,
		       const struct dm_connector_state *dm_state,
		       const struct dc_stream_state *old_stream,
		       int requested_bpc)
{
	struct drm_device *dev = connector->dev;
	struct amdgpu_dm_connector *aconnector = NULL;
	struct drm_display_mode *preferred_mode = NULL;
	const struct drm_connector_state *con_state = &dm_state->base;
	struct dc_stream_state *stream = NULL;
	struct drm_display_mode mode;
	struct drm_display_mode saved_mode;
	struct drm_display_mode *freesync_mode = NULL;
	bool native_mode_found = false;
	bool recalculate_timing = false;
	bool scale = dm_state->scaling != RMX_OFF;
	int mode_refresh;
	int preferred_refresh = 0;
	enum color_transfer_func tf = TRANSFER_FUNC_UNKNOWN;
#if defined(CONFIG_DRM_AMD_DC_FP)
	struct dsc_dec_dpcd_caps dsc_caps;
#endif
	struct dc_link *link = NULL;
	struct dc_sink *sink = NULL;

	drm_mode_init(&mode, drm_mode);
	memset(&saved_mode, 0, sizeof(saved_mode));

	if (connector->connector_type != DRM_MODE_CONNECTOR_WRITEBACK) {
		aconnector = NULL;
		aconnector = to_amdgpu_dm_connector(connector);
		link = aconnector->dc_link;
	} else {
		struct drm_writeback_connector *wbcon = NULL;
		struct amdgpu_dm_wb_connector *dm_wbcon = NULL;

		wbcon = drm_connector_to_writeback(connector);
		dm_wbcon = to_amdgpu_dm_wb_connector(wbcon);
		link = dm_wbcon->link;
	}

	if (!aconnector || !aconnector->dc_sink) {
		sink = create_fake_sink(dev, link);
		if (!sink)
			return stream;

	} else {
		sink = aconnector->dc_sink;
		dc_sink_retain(sink);
	}

	stream = dc_create_stream_for_sink(sink);

	if (stream == NULL) {
		drm_err(dev, "Failed to create stream for sink!\n");
		goto finish;
	}

	/* We leave this NULL for writeback connectors */
	stream->dm_stream_context = aconnector;

	stream->timing.flags.LTE_340MCSC_SCRAMBLE =
		connector->display_info.hdmi.scdc.scrambling.low_rates;

	list_for_each_entry(preferred_mode, &connector->modes, head) {
		/* Search for preferred mode */
		if (preferred_mode->type & DRM_MODE_TYPE_PREFERRED) {
			native_mode_found = true;
			break;
		}
	}
	if (!native_mode_found)
		preferred_mode = list_first_entry_or_null(
				&connector->modes,
				struct drm_display_mode,
				head);

	mode_refresh = drm_mode_vrefresh(&mode);

	if (preferred_mode == NULL) {
		/*
		 * This may not be an error, the use case is when we have no
		 * usermode calls to reset and set mode upon hotplug. In this
		 * case, we call set mode ourselves to restore the previous mode
		 * and the modelist may not be filled in time.
		 */
		drm_dbg_driver(dev, "No preferred mode found\n");
	} else if (aconnector) {
		recalculate_timing = amdgpu_freesync_vid_mode &&
				 is_freesync_video_mode(&mode, aconnector);
		if (recalculate_timing) {
			freesync_mode = get_highest_refresh_rate_mode(aconnector, false);
			drm_mode_copy(&saved_mode, &mode);
			saved_mode.picture_aspect_ratio = mode.picture_aspect_ratio;
			drm_mode_copy(&mode, freesync_mode);
			mode.picture_aspect_ratio = saved_mode.picture_aspect_ratio;
		} else {
			decide_crtc_timing_for_drm_display_mode(
					&mode, preferred_mode, scale);

			preferred_refresh = drm_mode_vrefresh(preferred_mode);
		}
	}

	if (recalculate_timing)
		drm_mode_set_crtcinfo(&saved_mode, 0);

	/*
	 * If scaling is enabled and refresh rate didn't change
	 * we copy the vic and polarities of the old timings
	 */
	if (!scale || mode_refresh != preferred_refresh)
		fill_stream_properties_from_drm_display_mode(
			stream, &mode, connector, con_state, NULL,
			requested_bpc);
	else
		fill_stream_properties_from_drm_display_mode(
			stream, &mode, connector, con_state, old_stream,
			requested_bpc);

	/* The rest isn't needed for writeback connectors */
	if (!aconnector)
		goto finish;

	if (aconnector->timing_changed) {
		drm_dbg(aconnector->base.dev,
			"overriding timing for automated test, bpc %d, changing to %d\n",
			stream->timing.display_color_depth,
			aconnector->timing_requested->display_color_depth);
		stream->timing = *aconnector->timing_requested;
	}

#if defined(CONFIG_DRM_AMD_DC_FP)
	/* SST DSC determination policy */
	update_dsc_caps(aconnector, sink, stream, &dsc_caps);
	if (aconnector->dsc_settings.dsc_force_enable != DSC_CLK_FORCE_DISABLE && dsc_caps.is_dsc_supported)
		apply_dsc_policy_for_stream(aconnector, sink, stream, &dsc_caps);
#endif

	update_stream_scaling_settings(&mode, dm_state, stream);

	fill_audio_info(
		&stream->audio_info,
		connector,
		sink);

	update_stream_signal(stream, sink);

	if (stream->signal == SIGNAL_TYPE_HDMI_TYPE_A)
		mod_build_hf_vsif_infopacket(stream, &stream->vsp_infopacket);

	if (stream->signal == SIGNAL_TYPE_DISPLAY_PORT ||
	    stream->signal == SIGNAL_TYPE_DISPLAY_PORT_MST ||
	    stream->signal == SIGNAL_TYPE_EDP) {
		const struct dc_edid_caps *edid_caps;
		unsigned int disable_colorimetry = 0;

		if (aconnector->dc_sink) {
			edid_caps = &aconnector->dc_sink->edid_caps;
			disable_colorimetry = edid_caps->panel_patch.disable_colorimetry;
		}

		//
		// should decide stream support vsc sdp colorimetry capability
		// before building vsc info packet
		//
		stream->use_vsc_sdp_for_colorimetry = stream->link->dpcd_caps.dpcd_rev.raw >= 0x14 &&
						      stream->link->dpcd_caps.dprx_feature.bits.VSC_SDP_COLORIMETRY_SUPPORTED &&
						      !disable_colorimetry;

		if (stream->out_transfer_func.tf == TRANSFER_FUNCTION_GAMMA22)
			tf = TRANSFER_FUNC_GAMMA_22;
		mod_build_vsc_infopacket(stream, &stream->vsc_infopacket, stream->output_color_space, tf);
		aconnector->sr_skip_count = AMDGPU_DM_PSR_ENTRY_DELAY;

	}
finish:
	dc_sink_release(sink);

	return stream;
}

static enum drm_connector_status
amdgpu_dm_connector_detect(struct drm_connector *connector, bool force)
{
	bool connected;
	struct amdgpu_dm_connector *aconnector = to_amdgpu_dm_connector(connector);

	/*
	 * Notes:
	 * 1. This interface is NOT called in context of HPD irq.
	 * 2. This interface *is called* in context of user-mode ioctl. Which
	 * makes it a bad place for *any* MST-related activity.
	 */

	if (aconnector->base.force == DRM_FORCE_UNSPECIFIED &&
	    !aconnector->fake_enable)
		connected = (aconnector->dc_sink != NULL);
	else
		connected = (aconnector->base.force == DRM_FORCE_ON ||
				aconnector->base.force == DRM_FORCE_ON_DIGITAL);

	update_subconnector_property(aconnector);

	return (connected ? connector_status_connected :
			connector_status_disconnected);
}

int amdgpu_dm_connector_atomic_set_property(struct drm_connector *connector,
					    struct drm_connector_state *connector_state,
					    struct drm_property *property,
					    uint64_t val)
{
	struct drm_device *dev = connector->dev;
	struct amdgpu_device *adev = drm_to_adev(dev);
	struct dm_connector_state *dm_old_state =
		to_dm_connector_state(connector->state);
	struct dm_connector_state *dm_new_state =
		to_dm_connector_state(connector_state);

	int ret = -EINVAL;

	if (property == dev->mode_config.scaling_mode_property) {
		enum amdgpu_rmx_type rmx_type;

		switch (val) {
		case DRM_MODE_SCALE_CENTER:
			rmx_type = RMX_CENTER;
			break;
		case DRM_MODE_SCALE_ASPECT:
			rmx_type = RMX_ASPECT;
			break;
		case DRM_MODE_SCALE_FULLSCREEN:
			rmx_type = RMX_FULL;
			break;
		case DRM_MODE_SCALE_NONE:
		default:
			rmx_type = RMX_OFF;
			break;
		}

		if (dm_old_state->scaling == rmx_type)
			return 0;

		dm_new_state->scaling = rmx_type;
		ret = 0;
	} else if (property == adev->mode_info.underscan_hborder_property) {
		dm_new_state->underscan_hborder = val;
		ret = 0;
	} else if (property == adev->mode_info.underscan_vborder_property) {
		dm_new_state->underscan_vborder = val;
		ret = 0;
	} else if (property == adev->mode_info.underscan_property) {
		dm_new_state->underscan_enable = val;
		ret = 0;
	}

	return ret;
}

int amdgpu_dm_connector_atomic_get_property(struct drm_connector *connector,
					    const struct drm_connector_state *state,
					    struct drm_property *property,
					    uint64_t *val)
{
	struct drm_device *dev = connector->dev;
	struct amdgpu_device *adev = drm_to_adev(dev);
	struct dm_connector_state *dm_state =
		to_dm_connector_state(state);
	int ret = -EINVAL;

	if (property == dev->mode_config.scaling_mode_property) {
		switch (dm_state->scaling) {
		case RMX_CENTER:
			*val = DRM_MODE_SCALE_CENTER;
			break;
		case RMX_ASPECT:
			*val = DRM_MODE_SCALE_ASPECT;
			break;
		case RMX_FULL:
			*val = DRM_MODE_SCALE_FULLSCREEN;
			break;
		case RMX_OFF:
		default:
			*val = DRM_MODE_SCALE_NONE;
			break;
		}
		ret = 0;
	} else if (property == adev->mode_info.underscan_hborder_property) {
		*val = dm_state->underscan_hborder;
		ret = 0;
	} else if (property == adev->mode_info.underscan_vborder_property) {
		*val = dm_state->underscan_vborder;
		ret = 0;
	} else if (property == adev->mode_info.underscan_property) {
		*val = dm_state->underscan_enable;
		ret = 0;
	}

	return ret;
}

/**
 * DOC: panel power savings
 *
 * The display manager allows you to set your desired **panel power savings**
 * level (between 0-4, with 0 representing off), e.g. using the following::
 *
 *   # echo 3 > /sys/class/drm/card0-eDP-1/amdgpu/panel_power_savings
 *
 * Modifying this value can have implications on color accuracy, so tread
 * carefully.
 */

static ssize_t panel_power_savings_show(struct device *device,
					struct device_attribute *attr,
					char *buf)
{
	struct drm_connector *connector = dev_get_drvdata(device);
	struct drm_device *dev = connector->dev;
	u8 val;

	drm_modeset_lock(&dev->mode_config.connection_mutex, NULL);
	val = to_dm_connector_state(connector->state)->abm_level ==
		ABM_LEVEL_IMMEDIATE_DISABLE ? 0 :
		to_dm_connector_state(connector->state)->abm_level;
	drm_modeset_unlock(&dev->mode_config.connection_mutex);

	return sysfs_emit(buf, "%u\n", val);
}

static ssize_t panel_power_savings_store(struct device *device,
					 struct device_attribute *attr,
					 const char *buf, size_t count)
{
	struct drm_connector *connector = dev_get_drvdata(device);
	struct drm_device *dev = connector->dev;
	long val;
	int ret;

	ret = kstrtol(buf, 0, &val);

	if (ret)
		return ret;

	if (val < 0 || val > 4)
		return -EINVAL;

	drm_modeset_lock(&dev->mode_config.connection_mutex, NULL);
	to_dm_connector_state(connector->state)->abm_level = val ?:
		ABM_LEVEL_IMMEDIATE_DISABLE;
	drm_modeset_unlock(&dev->mode_config.connection_mutex);

	drm_kms_helper_hotplug_event(dev);

	return count;
}

static DEVICE_ATTR_RW(panel_power_savings);

static struct attribute *amdgpu_attrs[] = {
	&dev_attr_panel_power_savings.attr,
	NULL
};

static const struct attribute_group amdgpu_group = {
	.name = "amdgpu",
	.attrs = amdgpu_attrs
};

static bool
amdgpu_dm_should_create_sysfs(struct amdgpu_dm_connector *amdgpu_dm_connector)
{
	if (amdgpu_dm_abm_level >= 0)
		return false;

	if (amdgpu_dm_connector->base.connector_type != DRM_MODE_CONNECTOR_eDP)
		return false;

	/* check for OLED panels */
	if (amdgpu_dm_connector->bl_idx >= 0) {
		struct drm_device *drm = amdgpu_dm_connector->base.dev;
		struct amdgpu_display_manager *dm = &drm_to_adev(drm)->dm;
		struct amdgpu_dm_backlight_caps *caps;

		caps = &dm->backlight_caps[amdgpu_dm_connector->bl_idx];
		if (caps->aux_support)
			return false;
	}

	return true;
}

static void amdgpu_dm_connector_unregister(struct drm_connector *connector)
{
	struct amdgpu_dm_connector *amdgpu_dm_connector = to_amdgpu_dm_connector(connector);

	if (amdgpu_dm_should_create_sysfs(amdgpu_dm_connector))
		sysfs_remove_group(&connector->kdev->kobj, &amdgpu_group);

	cec_notifier_conn_unregister(amdgpu_dm_connector->notifier);
	drm_dp_aux_unregister(&amdgpu_dm_connector->dm_dp_aux.aux);
}

static void amdgpu_dm_connector_destroy(struct drm_connector *connector)
{
	struct amdgpu_dm_connector *aconnector = to_amdgpu_dm_connector(connector);
	struct amdgpu_device *adev = drm_to_adev(connector->dev);
	struct amdgpu_display_manager *dm = &adev->dm;

	/*
	 * Call only if mst_mgr was initialized before since it's not done
	 * for all connector types.
	 */
	if (aconnector->mst_mgr.dev)
		drm_dp_mst_topology_mgr_destroy(&aconnector->mst_mgr);

	if (aconnector->bl_idx != -1) {
		backlight_device_unregister(dm->backlight_dev[aconnector->bl_idx]);
		dm->backlight_dev[aconnector->bl_idx] = NULL;
	}

	if (aconnector->dc_em_sink)
		dc_sink_release(aconnector->dc_em_sink);
	aconnector->dc_em_sink = NULL;
	if (aconnector->dc_sink)
		dc_sink_release(aconnector->dc_sink);
	aconnector->dc_sink = NULL;

	drm_dp_cec_unregister_connector(&aconnector->dm_dp_aux.aux);
	drm_connector_unregister(connector);
	drm_connector_cleanup(connector);
	if (aconnector->i2c) {
		i2c_del_adapter(&aconnector->i2c->base);
		kfree(aconnector->i2c);
	}
	kfree(aconnector->dm_dp_aux.aux.name);

	kfree(connector);
}

void amdgpu_dm_connector_funcs_reset(struct drm_connector *connector)
{
	struct dm_connector_state *state =
		to_dm_connector_state(connector->state);

	if (connector->state)
		__drm_atomic_helper_connector_destroy_state(connector->state);

	kfree(state);

	state = kzalloc(sizeof(*state), GFP_KERNEL);

	if (state) {
		state->scaling = RMX_OFF;
		state->underscan_enable = false;
		state->underscan_hborder = 0;
		state->underscan_vborder = 0;
		state->base.max_requested_bpc = 8;
		state->vcpi_slots = 0;
		state->pbn = 0;

		if (connector->connector_type == DRM_MODE_CONNECTOR_eDP) {
			if (amdgpu_dm_abm_level <= 0)
				state->abm_level = ABM_LEVEL_IMMEDIATE_DISABLE;
			else
				state->abm_level = amdgpu_dm_abm_level;
		}

		__drm_atomic_helper_connector_reset(connector, &state->base);
	}
}

struct drm_connector_state *
amdgpu_dm_connector_atomic_duplicate_state(struct drm_connector *connector)
{
	struct dm_connector_state *state =
		to_dm_connector_state(connector->state);

	struct dm_connector_state *new_state =
			kmemdup(state, sizeof(*state), GFP_KERNEL);

	if (!new_state)
		return NULL;

	__drm_atomic_helper_connector_duplicate_state(connector, &new_state->base);

	new_state->freesync_capable = state->freesync_capable;
	new_state->abm_level = state->abm_level;
	new_state->scaling = state->scaling;
	new_state->underscan_enable = state->underscan_enable;
	new_state->underscan_hborder = state->underscan_hborder;
	new_state->underscan_vborder = state->underscan_vborder;
	new_state->vcpi_slots = state->vcpi_slots;
	new_state->pbn = state->pbn;
	return &new_state->base;
}

static int
amdgpu_dm_connector_late_register(struct drm_connector *connector)
{
	struct amdgpu_dm_connector *amdgpu_dm_connector =
		to_amdgpu_dm_connector(connector);
	int r;

	if (amdgpu_dm_should_create_sysfs(amdgpu_dm_connector)) {
		r = sysfs_create_group(&connector->kdev->kobj,
				       &amdgpu_group);
		if (r)
			return r;
	}

	amdgpu_dm_register_backlight_device(amdgpu_dm_connector);

	if ((connector->connector_type == DRM_MODE_CONNECTOR_DisplayPort) ||
	    (connector->connector_type == DRM_MODE_CONNECTOR_eDP)) {
		amdgpu_dm_connector->dm_dp_aux.aux.dev = connector->kdev;
		r = drm_dp_aux_register(&amdgpu_dm_connector->dm_dp_aux.aux);
		if (r)
			return r;
	}

#if defined(CONFIG_DEBUG_FS)
	connector_debugfs_init(amdgpu_dm_connector);
#endif

	return 0;
}

static void amdgpu_dm_connector_funcs_force(struct drm_connector *connector)
{
	struct amdgpu_dm_connector *aconnector = to_amdgpu_dm_connector(connector);
	struct dc_link *dc_link = aconnector->dc_link;
	struct dc_sink *dc_em_sink = aconnector->dc_em_sink;
	const struct drm_edid *drm_edid;
	struct i2c_adapter *ddc;
	struct drm_device *dev = connector->dev;

	if (dc_link && dc_link->aux_mode)
		ddc = &aconnector->dm_dp_aux.aux.ddc;
	else
		ddc = &aconnector->i2c->base;

	drm_edid = drm_edid_read_ddc(connector, ddc);
	drm_edid_connector_update(connector, drm_edid);
	if (!drm_edid) {
		drm_err(dev, "No EDID found on connector: %s.\n", connector->name);
		return;
	}

	aconnector->drm_edid = drm_edid;
	/* Update emulated (virtual) sink's EDID */
	if (dc_em_sink && dc_link) {
		// FIXME: Get rid of drm_edid_raw()
		const struct edid *edid = drm_edid_raw(drm_edid);

		memset(&dc_em_sink->edid_caps, 0, sizeof(struct dc_edid_caps));
		memmove(dc_em_sink->dc_edid.raw_edid, edid,
			(edid->extensions + 1) * EDID_LENGTH);
		dm_helpers_parse_edid_caps(
			dc_link,
			&dc_em_sink->dc_edid,
			&dc_em_sink->edid_caps);
	}
}

static const struct drm_connector_funcs amdgpu_dm_connector_funcs = {
	.reset = amdgpu_dm_connector_funcs_reset,
	.detect = amdgpu_dm_connector_detect,
	.fill_modes = drm_helper_probe_single_connector_modes,
	.destroy = amdgpu_dm_connector_destroy,
	.atomic_duplicate_state = amdgpu_dm_connector_atomic_duplicate_state,
	.atomic_destroy_state = drm_atomic_helper_connector_destroy_state,
	.atomic_set_property = amdgpu_dm_connector_atomic_set_property,
	.atomic_get_property = amdgpu_dm_connector_atomic_get_property,
	.late_register = amdgpu_dm_connector_late_register,
	.early_unregister = amdgpu_dm_connector_unregister,
	.force = amdgpu_dm_connector_funcs_force
};

static int get_modes(struct drm_connector *connector)
{
	return amdgpu_dm_connector_get_modes(connector);
}

static void create_eml_sink(struct amdgpu_dm_connector *aconnector)
{
	struct drm_connector *connector = &aconnector->base;
	struct dc_link *dc_link = aconnector->dc_link;
	struct dc_sink_init_data init_params = {
			.link = aconnector->dc_link,
			.sink_signal = SIGNAL_TYPE_VIRTUAL
	};
	const struct drm_edid *drm_edid;
	const struct edid *edid;
	struct i2c_adapter *ddc;

	if (dc_link && dc_link->aux_mode)
		ddc = &aconnector->dm_dp_aux.aux.ddc;
	else
		ddc = &aconnector->i2c->base;

	drm_edid = drm_edid_read_ddc(connector, ddc);
	drm_edid_connector_update(connector, drm_edid);
	if (!drm_edid) {
		drm_err(connector->dev, "No EDID found on connector: %s.\n", connector->name);
		return;
	}

	if (connector->display_info.is_hdmi)
		init_params.sink_signal = SIGNAL_TYPE_HDMI_TYPE_A;

	aconnector->drm_edid = drm_edid;

	edid = drm_edid_raw(drm_edid); // FIXME: Get rid of drm_edid_raw()
	aconnector->dc_em_sink = dc_link_add_remote_sink(
		aconnector->dc_link,
		(uint8_t *)edid,
		(edid->extensions + 1) * EDID_LENGTH,
		&init_params);

	if (aconnector->base.force == DRM_FORCE_ON) {
		aconnector->dc_sink = aconnector->dc_link->local_sink ?
		aconnector->dc_link->local_sink :
		aconnector->dc_em_sink;
		if (aconnector->dc_sink)
			dc_sink_retain(aconnector->dc_sink);
	}
}

static void handle_edid_mgmt(struct amdgpu_dm_connector *aconnector)
{
	struct dc_link *link = (struct dc_link *)aconnector->dc_link;

	/*
	 * In case of headless boot with force on for DP managed connector
	 * Those settings have to be != 0 to get initial modeset
	 */
	if (link->connector_signal == SIGNAL_TYPE_DISPLAY_PORT) {
		link->verified_link_cap.lane_count = LANE_COUNT_FOUR;
		link->verified_link_cap.link_rate = LINK_RATE_HIGH2;
	}

	create_eml_sink(aconnector);
}

static enum dc_status dm_validate_stream_and_context(struct dc *dc,
						struct dc_stream_state *stream)
{
	enum dc_status dc_result = DC_ERROR_UNEXPECTED;
	struct dc_plane_state *dc_plane_state = NULL;
	struct dc_state *dc_state = NULL;

	if (!stream)
		goto cleanup;

	dc_plane_state = dc_create_plane_state(dc);
	if (!dc_plane_state)
		goto cleanup;

	dc_state = dc_state_create(dc, NULL);
	if (!dc_state)
		goto cleanup;

	/* populate stream to plane */
	dc_plane_state->src_rect.height  = stream->src.height;
	dc_plane_state->src_rect.width   = stream->src.width;
	dc_plane_state->dst_rect.height  = stream->src.height;
	dc_plane_state->dst_rect.width   = stream->src.width;
	dc_plane_state->clip_rect.height = stream->src.height;
	dc_plane_state->clip_rect.width  = stream->src.width;
	dc_plane_state->plane_size.surface_pitch = ((stream->src.width + 255) / 256) * 256;
	dc_plane_state->plane_size.surface_size.height = stream->src.height;
	dc_plane_state->plane_size.surface_size.width  = stream->src.width;
	dc_plane_state->plane_size.chroma_size.height  = stream->src.height;
	dc_plane_state->plane_size.chroma_size.width   = stream->src.width;
	dc_plane_state->format = SURFACE_PIXEL_FORMAT_GRPH_ARGB8888;
	dc_plane_state->tiling_info.gfx9.swizzle = DC_SW_UNKNOWN;
	dc_plane_state->rotation = ROTATION_ANGLE_0;
	dc_plane_state->is_tiling_rotated = false;
	dc_plane_state->tiling_info.gfx8.array_mode = DC_ARRAY_LINEAR_GENERAL;

	dc_result = dc_validate_stream(dc, stream);
	if (dc_result == DC_OK)
		dc_result = dc_validate_plane(dc, dc_plane_state);

	if (dc_result == DC_OK)
		dc_result = dc_state_add_stream(dc, dc_state, stream);

	if (dc_result == DC_OK && !dc_state_add_plane(
						dc,
						stream,
						dc_plane_state,
						dc_state))
		dc_result = DC_FAIL_ATTACH_SURFACES;

	if (dc_result == DC_OK)
		dc_result = dc_validate_global_state(dc, dc_state, true);

cleanup:
	if (dc_state)
		dc_state_release(dc_state);

	if (dc_plane_state)
		dc_plane_state_release(dc_plane_state);

	return dc_result;
}

struct dc_stream_state *
create_validate_stream_for_sink(struct drm_connector *connector,
				const struct drm_display_mode *drm_mode,
				const struct dm_connector_state *dm_state,
				const struct dc_stream_state *old_stream)
{
	struct amdgpu_dm_connector *aconnector = NULL;
	struct amdgpu_device *adev = drm_to_adev(connector->dev);
	struct dc_stream_state *stream;
	const struct drm_connector_state *drm_state = dm_state ? &dm_state->base : NULL;
	int requested_bpc = drm_state ? drm_state->max_requested_bpc : 8;
	enum dc_status dc_result = DC_OK;
	uint8_t bpc_limit = 6;

	if (!dm_state)
		return NULL;

	if (connector->connector_type != DRM_MODE_CONNECTOR_WRITEBACK)
		aconnector = to_amdgpu_dm_connector(connector);

	if (aconnector &&
	    (aconnector->dc_link->connector_signal == SIGNAL_TYPE_HDMI_TYPE_A ||
	     aconnector->dc_link->dpcd_caps.dongle_type == DISPLAY_DONGLE_DP_HDMI_CONVERTER))
		bpc_limit = 8;

	do {
		stream = create_stream_for_sink(connector, drm_mode,
						dm_state, old_stream,
						requested_bpc);
		if (stream == NULL) {
			drm_err(adev_to_drm(adev), "Failed to create stream for sink!\n");
			break;
		}

		dc_result = dc_validate_stream(adev->dm.dc, stream);

		if (!aconnector) /* writeback connector */
			return stream;

		if (dc_result == DC_OK && stream->signal == SIGNAL_TYPE_DISPLAY_PORT_MST)
			dc_result = dm_dp_mst_is_port_support_mode(aconnector, stream);

		if (dc_result == DC_OK)
			dc_result = dm_validate_stream_and_context(adev->dm.dc, stream);

		if (dc_result != DC_OK) {
			DRM_DEBUG_KMS("Mode %dx%d (clk %d) pixel_encoding:%s color_depth:%s failed validation -- %s\n",
				      drm_mode->hdisplay,
				      drm_mode->vdisplay,
				      drm_mode->clock,
				      dc_pixel_encoding_to_str(stream->timing.pixel_encoding),
				      dc_color_depth_to_str(stream->timing.display_color_depth),
				      dc_status_to_str(dc_result));

			dc_stream_release(stream);
			stream = NULL;
			requested_bpc -= 2; /* lower bpc to retry validation */
		}

	} while (stream == NULL && requested_bpc >= bpc_limit);

	if ((dc_result == DC_FAIL_ENC_VALIDATE ||
	     dc_result == DC_EXCEED_DONGLE_CAP) &&
	     !aconnector->force_yuv420_output) {
		DRM_DEBUG_KMS("%s:%d Retry forcing yuv420 encoding\n",
				     __func__, __LINE__);

		aconnector->force_yuv420_output = true;
		stream = create_validate_stream_for_sink(connector, drm_mode,
						dm_state, old_stream);
		aconnector->force_yuv420_output = false;
	}

	return stream;
}

enum drm_mode_status amdgpu_dm_connector_mode_valid(struct drm_connector *connector,
				   const struct drm_display_mode *mode)
{
	int result = MODE_ERROR;
	struct dc_sink *dc_sink;
	struct drm_display_mode *test_mode;
	/* TODO: Unhardcode stream count */
	struct dc_stream_state *stream;
	/* we always have an amdgpu_dm_connector here since we got
	 * here via the amdgpu_dm_connector_helper_funcs
	 */
	struct amdgpu_dm_connector *aconnector = to_amdgpu_dm_connector(connector);

	if ((mode->flags & DRM_MODE_FLAG_INTERLACE) ||
			(mode->flags & DRM_MODE_FLAG_DBLSCAN))
		return result;

	/*
	 * Only run this the first time mode_valid is called to initilialize
	 * EDID mgmt
	 */
	if (aconnector->base.force != DRM_FORCE_UNSPECIFIED &&
		!aconnector->dc_em_sink)
		handle_edid_mgmt(aconnector);

	dc_sink = to_amdgpu_dm_connector(connector)->dc_sink;

	if (dc_sink == NULL && aconnector->base.force != DRM_FORCE_ON_DIGITAL &&
				aconnector->base.force != DRM_FORCE_ON) {
		drm_err(connector->dev, "dc_sink is NULL!\n");
		goto fail;
	}

	test_mode = drm_mode_duplicate(connector->dev, mode);
	if (!test_mode)
		goto fail;

	drm_mode_set_crtcinfo(test_mode, 0);

	stream = create_validate_stream_for_sink(connector, test_mode,
						 to_dm_connector_state(connector->state),
						 NULL);
	drm_mode_destroy(connector->dev, test_mode);
	if (stream) {
		dc_stream_release(stream);
		result = MODE_OK;
	}

fail:
	/* TODO: error handling*/
	return result;
}

static int fill_hdr_info_packet(const struct drm_connector_state *state,
				struct dc_info_packet *out)
{
	struct hdmi_drm_infoframe frame;
	unsigned char buf[30]; /* 26 + 4 */
	ssize_t len;
	int ret, i;

	memset(out, 0, sizeof(*out));

	if (!state->hdr_output_metadata)
		return 0;

	ret = drm_hdmi_infoframe_set_hdr_metadata(&frame, state);
	if (ret)
		return ret;

	len = hdmi_drm_infoframe_pack_only(&frame, buf, sizeof(buf));
	if (len < 0)
		return (int)len;

	/* Static metadata is a fixed 26 bytes + 4 byte header. */
	if (len != 30)
		return -EINVAL;

	/* Prepare the infopacket for DC. */
	switch (state->connector->connector_type) {
	case DRM_MODE_CONNECTOR_HDMIA:
		out->hb0 = 0x87; /* type */
		out->hb1 = 0x01; /* version */
		out->hb2 = 0x1A; /* length */
		out->sb[0] = buf[3]; /* checksum */
		i = 1;
		break;

	case DRM_MODE_CONNECTOR_DisplayPort:
	case DRM_MODE_CONNECTOR_eDP:
		out->hb0 = 0x00; /* sdp id, zero */
		out->hb1 = 0x87; /* type */
		out->hb2 = 0x1D; /* payload len - 1 */
		out->hb3 = (0x13 << 2); /* sdp version */
		out->sb[0] = 0x01; /* version */
		out->sb[1] = 0x1A; /* length */
		i = 2;
		break;

	default:
		return -EINVAL;
	}

	memcpy(&out->sb[i], &buf[4], 26);
	out->valid = true;

	print_hex_dump(KERN_DEBUG, "HDR SB:", DUMP_PREFIX_NONE, 16, 1, out->sb,
		       sizeof(out->sb), false);

	return 0;
}

static int
amdgpu_dm_connector_atomic_check(struct drm_connector *conn,
				 struct drm_atomic_state *state)
{
	struct drm_connector_state *new_con_state =
		drm_atomic_get_new_connector_state(state, conn);
	struct drm_connector_state *old_con_state =
		drm_atomic_get_old_connector_state(state, conn);
	struct drm_crtc *crtc = new_con_state->crtc;
	struct drm_crtc_state *new_crtc_state;
	struct amdgpu_dm_connector *aconn = to_amdgpu_dm_connector(conn);
	int ret;

	trace_amdgpu_dm_connector_atomic_check(new_con_state);

	if (conn->connector_type == DRM_MODE_CONNECTOR_DisplayPort) {
		ret = drm_dp_mst_root_conn_atomic_check(new_con_state, &aconn->mst_mgr);
		if (ret < 0)
			return ret;
	}

	if (!crtc)
		return 0;

	if (new_con_state->colorspace != old_con_state->colorspace) {
		new_crtc_state = drm_atomic_get_crtc_state(state, crtc);
		if (IS_ERR(new_crtc_state))
			return PTR_ERR(new_crtc_state);

		new_crtc_state->mode_changed = true;
	}

	if (new_con_state->content_type != old_con_state->content_type) {
		new_crtc_state = drm_atomic_get_crtc_state(state, crtc);
		if (IS_ERR(new_crtc_state))
			return PTR_ERR(new_crtc_state);

		new_crtc_state->mode_changed = true;
	}

	if (!drm_connector_atomic_hdr_metadata_equal(old_con_state, new_con_state)) {
		struct dc_info_packet hdr_infopacket;

		ret = fill_hdr_info_packet(new_con_state, &hdr_infopacket);
		if (ret)
			return ret;

		new_crtc_state = drm_atomic_get_crtc_state(state, crtc);
		if (IS_ERR(new_crtc_state))
			return PTR_ERR(new_crtc_state);

		/*
		 * DC considers the stream backends changed if the
		 * static metadata changes. Forcing the modeset also
		 * gives a simple way for userspace to switch from
		 * 8bpc to 10bpc when setting the metadata to enter
		 * or exit HDR.
		 *
		 * Changing the static metadata after it's been
		 * set is permissible, however. So only force a
		 * modeset if we're entering or exiting HDR.
		 */
		new_crtc_state->mode_changed = new_crtc_state->mode_changed ||
			!old_con_state->hdr_output_metadata ||
			!new_con_state->hdr_output_metadata;
	}

	return 0;
}

static const struct drm_connector_helper_funcs
amdgpu_dm_connector_helper_funcs = {
	/*
	 * If hotplugging a second bigger display in FB Con mode, bigger resolution
	 * modes will be filtered by drm_mode_validate_size(), and those modes
	 * are missing after user start lightdm. So we need to renew modes list.
	 * in get_modes call back, not just return the modes count
	 */
	.get_modes = get_modes,
	.mode_valid = amdgpu_dm_connector_mode_valid,
	.atomic_check = amdgpu_dm_connector_atomic_check,
};

static void dm_encoder_helper_disable(struct drm_encoder *encoder)
{

}

int convert_dc_color_depth_into_bpc(enum dc_color_depth display_color_depth)
{
	switch (display_color_depth) {
	case COLOR_DEPTH_666:
		return 6;
	case COLOR_DEPTH_888:
		return 8;
	case COLOR_DEPTH_101010:
		return 10;
	case COLOR_DEPTH_121212:
		return 12;
	case COLOR_DEPTH_141414:
		return 14;
	case COLOR_DEPTH_161616:
		return 16;
	default:
		break;
	}
	return 0;
}

static int dm_encoder_helper_atomic_check(struct drm_encoder *encoder,
					  struct drm_crtc_state *crtc_state,
					  struct drm_connector_state *conn_state)
{
	struct drm_atomic_state *state = crtc_state->state;
	struct drm_connector *connector = conn_state->connector;
	struct amdgpu_dm_connector *aconnector = to_amdgpu_dm_connector(connector);
	struct dm_connector_state *dm_new_connector_state = to_dm_connector_state(conn_state);
	const struct drm_display_mode *adjusted_mode = &crtc_state->adjusted_mode;
	struct drm_dp_mst_topology_mgr *mst_mgr;
	struct drm_dp_mst_port *mst_port;
	struct drm_dp_mst_topology_state *mst_state;
	enum dc_color_depth color_depth;
	int clock, bpp = 0;
	bool is_y420 = false;

	if (!aconnector->mst_output_port)
		return 0;

	mst_port = aconnector->mst_output_port;
	mst_mgr = &aconnector->mst_root->mst_mgr;

	if (!crtc_state->connectors_changed && !crtc_state->mode_changed)
		return 0;

	mst_state = drm_atomic_get_mst_topology_state(state, mst_mgr);
	if (IS_ERR(mst_state))
		return PTR_ERR(mst_state);

	mst_state->pbn_div.full = dfixed_const(dm_mst_get_pbn_divider(aconnector->mst_root->dc_link));

	if (!state->duplicated) {
		int max_bpc = conn_state->max_requested_bpc;

		is_y420 = drm_mode_is_420_also(&connector->display_info, adjusted_mode) &&
			  aconnector->force_yuv420_output;
		color_depth = convert_color_depth_from_display_info(connector,
								    is_y420,
								    max_bpc);
		bpp = convert_dc_color_depth_into_bpc(color_depth) * 3;
		clock = adjusted_mode->clock;
		dm_new_connector_state->pbn = drm_dp_calc_pbn_mode(clock, bpp << 4);
	}

	dm_new_connector_state->vcpi_slots =
		drm_dp_atomic_find_time_slots(state, mst_mgr, mst_port,
					      dm_new_connector_state->pbn);
	if (dm_new_connector_state->vcpi_slots < 0) {
		DRM_DEBUG_ATOMIC("failed finding vcpi slots: %d\n", (int)dm_new_connector_state->vcpi_slots);
		return dm_new_connector_state->vcpi_slots;
	}
	return 0;
}

const struct drm_encoder_helper_funcs amdgpu_dm_encoder_helper_funcs = {
	.disable = dm_encoder_helper_disable,
	.atomic_check = dm_encoder_helper_atomic_check
};

static int dm_update_mst_vcpi_slots_for_dsc(struct drm_atomic_state *state,
					    struct dc_state *dc_state,
					    struct dsc_mst_fairness_vars *vars)
{
	struct dc_stream_state *stream = NULL;
	struct drm_connector *connector;
	struct drm_connector_state *new_con_state;
	struct amdgpu_dm_connector *aconnector;
	struct dm_connector_state *dm_conn_state;
	int i, j, ret;
	int vcpi, pbn_div, pbn = 0, slot_num = 0;

	for_each_new_connector_in_state(state, connector, new_con_state, i) {

		if (connector->connector_type == DRM_MODE_CONNECTOR_WRITEBACK)
			continue;

		aconnector = to_amdgpu_dm_connector(connector);

		if (!aconnector->mst_output_port)
			continue;

		if (!new_con_state || !new_con_state->crtc)
			continue;

		dm_conn_state = to_dm_connector_state(new_con_state);

		for (j = 0; j < dc_state->stream_count; j++) {
			stream = dc_state->streams[j];
			if (!stream)
				continue;

			if ((struct amdgpu_dm_connector *)stream->dm_stream_context == aconnector)
				break;

			stream = NULL;
		}

		if (!stream)
			continue;

		pbn_div = dm_mst_get_pbn_divider(stream->link);
		/* pbn is calculated by compute_mst_dsc_configs_for_state*/
		for (j = 0; j < dc_state->stream_count; j++) {
			if (vars[j].aconnector == aconnector) {
				pbn = vars[j].pbn;
				break;
			}
		}

		if (j == dc_state->stream_count || pbn_div == 0)
			continue;

		slot_num = DIV_ROUND_UP(pbn, pbn_div);

		if (stream->timing.flags.DSC != 1) {
			dm_conn_state->pbn = pbn;
			dm_conn_state->vcpi_slots = slot_num;

			ret = drm_dp_mst_atomic_enable_dsc(state, aconnector->mst_output_port,
							   dm_conn_state->pbn, false);
			if (ret < 0)
				return ret;

			continue;
		}

		vcpi = drm_dp_mst_atomic_enable_dsc(state, aconnector->mst_output_port, pbn, true);
		if (vcpi < 0)
			return vcpi;

		dm_conn_state->pbn = pbn;
		dm_conn_state->vcpi_slots = vcpi;
	}
	return 0;
}

static int to_drm_connector_type(enum signal_type st)
{
	switch (st) {
	case SIGNAL_TYPE_HDMI_TYPE_A:
		return DRM_MODE_CONNECTOR_HDMIA;
	case SIGNAL_TYPE_EDP:
		return DRM_MODE_CONNECTOR_eDP;
	case SIGNAL_TYPE_LVDS:
		return DRM_MODE_CONNECTOR_LVDS;
	case SIGNAL_TYPE_RGB:
		return DRM_MODE_CONNECTOR_VGA;
	case SIGNAL_TYPE_DISPLAY_PORT:
	case SIGNAL_TYPE_DISPLAY_PORT_MST:
		return DRM_MODE_CONNECTOR_DisplayPort;
	case SIGNAL_TYPE_DVI_DUAL_LINK:
	case SIGNAL_TYPE_DVI_SINGLE_LINK:
		return DRM_MODE_CONNECTOR_DVID;
	case SIGNAL_TYPE_VIRTUAL:
		return DRM_MODE_CONNECTOR_VIRTUAL;

	default:
		return DRM_MODE_CONNECTOR_Unknown;
	}
}

static struct drm_encoder *amdgpu_dm_connector_to_encoder(struct drm_connector *connector)
{
	struct drm_encoder *encoder;

	/* There is only one encoder per connector */
	drm_connector_for_each_possible_encoder(connector, encoder)
		return encoder;

	return NULL;
}

static void amdgpu_dm_get_native_mode(struct drm_connector *connector)
{
	struct drm_encoder *encoder;
	struct amdgpu_encoder *amdgpu_encoder;

	encoder = amdgpu_dm_connector_to_encoder(connector);

	if (encoder == NULL)
		return;

	amdgpu_encoder = to_amdgpu_encoder(encoder);

	amdgpu_encoder->native_mode.clock = 0;

	if (!list_empty(&connector->probed_modes)) {
		struct drm_display_mode *preferred_mode = NULL;

		list_for_each_entry(preferred_mode,
				    &connector->probed_modes,
				    head) {
			if (preferred_mode->type & DRM_MODE_TYPE_PREFERRED)
				amdgpu_encoder->native_mode = *preferred_mode;

			break;
		}

	}
}

static struct drm_display_mode *
amdgpu_dm_create_common_mode(struct drm_encoder *encoder,
			     char *name,
			     int hdisplay, int vdisplay)
{
	struct drm_device *dev = encoder->dev;
	struct amdgpu_encoder *amdgpu_encoder = to_amdgpu_encoder(encoder);
	struct drm_display_mode *mode = NULL;
	struct drm_display_mode *native_mode = &amdgpu_encoder->native_mode;

	mode = drm_mode_duplicate(dev, native_mode);

	if (mode == NULL)
		return NULL;

	mode->hdisplay = hdisplay;
	mode->vdisplay = vdisplay;
	mode->type &= ~DRM_MODE_TYPE_PREFERRED;
	strscpy(mode->name, name, DRM_DISPLAY_MODE_LEN);

	return mode;

}

static void amdgpu_dm_connector_add_common_modes(struct drm_encoder *encoder,
						 struct drm_connector *connector)
{
	struct amdgpu_encoder *amdgpu_encoder = to_amdgpu_encoder(encoder);
	struct drm_display_mode *mode = NULL;
	struct drm_display_mode *native_mode = &amdgpu_encoder->native_mode;
	struct amdgpu_dm_connector *amdgpu_dm_connector =
				to_amdgpu_dm_connector(connector);
	int i;
	int n;
	struct mode_size {
		char name[DRM_DISPLAY_MODE_LEN];
		int w;
		int h;
	} common_modes[] = {
		{  "640x480",  640,  480},
		{  "800x600",  800,  600},
		{ "1024x768", 1024,  768},
		{ "1280x720", 1280,  720},
		{ "1280x800", 1280,  800},
		{"1280x1024", 1280, 1024},
		{ "1440x900", 1440,  900},
		{"1680x1050", 1680, 1050},
		{"1600x1200", 1600, 1200},
		{"1920x1080", 1920, 1080},
		{"1920x1200", 1920, 1200}
	};

	n = ARRAY_SIZE(common_modes);

	for (i = 0; i < n; i++) {
		struct drm_display_mode *curmode = NULL;
		bool mode_existed = false;

		if (common_modes[i].w > native_mode->hdisplay ||
		    common_modes[i].h > native_mode->vdisplay ||
		   (common_modes[i].w == native_mode->hdisplay &&
		    common_modes[i].h == native_mode->vdisplay))
			continue;

		list_for_each_entry(curmode, &connector->probed_modes, head) {
			if (common_modes[i].w == curmode->hdisplay &&
			    common_modes[i].h == curmode->vdisplay) {
				mode_existed = true;
				break;
			}
		}

		if (mode_existed)
			continue;

		mode = amdgpu_dm_create_common_mode(encoder,
				common_modes[i].name, common_modes[i].w,
				common_modes[i].h);
		if (!mode)
			continue;

		drm_mode_probed_add(connector, mode);
		amdgpu_dm_connector->num_modes++;
	}
}

static void amdgpu_set_panel_orientation(struct drm_connector *connector)
{
	struct drm_encoder *encoder;
	struct amdgpu_encoder *amdgpu_encoder;
	const struct drm_display_mode *native_mode;

	if (connector->connector_type != DRM_MODE_CONNECTOR_eDP &&
	    connector->connector_type != DRM_MODE_CONNECTOR_LVDS)
		return;

	mutex_lock(&connector->dev->mode_config.mutex);
	amdgpu_dm_connector_get_modes(connector);
	mutex_unlock(&connector->dev->mode_config.mutex);

	encoder = amdgpu_dm_connector_to_encoder(connector);
	if (!encoder)
		return;

	amdgpu_encoder = to_amdgpu_encoder(encoder);

	native_mode = &amdgpu_encoder->native_mode;
	if (native_mode->hdisplay == 0 || native_mode->vdisplay == 0)
		return;

	drm_connector_set_panel_orientation_with_quirk(connector,
						       DRM_MODE_PANEL_ORIENTATION_UNKNOWN,
						       native_mode->hdisplay,
						       native_mode->vdisplay);
}

static void amdgpu_dm_connector_ddc_get_modes(struct drm_connector *connector,
					      const struct drm_edid *drm_edid)
{
	struct amdgpu_dm_connector *amdgpu_dm_connector =
			to_amdgpu_dm_connector(connector);

	if (drm_edid) {
		/* empty probed_modes */
		INIT_LIST_HEAD(&connector->probed_modes);
		amdgpu_dm_connector->num_modes =
				drm_edid_connector_add_modes(connector);

		/* sorting the probed modes before calling function
		 * amdgpu_dm_get_native_mode() since EDID can have
		 * more than one preferred mode. The modes that are
		 * later in the probed mode list could be of higher
		 * and preferred resolution. For example, 3840x2160
		 * resolution in base EDID preferred timing and 4096x2160
		 * preferred resolution in DID extension block later.
		 */
		drm_mode_sort(&connector->probed_modes);
		amdgpu_dm_get_native_mode(connector);

		/* Freesync capabilities are reset by calling
		 * drm_edid_connector_add_modes() and need to be
		 * restored here.
		 */
		amdgpu_dm_update_freesync_caps(connector, drm_edid);
	} else {
		amdgpu_dm_connector->num_modes = 0;
	}
}

static bool is_duplicate_mode(struct amdgpu_dm_connector *aconnector,
			      struct drm_display_mode *mode)
{
	struct drm_display_mode *m;

	list_for_each_entry(m, &aconnector->base.probed_modes, head) {
		if (drm_mode_equal(m, mode))
			return true;
	}

	return false;
}

static uint add_fs_modes(struct amdgpu_dm_connector *aconnector)
{
	const struct drm_display_mode *m;
	struct drm_display_mode *new_mode;
	uint i;
	u32 new_modes_count = 0;

	/* Standard FPS values
	 *
	 * 23.976       - TV/NTSC
	 * 24           - Cinema
	 * 25           - TV/PAL
	 * 29.97        - TV/NTSC
	 * 30           - TV/NTSC
	 * 48           - Cinema HFR
	 * 50           - TV/PAL
	 * 60           - Commonly used
	 * 48,72,96,120 - Multiples of 24
	 */
	static const u32 common_rates[] = {
		23976, 24000, 25000, 29970, 30000,
		48000, 50000, 60000, 72000, 96000, 120000
	};

	/*
	 * Find mode with highest refresh rate with the same resolution
	 * as the preferred mode. Some monitors report a preferred mode
	 * with lower resolution than the highest refresh rate supported.
	 */

	m = get_highest_refresh_rate_mode(aconnector, true);
	if (!m)
		return 0;

	for (i = 0; i < ARRAY_SIZE(common_rates); i++) {
		u64 target_vtotal, target_vtotal_diff;
		u64 num, den;

		if (drm_mode_vrefresh(m) * 1000 < common_rates[i])
			continue;

		if (common_rates[i] < aconnector->min_vfreq * 1000 ||
		    common_rates[i] > aconnector->max_vfreq * 1000)
			continue;

		num = (unsigned long long)m->clock * 1000 * 1000;
		den = common_rates[i] * (unsigned long long)m->htotal;
		target_vtotal = div_u64(num, den);
		target_vtotal_diff = target_vtotal - m->vtotal;

		/* Check for illegal modes */
		if (m->vsync_start + target_vtotal_diff < m->vdisplay ||
		    m->vsync_end + target_vtotal_diff < m->vsync_start ||
		    m->vtotal + target_vtotal_diff < m->vsync_end)
			continue;

		new_mode = drm_mode_duplicate(aconnector->base.dev, m);
		if (!new_mode)
			goto out;

		new_mode->vtotal += (u16)target_vtotal_diff;
		new_mode->vsync_start += (u16)target_vtotal_diff;
		new_mode->vsync_end += (u16)target_vtotal_diff;
		new_mode->type &= ~DRM_MODE_TYPE_PREFERRED;
		new_mode->type |= DRM_MODE_TYPE_DRIVER;

		if (!is_duplicate_mode(aconnector, new_mode)) {
			drm_mode_probed_add(&aconnector->base, new_mode);
			new_modes_count += 1;
		} else
			drm_mode_destroy(aconnector->base.dev, new_mode);
	}
 out:
	return new_modes_count;
}

static void amdgpu_dm_connector_add_freesync_modes(struct drm_connector *connector,
						   const struct drm_edid *drm_edid)
{
	struct amdgpu_dm_connector *amdgpu_dm_connector =
		to_amdgpu_dm_connector(connector);

	if (!(amdgpu_freesync_vid_mode && drm_edid))
		return;

	if (amdgpu_dm_connector->max_vfreq - amdgpu_dm_connector->min_vfreq > 10)
		amdgpu_dm_connector->num_modes +=
			add_fs_modes(amdgpu_dm_connector);
}

static int amdgpu_dm_connector_get_modes(struct drm_connector *connector)
{
	struct amdgpu_dm_connector *amdgpu_dm_connector =
			to_amdgpu_dm_connector(connector);
	struct drm_encoder *encoder;
	const struct drm_edid *drm_edid = amdgpu_dm_connector->drm_edid;
	struct dc_link_settings *verified_link_cap =
			&amdgpu_dm_connector->dc_link->verified_link_cap;
	const struct dc *dc = amdgpu_dm_connector->dc_link->dc;

	encoder = amdgpu_dm_connector_to_encoder(connector);

	if (!drm_edid) {
		amdgpu_dm_connector->num_modes =
				drm_add_modes_noedid(connector, 640, 480);
		if (dc->link_srv->dp_get_encoding_format(verified_link_cap) == DP_128b_132b_ENCODING)
			amdgpu_dm_connector->num_modes +=
				drm_add_modes_noedid(connector, 1920, 1080);
	} else {
		amdgpu_dm_connector_ddc_get_modes(connector, drm_edid);
		if (encoder)
			amdgpu_dm_connector_add_common_modes(encoder, connector);
		amdgpu_dm_connector_add_freesync_modes(connector, drm_edid);
	}
	amdgpu_dm_fbc_init(connector);

	return amdgpu_dm_connector->num_modes;
}

static const u32 supported_colorspaces =
	BIT(DRM_MODE_COLORIMETRY_BT709_YCC) |
	BIT(DRM_MODE_COLORIMETRY_OPRGB) |
	BIT(DRM_MODE_COLORIMETRY_BT2020_RGB) |
	BIT(DRM_MODE_COLORIMETRY_BT2020_YCC);

void amdgpu_dm_connector_init_helper(struct amdgpu_display_manager *dm,
				     struct amdgpu_dm_connector *aconnector,
				     int connector_type,
				     struct dc_link *link,
				     int link_index)
{
	struct amdgpu_device *adev = drm_to_adev(dm->ddev);

	/*
	 * Some of the properties below require access to state, like bpc.
	 * Allocate some default initial connector state with our reset helper.
	 */
	if (aconnector->base.funcs->reset)
		aconnector->base.funcs->reset(&aconnector->base);

	aconnector->connector_id = link_index;
	aconnector->bl_idx = -1;
	aconnector->dc_link = link;
	aconnector->base.interlace_allowed = false;
	aconnector->base.doublescan_allowed = false;
	aconnector->base.stereo_allowed = false;
	aconnector->base.dpms = DRM_MODE_DPMS_OFF;
	aconnector->hpd.hpd = AMDGPU_HPD_NONE; /* not used */
	aconnector->audio_inst = -1;
	aconnector->pack_sdp_v1_3 = false;
	aconnector->as_type = ADAPTIVE_SYNC_TYPE_NONE;
	memset(&aconnector->vsdb_info, 0, sizeof(aconnector->vsdb_info));
	mutex_init(&aconnector->hpd_lock);
	mutex_init(&aconnector->handle_mst_msg_ready);

	/*
	 * configure support HPD hot plug connector_>polled default value is 0
	 * which means HPD hot plug not supported
	 */
	switch (connector_type) {
	case DRM_MODE_CONNECTOR_HDMIA:
		aconnector->base.polled = DRM_CONNECTOR_POLL_HPD;
		aconnector->base.ycbcr_420_allowed =
			link->link_enc->features.hdmi_ycbcr420_supported ? true : false;
		break;
	case DRM_MODE_CONNECTOR_DisplayPort:
		aconnector->base.polled = DRM_CONNECTOR_POLL_HPD;
		link->link_enc = link_enc_cfg_get_link_enc(link);
		ASSERT(link->link_enc);
		if (link->link_enc)
			aconnector->base.ycbcr_420_allowed =
			link->link_enc->features.dp_ycbcr420_supported ? true : false;
		break;
	case DRM_MODE_CONNECTOR_DVID:
		aconnector->base.polled = DRM_CONNECTOR_POLL_HPD;
		break;
	default:
		break;
	}

	drm_object_attach_property(&aconnector->base.base,
				dm->ddev->mode_config.scaling_mode_property,
				DRM_MODE_SCALE_NONE);

	if (connector_type == DRM_MODE_CONNECTOR_HDMIA
		|| (connector_type == DRM_MODE_CONNECTOR_DisplayPort && !aconnector->mst_root))
		drm_connector_attach_broadcast_rgb_property(&aconnector->base);

	drm_object_attach_property(&aconnector->base.base,
				adev->mode_info.underscan_property,
				UNDERSCAN_OFF);
	drm_object_attach_property(&aconnector->base.base,
				adev->mode_info.underscan_hborder_property,
				0);
	drm_object_attach_property(&aconnector->base.base,
				adev->mode_info.underscan_vborder_property,
				0);

	if (!aconnector->mst_root)
		drm_connector_attach_max_bpc_property(&aconnector->base, 8, 16);

	aconnector->base.state->max_bpc = 16;
	aconnector->base.state->max_requested_bpc = aconnector->base.state->max_bpc;

	if (connector_type == DRM_MODE_CONNECTOR_HDMIA) {
		/* Content Type is currently only implemented for HDMI. */
		drm_connector_attach_content_type_property(&aconnector->base);
	}

	if (connector_type == DRM_MODE_CONNECTOR_HDMIA) {
		if (!drm_mode_create_hdmi_colorspace_property(&aconnector->base, supported_colorspaces))
			drm_connector_attach_colorspace_property(&aconnector->base);
	} else if ((connector_type == DRM_MODE_CONNECTOR_DisplayPort && !aconnector->mst_root) ||
		   connector_type == DRM_MODE_CONNECTOR_eDP) {
		if (!drm_mode_create_dp_colorspace_property(&aconnector->base, supported_colorspaces))
			drm_connector_attach_colorspace_property(&aconnector->base);
	}

	if (connector_type == DRM_MODE_CONNECTOR_HDMIA ||
	    connector_type == DRM_MODE_CONNECTOR_DisplayPort ||
	    connector_type == DRM_MODE_CONNECTOR_eDP) {
		drm_connector_attach_hdr_output_metadata_property(&aconnector->base);

		if (!aconnector->mst_root)
			drm_connector_attach_vrr_capable_property(&aconnector->base);

		if (adev->dm.hdcp_workqueue)
			drm_connector_attach_content_protection_property(&aconnector->base, true);
	}
}

static int amdgpu_dm_i2c_xfer(struct i2c_adapter *i2c_adap,
			      struct i2c_msg *msgs, int num)
{
	struct amdgpu_i2c_adapter *i2c = i2c_get_adapdata(i2c_adap);
	struct ddc_service *ddc_service = i2c->ddc_service;
	struct i2c_command cmd;
	int i;
	int result = -EIO;

	if (!ddc_service->ddc_pin)
		return result;

	cmd.payloads = kcalloc(num, sizeof(struct i2c_payload), GFP_KERNEL);

	if (!cmd.payloads)
		return result;

	cmd.number_of_payloads = num;
	cmd.engine = I2C_COMMAND_ENGINE_DEFAULT;
	cmd.speed = 100;

	for (i = 0; i < num; i++) {
		cmd.payloads[i].write = !(msgs[i].flags & I2C_M_RD);
		cmd.payloads[i].address = msgs[i].addr;
		cmd.payloads[i].length = msgs[i].len;
		cmd.payloads[i].data = msgs[i].buf;
	}

	if (i2c->oem) {
		if (dc_submit_i2c_oem(
			    ddc_service->ctx->dc,
			    &cmd))
			result = num;
	} else {
		if (dc_submit_i2c(
			    ddc_service->ctx->dc,
			    ddc_service->link->link_index,
			    &cmd))
			result = num;
	}

	kfree(cmd.payloads);
	return result;
}

static u32 amdgpu_dm_i2c_func(struct i2c_adapter *adap)
{
	return I2C_FUNC_I2C | I2C_FUNC_SMBUS_EMUL;
}

static const struct i2c_algorithm amdgpu_dm_i2c_algo = {
	.master_xfer = amdgpu_dm_i2c_xfer,
	.functionality = amdgpu_dm_i2c_func,
};

static struct amdgpu_i2c_adapter *
create_i2c(struct ddc_service *ddc_service, bool oem)
{
	struct amdgpu_device *adev = ddc_service->ctx->driver_context;
	struct amdgpu_i2c_adapter *i2c;

	i2c = kzalloc(sizeof(struct amdgpu_i2c_adapter), GFP_KERNEL);
	if (!i2c)
		return NULL;
	i2c->base.owner = THIS_MODULE;
	i2c->base.dev.parent = &adev->pdev->dev;
	i2c->base.algo = &amdgpu_dm_i2c_algo;
	if (oem)
		snprintf(i2c->base.name, sizeof(i2c->base.name), "AMDGPU DM i2c OEM bus");
	else
		snprintf(i2c->base.name, sizeof(i2c->base.name), "AMDGPU DM i2c hw bus %d",
			 ddc_service->link->link_index);
	i2c_set_adapdata(&i2c->base, i2c);
	i2c->ddc_service = ddc_service;
	i2c->oem = oem;

	return i2c;
}

int amdgpu_dm_initialize_hdmi_connector(struct amdgpu_dm_connector *aconnector)
{
	struct cec_connector_info conn_info;
	struct drm_device *ddev = aconnector->base.dev;
	struct device *hdmi_dev = ddev->dev;

	if (amdgpu_dc_debug_mask & DC_DISABLE_HDMI_CEC) {
		drm_info(ddev, "HDMI-CEC feature masked\n");
		return -EINVAL;
	}

	cec_fill_conn_info_from_drm(&conn_info, &aconnector->base);
	aconnector->notifier =
		cec_notifier_conn_register(hdmi_dev, NULL, &conn_info);
	if (!aconnector->notifier) {
		drm_err(ddev, "Failed to create cec notifier\n");
		return -ENOMEM;
	}

	return 0;
}

/*
 * Note: this function assumes that dc_link_detect() was called for the
 * dc_link which will be represented by this aconnector.
 */
static int amdgpu_dm_connector_init(struct amdgpu_display_manager *dm,
				    struct amdgpu_dm_connector *aconnector,
				    u32 link_index,
				    struct amdgpu_encoder *aencoder)
{
	int res = 0;
	int connector_type;
	struct dc *dc = dm->dc;
	struct dc_link *link = dc_get_link_at_index(dc, link_index);
	struct amdgpu_i2c_adapter *i2c;

	/* Not needed for writeback connector */
	link->priv = aconnector;


	i2c = create_i2c(link->ddc, false);
	if (!i2c) {
		drm_err(adev_to_drm(dm->adev), "Failed to create i2c adapter data\n");
		return -ENOMEM;
	}

	aconnector->i2c = i2c;
	res = i2c_add_adapter(&i2c->base);

	if (res) {
		drm_err(adev_to_drm(dm->adev), "Failed to register hw i2c %d\n", link->link_index);
		goto out_free;
	}

	connector_type = to_drm_connector_type(link->connector_signal);

	res = drm_connector_init_with_ddc(
			dm->ddev,
			&aconnector->base,
			&amdgpu_dm_connector_funcs,
			connector_type,
			&i2c->base);

	if (res) {
		drm_err(adev_to_drm(dm->adev), "connector_init failed\n");
		aconnector->connector_id = -1;
		goto out_free;
	}

	drm_connector_helper_add(
			&aconnector->base,
			&amdgpu_dm_connector_helper_funcs);

	amdgpu_dm_connector_init_helper(
		dm,
		aconnector,
		connector_type,
		link,
		link_index);

	drm_connector_attach_encoder(
		&aconnector->base, &aencoder->base);

	if (connector_type == DRM_MODE_CONNECTOR_HDMIA ||
	    connector_type == DRM_MODE_CONNECTOR_HDMIB)
		amdgpu_dm_initialize_hdmi_connector(aconnector);

	if (connector_type == DRM_MODE_CONNECTOR_DisplayPort
		|| connector_type == DRM_MODE_CONNECTOR_eDP)
		amdgpu_dm_initialize_dp_connector(dm, aconnector, link->link_index);

out_free:
	if (res) {
		kfree(i2c);
		aconnector->i2c = NULL;
	}
	return res;
}

int amdgpu_dm_get_encoder_crtc_mask(struct amdgpu_device *adev)
{
	switch (adev->mode_info.num_crtc) {
	case 1:
		return 0x1;
	case 2:
		return 0x3;
	case 3:
		return 0x7;
	case 4:
		return 0xf;
	case 5:
		return 0x1f;
	case 6:
	default:
		return 0x3f;
	}
}

static int amdgpu_dm_encoder_init(struct drm_device *dev,
				  struct amdgpu_encoder *aencoder,
				  uint32_t link_index)
{
	struct amdgpu_device *adev = drm_to_adev(dev);

	int res = drm_encoder_init(dev,
				   &aencoder->base,
				   &amdgpu_dm_encoder_funcs,
				   DRM_MODE_ENCODER_TMDS,
				   NULL);

	aencoder->base.possible_crtcs = amdgpu_dm_get_encoder_crtc_mask(adev);

	if (!res)
		aencoder->encoder_id = link_index;
	else
		aencoder->encoder_id = -1;

	drm_encoder_helper_add(&aencoder->base, &amdgpu_dm_encoder_helper_funcs);

	return res;
}

static void manage_dm_interrupts(struct amdgpu_device *adev,
				 struct amdgpu_crtc *acrtc,
				 struct dm_crtc_state *acrtc_state)
{
	struct drm_vblank_crtc_config config = {0};
	struct dc_crtc_timing *timing;
	int offdelay;

	if (acrtc_state) {
		timing = &acrtc_state->stream->timing;

		/*
		 * Depending on when the HW latching event of double-buffered
		 * registers happen relative to the PSR SDP deadline, and how
		 * bad the Panel clock has drifted since the last ALPM off
		 * event, there can be up to 3 frames of delay between sending
		 * the PSR exit cmd to DMUB fw, and when the panel starts
		 * displaying live frames.
		 *
		 * We can set:
		 *
		 * 20/100 * offdelay_ms = 3_frames_ms
		 * => offdelay_ms = 5 * 3_frames_ms
		 *
		 * This ensures that `3_frames_ms` will only be experienced as a
		 * 20% delay on top how long the display has been static, and
		 * thus make the delay less perceivable.
		 */
		if (acrtc_state->stream->link->psr_settings.psr_version <
		    DC_PSR_VERSION_UNSUPPORTED) {
			offdelay = DIV64_U64_ROUND_UP((u64)5 * 3 * 10 *
						      timing->v_total *
						      timing->h_total,
						      timing->pix_clk_100hz);
			config.offdelay_ms = offdelay ?: 30;
		} else if (amdgpu_ip_version(adev, DCE_HWIP, 0) <
			   IP_VERSION(3, 5, 0) ||
			   !(adev->flags & AMD_IS_APU)) {
			/*
			 * Older HW and DGPU have issues with instant off;
			 * use a 2 frame offdelay.
			 */
			offdelay = DIV64_U64_ROUND_UP((u64)20 *
						      timing->v_total *
						      timing->h_total,
						      timing->pix_clk_100hz);

			config.offdelay_ms = offdelay ?: 30;
		} else {
			/* offdelay_ms = 0 will never disable vblank */
			config.offdelay_ms = 1;
			config.disable_immediate = true;
		}

		drm_crtc_vblank_on_config(&acrtc->base,
					  &config);
	} else {
		drm_crtc_vblank_off(&acrtc->base);
	}
}

static void dm_update_pflip_irq_state(struct amdgpu_device *adev,
				      struct amdgpu_crtc *acrtc)
{
	int irq_type =
		amdgpu_display_crtc_idx_to_irq_type(adev, acrtc->crtc_id);

	/**
	 * This reads the current state for the IRQ and force reapplies
	 * the setting to hardware.
	 */
	amdgpu_irq_update(adev, &adev->pageflip_irq, irq_type);
}

static bool
is_scaling_state_different(const struct dm_connector_state *dm_state,
			   const struct dm_connector_state *old_dm_state)
{
	if (dm_state->scaling != old_dm_state->scaling)
		return true;
	if (!dm_state->underscan_enable && old_dm_state->underscan_enable) {
		if (old_dm_state->underscan_hborder != 0 && old_dm_state->underscan_vborder != 0)
			return true;
	} else  if (dm_state->underscan_enable && !old_dm_state->underscan_enable) {
		if (dm_state->underscan_hborder != 0 && dm_state->underscan_vborder != 0)
			return true;
	} else if (dm_state->underscan_hborder != old_dm_state->underscan_hborder ||
		   dm_state->underscan_vborder != old_dm_state->underscan_vborder)
		return true;
	return false;
}

static bool is_content_protection_different(struct drm_crtc_state *new_crtc_state,
					    struct drm_crtc_state *old_crtc_state,
					    struct drm_connector_state *new_conn_state,
					    struct drm_connector_state *old_conn_state,
					    const struct drm_connector *connector,
					    struct hdcp_workqueue *hdcp_w)
{
	struct amdgpu_dm_connector *aconnector = to_amdgpu_dm_connector(connector);
	struct dm_connector_state *dm_con_state = to_dm_connector_state(connector->state);

	pr_debug("[HDCP_DM] connector->index: %x connect_status: %x dpms: %x\n",
		connector->index, connector->status, connector->dpms);
	pr_debug("[HDCP_DM] state protection old: %x new: %x\n",
		old_conn_state->content_protection, new_conn_state->content_protection);

	if (old_crtc_state)
		pr_debug("[HDCP_DM] old crtc en: %x a: %x m: %x a-chg: %x c-chg: %x\n",
		old_crtc_state->enable,
		old_crtc_state->active,
		old_crtc_state->mode_changed,
		old_crtc_state->active_changed,
		old_crtc_state->connectors_changed);

	if (new_crtc_state)
		pr_debug("[HDCP_DM] NEW crtc en: %x a: %x m: %x a-chg: %x c-chg: %x\n",
		new_crtc_state->enable,
		new_crtc_state->active,
		new_crtc_state->mode_changed,
		new_crtc_state->active_changed,
		new_crtc_state->connectors_changed);

	/* hdcp content type change */
	if (old_conn_state->hdcp_content_type != new_conn_state->hdcp_content_type &&
	    new_conn_state->content_protection != DRM_MODE_CONTENT_PROTECTION_UNDESIRED) {
		new_conn_state->content_protection = DRM_MODE_CONTENT_PROTECTION_DESIRED;
		pr_debug("[HDCP_DM] Type0/1 change %s :true\n", __func__);
		return true;
	}

	/* CP is being re enabled, ignore this */
	if (old_conn_state->content_protection == DRM_MODE_CONTENT_PROTECTION_ENABLED &&
	    new_conn_state->content_protection == DRM_MODE_CONTENT_PROTECTION_DESIRED) {
		if (new_crtc_state && new_crtc_state->mode_changed) {
			new_conn_state->content_protection = DRM_MODE_CONTENT_PROTECTION_DESIRED;
			pr_debug("[HDCP_DM] ENABLED->DESIRED & mode_changed %s :true\n", __func__);
			return true;
		}
		new_conn_state->content_protection = DRM_MODE_CONTENT_PROTECTION_ENABLED;
		pr_debug("[HDCP_DM] ENABLED -> DESIRED %s :false\n", __func__);
		return false;
	}

	/* S3 resume case, since old state will always be 0 (UNDESIRED) and the restored state will be ENABLED
	 *
	 * Handles:	UNDESIRED -> ENABLED
	 */
	if (old_conn_state->content_protection == DRM_MODE_CONTENT_PROTECTION_UNDESIRED &&
	    new_conn_state->content_protection == DRM_MODE_CONTENT_PROTECTION_ENABLED)
		new_conn_state->content_protection = DRM_MODE_CONTENT_PROTECTION_DESIRED;

	/* Stream removed and re-enabled
	 *
	 * Can sometimes overlap with the HPD case,
	 * thus set update_hdcp to false to avoid
	 * setting HDCP multiple times.
	 *
	 * Handles:	DESIRED -> DESIRED (Special case)
	 */
	if (!(old_conn_state->crtc && old_conn_state->crtc->enabled) &&
		new_conn_state->crtc && new_conn_state->crtc->enabled &&
		connector->state->content_protection == DRM_MODE_CONTENT_PROTECTION_DESIRED) {
		dm_con_state->update_hdcp = false;
		pr_debug("[HDCP_DM] DESIRED->DESIRED (Stream removed and re-enabled) %s :true\n",
			__func__);
		return true;
	}

	/* Hot-plug, headless s3, dpms
	 *
	 * Only start HDCP if the display is connected/enabled.
	 * update_hdcp flag will be set to false until the next
	 * HPD comes in.
	 *
	 * Handles:	DESIRED -> DESIRED (Special case)
	 */
	if (dm_con_state->update_hdcp &&
	new_conn_state->content_protection == DRM_MODE_CONTENT_PROTECTION_DESIRED &&
	connector->dpms == DRM_MODE_DPMS_ON && aconnector->dc_sink != NULL) {
		dm_con_state->update_hdcp = false;
		pr_debug("[HDCP_DM] DESIRED->DESIRED (Hot-plug, headless s3, dpms) %s :true\n",
			__func__);
		return true;
	}

	if (old_conn_state->content_protection == new_conn_state->content_protection) {
		if (new_conn_state->content_protection >= DRM_MODE_CONTENT_PROTECTION_DESIRED) {
			if (new_crtc_state && new_crtc_state->mode_changed) {
				pr_debug("[HDCP_DM] DESIRED->DESIRED or ENABLE->ENABLE mode_change %s :true\n",
					__func__);
				return true;
			}
			pr_debug("[HDCP_DM] DESIRED->DESIRED & ENABLE->ENABLE %s :false\n",
				__func__);
			return false;
		}

		pr_debug("[HDCP_DM] UNDESIRED->UNDESIRED %s :false\n", __func__);
		return false;
	}

	if (new_conn_state->content_protection != DRM_MODE_CONTENT_PROTECTION_ENABLED) {
		pr_debug("[HDCP_DM] UNDESIRED->DESIRED or DESIRED->UNDESIRED or ENABLED->UNDESIRED %s :true\n",
			__func__);
		return true;
	}

	pr_debug("[HDCP_DM] DESIRED->ENABLED %s :false\n", __func__);
	return false;
}

static void remove_stream(struct amdgpu_device *adev,
			  struct amdgpu_crtc *acrtc,
			  struct dc_stream_state *stream)
{
	/* this is the update mode case */

	acrtc->otg_inst = -1;
	acrtc->enabled = false;
}

static void prepare_flip_isr(struct amdgpu_crtc *acrtc)
{

	assert_spin_locked(&acrtc->base.dev->event_lock);
	WARN_ON(acrtc->event);

	acrtc->event = acrtc->base.state->event;

	/* Set the flip status */
	acrtc->pflip_status = AMDGPU_FLIP_SUBMITTED;

	/* Mark this event as consumed */
	acrtc->base.state->event = NULL;

	drm_dbg_state(acrtc->base.dev,
		      "crtc:%d, pflip_stat:AMDGPU_FLIP_SUBMITTED\n",
		      acrtc->crtc_id);
}

static void update_freesync_state_on_stream(
	struct amdgpu_display_manager *dm,
	struct dm_crtc_state *new_crtc_state,
	struct dc_stream_state *new_stream,
	struct dc_plane_state *surface,
	u32 flip_timestamp_in_us)
{
	struct mod_vrr_params vrr_params;
	struct dc_info_packet vrr_infopacket = {0};
	struct amdgpu_device *adev = dm->adev;
	struct amdgpu_crtc *acrtc = to_amdgpu_crtc(new_crtc_state->base.crtc);
	unsigned long flags;
	bool pack_sdp_v1_3 = false;
	struct amdgpu_dm_connector *aconn;
	enum vrr_packet_type packet_type = PACKET_TYPE_VRR;

	if (!new_stream)
		return;

	/*
	 * TODO: Determine why min/max totals and vrefresh can be 0 here.
	 * For now it's sufficient to just guard against these conditions.
	 */

	if (!new_stream->timing.h_total || !new_stream->timing.v_total)
		return;

	spin_lock_irqsave(&adev_to_drm(adev)->event_lock, flags);
	vrr_params = acrtc->dm_irq_params.vrr_params;

	if (surface) {
		mod_freesync_handle_preflip(
			dm->freesync_module,
			surface,
			new_stream,
			flip_timestamp_in_us,
			&vrr_params);

		if (adev->family < AMDGPU_FAMILY_AI &&
		    amdgpu_dm_crtc_vrr_active(new_crtc_state)) {
			mod_freesync_handle_v_update(dm->freesync_module,
						     new_stream, &vrr_params);

			/* Need to call this before the frame ends. */
			dc_stream_adjust_vmin_vmax(dm->dc,
						   new_crtc_state->stream,
						   &vrr_params.adjust);
		}
	}

	aconn = (struct amdgpu_dm_connector *)new_stream->dm_stream_context;

	if (aconn && (aconn->as_type == FREESYNC_TYPE_PCON_IN_WHITELIST || aconn->vsdb_info.replay_mode)) {
		pack_sdp_v1_3 = aconn->pack_sdp_v1_3;

		if (aconn->vsdb_info.amd_vsdb_version == 1)
			packet_type = PACKET_TYPE_FS_V1;
		else if (aconn->vsdb_info.amd_vsdb_version == 2)
			packet_type = PACKET_TYPE_FS_V2;
		else if (aconn->vsdb_info.amd_vsdb_version == 3)
			packet_type = PACKET_TYPE_FS_V3;

		mod_build_adaptive_sync_infopacket(new_stream, aconn->as_type, NULL,
					&new_stream->adaptive_sync_infopacket);
	}

	mod_freesync_build_vrr_infopacket(
		dm->freesync_module,
		new_stream,
		&vrr_params,
		packet_type,
		TRANSFER_FUNC_UNKNOWN,
		&vrr_infopacket,
		pack_sdp_v1_3);

	new_crtc_state->freesync_vrr_info_changed |=
		(memcmp(&new_crtc_state->vrr_infopacket,
			&vrr_infopacket,
			sizeof(vrr_infopacket)) != 0);

	acrtc->dm_irq_params.vrr_params = vrr_params;
	new_crtc_state->vrr_infopacket = vrr_infopacket;

	new_stream->vrr_infopacket = vrr_infopacket;
	new_stream->allow_freesync = mod_freesync_get_freesync_enabled(&vrr_params);

	if (new_crtc_state->freesync_vrr_info_changed)
		DRM_DEBUG_KMS("VRR packet update: crtc=%u enabled=%d state=%d",
			      new_crtc_state->base.crtc->base.id,
			      (int)new_crtc_state->base.vrr_enabled,
			      (int)vrr_params.state);

	spin_unlock_irqrestore(&adev_to_drm(adev)->event_lock, flags);
}

static void update_stream_irq_parameters(
	struct amdgpu_display_manager *dm,
	struct dm_crtc_state *new_crtc_state)
{
	struct dc_stream_state *new_stream = new_crtc_state->stream;
	struct mod_vrr_params vrr_params;
	struct mod_freesync_config config = new_crtc_state->freesync_config;
	struct amdgpu_device *adev = dm->adev;
	struct amdgpu_crtc *acrtc = to_amdgpu_crtc(new_crtc_state->base.crtc);
	unsigned long flags;

	if (!new_stream)
		return;

	/*
	 * TODO: Determine why min/max totals and vrefresh can be 0 here.
	 * For now it's sufficient to just guard against these conditions.
	 */
	if (!new_stream->timing.h_total || !new_stream->timing.v_total)
		return;

	spin_lock_irqsave(&adev_to_drm(adev)->event_lock, flags);
	vrr_params = acrtc->dm_irq_params.vrr_params;

	if (new_crtc_state->vrr_supported &&
	    config.min_refresh_in_uhz &&
	    config.max_refresh_in_uhz) {
		/*
		 * if freesync compatible mode was set, config.state will be set
		 * in atomic check
		 */
		if (config.state == VRR_STATE_ACTIVE_FIXED && config.fixed_refresh_in_uhz &&
		    (!drm_atomic_crtc_needs_modeset(&new_crtc_state->base) ||
		     new_crtc_state->freesync_config.state == VRR_STATE_ACTIVE_FIXED)) {
			vrr_params.max_refresh_in_uhz = config.max_refresh_in_uhz;
			vrr_params.min_refresh_in_uhz = config.min_refresh_in_uhz;
			vrr_params.fixed_refresh_in_uhz = config.fixed_refresh_in_uhz;
			vrr_params.state = VRR_STATE_ACTIVE_FIXED;
		} else {
			config.state = new_crtc_state->base.vrr_enabled ?
						     VRR_STATE_ACTIVE_VARIABLE :
						     VRR_STATE_INACTIVE;
		}
	} else {
		config.state = VRR_STATE_UNSUPPORTED;
	}

	mod_freesync_build_vrr_params(dm->freesync_module,
				      new_stream,
				      &config, &vrr_params);

	new_crtc_state->freesync_config = config;
	/* Copy state for access from DM IRQ handler */
	acrtc->dm_irq_params.freesync_config = config;
	acrtc->dm_irq_params.active_planes = new_crtc_state->active_planes;
	acrtc->dm_irq_params.vrr_params = vrr_params;
	spin_unlock_irqrestore(&adev_to_drm(adev)->event_lock, flags);
}

static void amdgpu_dm_handle_vrr_transition(struct dm_crtc_state *old_state,
					    struct dm_crtc_state *new_state)
{
	bool old_vrr_active = amdgpu_dm_crtc_vrr_active(old_state);
	bool new_vrr_active = amdgpu_dm_crtc_vrr_active(new_state);

	if (!old_vrr_active && new_vrr_active) {
		/* Transition VRR inactive -> active:
		 * While VRR is active, we must not disable vblank irq, as a
		 * reenable after disable would compute bogus vblank/pflip
		 * timestamps if it likely happened inside display front-porch.
		 *
		 * We also need vupdate irq for the actual core vblank handling
		 * at end of vblank.
		 */
		WARN_ON(amdgpu_dm_crtc_set_vupdate_irq(new_state->base.crtc, true) != 0);
		WARN_ON(drm_crtc_vblank_get(new_state->base.crtc) != 0);
		drm_dbg_driver(new_state->base.crtc->dev, "%s: crtc=%u VRR off->on: Get vblank ref\n",
				 __func__, new_state->base.crtc->base.id);
	} else if (old_vrr_active && !new_vrr_active) {
		/* Transition VRR active -> inactive:
		 * Allow vblank irq disable again for fixed refresh rate.
		 */
		WARN_ON(amdgpu_dm_crtc_set_vupdate_irq(new_state->base.crtc, false) != 0);
		drm_crtc_vblank_put(new_state->base.crtc);
		drm_dbg_driver(new_state->base.crtc->dev, "%s: crtc=%u VRR on->off: Drop vblank ref\n",
				 __func__, new_state->base.crtc->base.id);
	}
}

static void amdgpu_dm_commit_cursors(struct drm_atomic_state *state)
{
	struct drm_plane *plane;
	struct drm_plane_state *old_plane_state;
	int i;

	/*
	 * TODO: Make this per-stream so we don't issue redundant updates for
	 * commits with multiple streams.
	 */
	for_each_old_plane_in_state(state, plane, old_plane_state, i)
		if (plane->type == DRM_PLANE_TYPE_CURSOR)
			amdgpu_dm_plane_handle_cursor_update(plane, old_plane_state);
}

static inline uint32_t get_mem_type(struct drm_framebuffer *fb)
{
	struct amdgpu_bo *abo = gem_to_amdgpu_bo(fb->obj[0]);

	return abo->tbo.resource ? abo->tbo.resource->mem_type : 0;
}

static void amdgpu_dm_update_cursor(struct drm_plane *plane,
				    struct drm_plane_state *old_plane_state,
				    struct dc_stream_update *update)
{
	struct amdgpu_device *adev = drm_to_adev(plane->dev);
	struct amdgpu_framebuffer *afb = to_amdgpu_framebuffer(plane->state->fb);
	struct drm_crtc *crtc = afb ? plane->state->crtc : old_plane_state->crtc;
	struct dm_crtc_state *crtc_state = crtc ? to_dm_crtc_state(crtc->state) : NULL;
	struct amdgpu_crtc *amdgpu_crtc = to_amdgpu_crtc(crtc);
	uint64_t address = afb ? afb->address : 0;
	struct dc_cursor_position position = {0};
	struct dc_cursor_attributes attributes;
	int ret;

	if (!plane->state->fb && !old_plane_state->fb)
		return;

	drm_dbg_atomic(plane->dev, "crtc_id=%d with size %d to %d\n",
		       amdgpu_crtc->crtc_id, plane->state->crtc_w,
		       plane->state->crtc_h);

	ret = amdgpu_dm_plane_get_cursor_position(plane, crtc, &position);
	if (ret)
		return;

	if (!position.enable) {
		/* turn off cursor */
		if (crtc_state && crtc_state->stream) {
			dc_stream_set_cursor_position(crtc_state->stream,
						      &position);
			update->cursor_position = &crtc_state->stream->cursor_position;
		}
		return;
	}

	amdgpu_crtc->cursor_width = plane->state->crtc_w;
	amdgpu_crtc->cursor_height = plane->state->crtc_h;

	memset(&attributes, 0, sizeof(attributes));
	attributes.address.high_part = upper_32_bits(address);
	attributes.address.low_part  = lower_32_bits(address);
	attributes.width             = plane->state->crtc_w;
	attributes.height            = plane->state->crtc_h;
	attributes.color_format      = CURSOR_MODE_COLOR_PRE_MULTIPLIED_ALPHA;
	attributes.rotation_angle    = 0;
	attributes.attribute_flags.value = 0;

	/* Enable cursor degamma ROM on DCN3+ for implicit sRGB degamma in DRM
	 * legacy gamma setup.
	 */
	if (crtc_state->cm_is_degamma_srgb &&
	    adev->dm.dc->caps.color.dpp.gamma_corr)
		attributes.attribute_flags.bits.ENABLE_CURSOR_DEGAMMA = 1;

	if (afb)
		attributes.pitch = afb->base.pitches[0] / afb->base.format->cpp[0];

	if (crtc_state->stream) {
		if (!dc_stream_set_cursor_attributes(crtc_state->stream,
						     &attributes))
			drm_err(adev_to_drm(adev), "DC failed to set cursor attributes\n");

		update->cursor_attributes = &crtc_state->stream->cursor_attributes;

		if (!dc_stream_set_cursor_position(crtc_state->stream,
						   &position))
			drm_err(adev_to_drm(adev), "DC failed to set cursor position\n");

		update->cursor_position = &crtc_state->stream->cursor_position;
	}
}

static void amdgpu_dm_enable_self_refresh(struct amdgpu_crtc *acrtc_attach,
					  const struct dm_crtc_state *acrtc_state,
					  const u64 current_ts)
{
	struct psr_settings *psr = &acrtc_state->stream->link->psr_settings;
	struct replay_settings *pr = &acrtc_state->stream->link->replay_settings;
	struct amdgpu_dm_connector *aconn =
		(struct amdgpu_dm_connector *)acrtc_state->stream->dm_stream_context;
	bool vrr_active = amdgpu_dm_crtc_vrr_active(acrtc_state);

	if (acrtc_state->update_type > UPDATE_TYPE_FAST) {
		if (pr->config.replay_supported && !pr->replay_feature_enabled)
			amdgpu_dm_link_setup_replay(acrtc_state->stream->link, aconn);
		else if (psr->psr_version != DC_PSR_VERSION_UNSUPPORTED &&
			     !psr->psr_feature_enabled)
			if (!aconn->disallow_edp_enter_psr)
				amdgpu_dm_link_setup_psr(acrtc_state->stream);
	}

	/* Decrement skip count when SR is enabled and we're doing fast updates. */
	if (acrtc_state->update_type == UPDATE_TYPE_FAST &&
	    (psr->psr_feature_enabled || pr->config.replay_supported)) {
		if (aconn->sr_skip_count > 0)
			aconn->sr_skip_count--;

		/* Allow SR when skip count is 0. */
		acrtc_attach->dm_irq_params.allow_sr_entry = !aconn->sr_skip_count;

		/*
		 * If sink supports PSR SU/Panel Replay, there is no need to rely on
		 * a vblank event disable request to enable PSR/RP. PSR SU/RP
		 * can be enabled immediately once OS demonstrates an
		 * adequate number of fast atomic commits to notify KMD
		 * of update events. See `vblank_control_worker()`.
		 */
		if (!vrr_active &&
		    acrtc_attach->dm_irq_params.allow_sr_entry &&
#ifdef CONFIG_DRM_AMD_SECURE_DISPLAY
		    !amdgpu_dm_crc_window_is_activated(acrtc_state->base.crtc) &&
#endif
		    (current_ts - psr->psr_dirty_rects_change_timestamp_ns) > 500000000) {
			if (pr->replay_feature_enabled && !pr->replay_allow_active)
				amdgpu_dm_replay_enable(acrtc_state->stream, true);
			if (psr->psr_version == DC_PSR_VERSION_SU_1 &&
			    !psr->psr_allow_active && !aconn->disallow_edp_enter_psr)
				amdgpu_dm_psr_enable(acrtc_state->stream);
		}
	} else {
		acrtc_attach->dm_irq_params.allow_sr_entry = false;
	}
}

static void amdgpu_dm_commit_planes(struct drm_atomic_state *state,
				    struct drm_device *dev,
				    struct amdgpu_display_manager *dm,
				    struct drm_crtc *pcrtc,
				    bool wait_for_vblank)
{
	u32 i;
	u64 timestamp_ns = ktime_get_ns();
	struct drm_plane *plane;
	struct drm_plane_state *old_plane_state, *new_plane_state;
	struct amdgpu_crtc *acrtc_attach = to_amdgpu_crtc(pcrtc);
	struct drm_crtc_state *new_pcrtc_state =
			drm_atomic_get_new_crtc_state(state, pcrtc);
	struct dm_crtc_state *acrtc_state = to_dm_crtc_state(new_pcrtc_state);
	struct dm_crtc_state *dm_old_crtc_state =
			to_dm_crtc_state(drm_atomic_get_old_crtc_state(state, pcrtc));
	int planes_count = 0, vpos, hpos;
	unsigned long flags;
	u32 target_vblank, last_flip_vblank;
	bool vrr_active = amdgpu_dm_crtc_vrr_active(acrtc_state);
	bool cursor_update = false;
	bool pflip_present = false;
	bool dirty_rects_changed = false;
	bool updated_planes_and_streams = false;
	struct {
		struct dc_surface_update surface_updates[MAX_SURFACES];
		struct dc_plane_info plane_infos[MAX_SURFACES];
		struct dc_scaling_info scaling_infos[MAX_SURFACES];
		struct dc_flip_addrs flip_addrs[MAX_SURFACES];
		struct dc_stream_update stream_update;
	} *bundle;

	bundle = kzalloc(sizeof(*bundle), GFP_KERNEL);

	if (!bundle) {
		drm_err(dev, "Failed to allocate update bundle\n");
		goto cleanup;
	}

	/*
	 * Disable the cursor first if we're disabling all the planes.
	 * It'll remain on the screen after the planes are re-enabled
	 * if we don't.
	 *
	 * If the cursor is transitioning from native to overlay mode, the
	 * native cursor needs to be disabled first.
	 */
	if (acrtc_state->cursor_mode == DM_CURSOR_OVERLAY_MODE &&
	    dm_old_crtc_state->cursor_mode == DM_CURSOR_NATIVE_MODE) {
		struct dc_cursor_position cursor_position = {0};

		if (!dc_stream_set_cursor_position(acrtc_state->stream,
						   &cursor_position))
			drm_err(dev, "DC failed to disable native cursor\n");

		bundle->stream_update.cursor_position =
				&acrtc_state->stream->cursor_position;
	}

	if (acrtc_state->active_planes == 0 &&
	    dm_old_crtc_state->cursor_mode == DM_CURSOR_NATIVE_MODE)
		amdgpu_dm_commit_cursors(state);

	/* update planes when needed */
	for_each_oldnew_plane_in_state(state, plane, old_plane_state, new_plane_state, i) {
		struct drm_crtc *crtc = new_plane_state->crtc;
		struct drm_crtc_state *new_crtc_state;
		struct drm_framebuffer *fb = new_plane_state->fb;
		struct amdgpu_framebuffer *afb = (struct amdgpu_framebuffer *)fb;
		bool plane_needs_flip;
		struct dc_plane_state *dc_plane;
		struct dm_plane_state *dm_new_plane_state = to_dm_plane_state(new_plane_state);

		/* Cursor plane is handled after stream updates */
		if (plane->type == DRM_PLANE_TYPE_CURSOR &&
		    acrtc_state->cursor_mode == DM_CURSOR_NATIVE_MODE) {
			if ((fb && crtc == pcrtc) ||
			    (old_plane_state->fb && old_plane_state->crtc == pcrtc)) {
				cursor_update = true;
				if (amdgpu_ip_version(dm->adev, DCE_HWIP, 0) != 0)
					amdgpu_dm_update_cursor(plane, old_plane_state, &bundle->stream_update);
			}

			continue;
		}

		if (!fb || !crtc || pcrtc != crtc)
			continue;

		new_crtc_state = drm_atomic_get_new_crtc_state(state, crtc);
		if (!new_crtc_state->active)
			continue;

		dc_plane = dm_new_plane_state->dc_state;
		if (!dc_plane)
			continue;

		bundle->surface_updates[planes_count].surface = dc_plane;
		if (new_pcrtc_state->color_mgmt_changed) {
			bundle->surface_updates[planes_count].gamma = &dc_plane->gamma_correction;
			bundle->surface_updates[planes_count].in_transfer_func = &dc_plane->in_transfer_func;
			bundle->surface_updates[planes_count].gamut_remap_matrix = &dc_plane->gamut_remap_matrix;
			bundle->surface_updates[planes_count].hdr_mult = dc_plane->hdr_mult;
			bundle->surface_updates[planes_count].func_shaper = &dc_plane->in_shaper_func;
			bundle->surface_updates[planes_count].lut3d_func = &dc_plane->lut3d_func;
			bundle->surface_updates[planes_count].blend_tf = &dc_plane->blend_tf;
		}

		amdgpu_dm_plane_fill_dc_scaling_info(dm->adev, new_plane_state,
				     &bundle->scaling_infos[planes_count]);

		bundle->surface_updates[planes_count].scaling_info =
			&bundle->scaling_infos[planes_count];

		plane_needs_flip = old_plane_state->fb && new_plane_state->fb;

		pflip_present = pflip_present || plane_needs_flip;

		if (!plane_needs_flip) {
			planes_count += 1;
			continue;
		}

		fill_dc_plane_info_and_addr(
			dm->adev, new_plane_state,
			afb->tiling_flags,
			&bundle->plane_infos[planes_count],
			&bundle->flip_addrs[planes_count].address,
			afb->tmz_surface);

		drm_dbg_state(state->dev, "plane: id=%d dcc_en=%d\n",
				 new_plane_state->plane->index,
				 bundle->plane_infos[planes_count].dcc.enable);

		bundle->surface_updates[planes_count].plane_info =
			&bundle->plane_infos[planes_count];

		if (acrtc_state->stream->link->psr_settings.psr_feature_enabled ||
		    acrtc_state->stream->link->replay_settings.replay_feature_enabled) {
			fill_dc_dirty_rects(plane, old_plane_state,
					    new_plane_state, new_crtc_state,
					    &bundle->flip_addrs[planes_count],
					    acrtc_state->stream->link->psr_settings.psr_version ==
					    DC_PSR_VERSION_SU_1,
					    &dirty_rects_changed);

			/*
			 * If the dirty regions changed, PSR-SU need to be disabled temporarily
			 * and enabled it again after dirty regions are stable to avoid video glitch.
			 * PSR-SU will be enabled in vblank_control_worker() if user pause the video
			 * during the PSR-SU was disabled.
			 */
			if (acrtc_state->stream->link->psr_settings.psr_version >= DC_PSR_VERSION_SU_1 &&
			    acrtc_attach->dm_irq_params.allow_sr_entry &&
#ifdef CONFIG_DRM_AMD_SECURE_DISPLAY
			    !amdgpu_dm_crc_window_is_activated(acrtc_state->base.crtc) &&
#endif
			    dirty_rects_changed) {
				mutex_lock(&dm->dc_lock);
				acrtc_state->stream->link->psr_settings.psr_dirty_rects_change_timestamp_ns =
				timestamp_ns;
				if (acrtc_state->stream->link->psr_settings.psr_allow_active)
					amdgpu_dm_psr_disable(acrtc_state->stream, true);
				mutex_unlock(&dm->dc_lock);
			}
		}

		/*
		 * Only allow immediate flips for fast updates that don't
		 * change memory domain, FB pitch, DCC state, rotation or
		 * mirroring.
		 *
		 * dm_crtc_helper_atomic_check() only accepts async flips with
		 * fast updates.
		 */
		if (crtc->state->async_flip &&
		    (acrtc_state->update_type != UPDATE_TYPE_FAST ||
		     get_mem_type(old_plane_state->fb) != get_mem_type(fb)))
			drm_warn_once(state->dev,
				      "[PLANE:%d:%s] async flip with non-fast update\n",
				      plane->base.id, plane->name);

		bundle->flip_addrs[planes_count].flip_immediate =
			crtc->state->async_flip &&
			acrtc_state->update_type == UPDATE_TYPE_FAST &&
			get_mem_type(old_plane_state->fb) == get_mem_type(fb);

		timestamp_ns = ktime_get_ns();
		bundle->flip_addrs[planes_count].flip_timestamp_in_us = div_u64(timestamp_ns, 1000);
		bundle->surface_updates[planes_count].flip_addr = &bundle->flip_addrs[planes_count];
		bundle->surface_updates[planes_count].surface = dc_plane;

		if (!bundle->surface_updates[planes_count].surface) {
			drm_err(dev, "No surface for CRTC: id=%d\n",
					acrtc_attach->crtc_id);
			continue;
		}

		if (plane == pcrtc->primary)
			update_freesync_state_on_stream(
				dm,
				acrtc_state,
				acrtc_state->stream,
				dc_plane,
				bundle->flip_addrs[planes_count].flip_timestamp_in_us);

		drm_dbg_state(state->dev, "%s Flipping to hi: 0x%x, low: 0x%x\n",
				 __func__,
				 bundle->flip_addrs[planes_count].address.grph.addr.high_part,
				 bundle->flip_addrs[planes_count].address.grph.addr.low_part);

		planes_count += 1;

	}

	if (pflip_present) {
		if (!vrr_active) {
			/* Use old throttling in non-vrr fixed refresh rate mode
			 * to keep flip scheduling based on target vblank counts
			 * working in a backwards compatible way, e.g., for
			 * clients using the GLX_OML_sync_control extension or
			 * DRI3/Present extension with defined target_msc.
			 */
			last_flip_vblank = amdgpu_get_vblank_counter_kms(pcrtc);
		} else {
			/* For variable refresh rate mode only:
			 * Get vblank of last completed flip to avoid > 1 vrr
			 * flips per video frame by use of throttling, but allow
			 * flip programming anywhere in the possibly large
			 * variable vrr vblank interval for fine-grained flip
			 * timing control and more opportunity to avoid stutter
			 * on late submission of flips.
			 */
			spin_lock_irqsave(&pcrtc->dev->event_lock, flags);
			last_flip_vblank = acrtc_attach->dm_irq_params.last_flip_vblank;
			spin_unlock_irqrestore(&pcrtc->dev->event_lock, flags);
		}

		target_vblank = last_flip_vblank + wait_for_vblank;

		/*
		 * Wait until we're out of the vertical blank period before the one
		 * targeted by the flip
		 */
		while ((acrtc_attach->enabled &&
			(amdgpu_display_get_crtc_scanoutpos(dm->ddev, acrtc_attach->crtc_id,
							    0, &vpos, &hpos, NULL,
							    NULL, &pcrtc->hwmode)
			 & (DRM_SCANOUTPOS_VALID | DRM_SCANOUTPOS_IN_VBLANK)) ==
			(DRM_SCANOUTPOS_VALID | DRM_SCANOUTPOS_IN_VBLANK) &&
			(int)(target_vblank -
			  amdgpu_get_vblank_counter_kms(pcrtc)) > 0)) {
			usleep_range(1000, 1100);
		}

		/**
		 * Prepare the flip event for the pageflip interrupt to handle.
		 *
		 * This only works in the case where we've already turned on the
		 * appropriate hardware blocks (eg. HUBP) so in the transition case
		 * from 0 -> n planes we have to skip a hardware generated event
		 * and rely on sending it from software.
		 */
		if (acrtc_attach->base.state->event &&
		    acrtc_state->active_planes > 0) {
			drm_crtc_vblank_get(pcrtc);

			spin_lock_irqsave(&pcrtc->dev->event_lock, flags);

			WARN_ON(acrtc_attach->pflip_status != AMDGPU_FLIP_NONE);
			prepare_flip_isr(acrtc_attach);

			spin_unlock_irqrestore(&pcrtc->dev->event_lock, flags);
		}

		if (acrtc_state->stream) {
			if (acrtc_state->freesync_vrr_info_changed)
				bundle->stream_update.vrr_infopacket =
					&acrtc_state->stream->vrr_infopacket;
		}
	} else if (cursor_update && acrtc_state->active_planes > 0) {
		spin_lock_irqsave(&pcrtc->dev->event_lock, flags);
		if (acrtc_attach->base.state->event) {
			drm_crtc_vblank_get(pcrtc);
			acrtc_attach->event = acrtc_attach->base.state->event;
			acrtc_attach->base.state->event = NULL;
		}
		spin_unlock_irqrestore(&pcrtc->dev->event_lock, flags);
	}

	/* Update the planes if changed or disable if we don't have any. */
	if ((planes_count || acrtc_state->active_planes == 0) &&
		acrtc_state->stream) {
		/*
		 * If PSR or idle optimizations are enabled then flush out
		 * any pending work before hardware programming.
		 */
		if (dm->vblank_control_workqueue)
			flush_workqueue(dm->vblank_control_workqueue);

		bundle->stream_update.stream = acrtc_state->stream;
		if (new_pcrtc_state->mode_changed) {
			bundle->stream_update.src = acrtc_state->stream->src;
			bundle->stream_update.dst = acrtc_state->stream->dst;
		}

		if (new_pcrtc_state->color_mgmt_changed) {
			/*
			 * TODO: This isn't fully correct since we've actually
			 * already modified the stream in place.
			 */
			bundle->stream_update.gamut_remap =
				&acrtc_state->stream->gamut_remap_matrix;
			bundle->stream_update.output_csc_transform =
				&acrtc_state->stream->csc_color_matrix;
			bundle->stream_update.out_transfer_func =
				&acrtc_state->stream->out_transfer_func;
			bundle->stream_update.lut3d_func =
				(struct dc_3dlut *) acrtc_state->stream->lut3d_func;
			bundle->stream_update.func_shaper =
				(struct dc_transfer_func *) acrtc_state->stream->func_shaper;
		}

		acrtc_state->stream->abm_level = acrtc_state->abm_level;
		if (acrtc_state->abm_level != dm_old_crtc_state->abm_level)
			bundle->stream_update.abm_level = &acrtc_state->abm_level;

		mutex_lock(&dm->dc_lock);
		if ((acrtc_state->update_type > UPDATE_TYPE_FAST) || vrr_active) {
			if (acrtc_state->stream->link->replay_settings.replay_allow_active)
				amdgpu_dm_replay_disable(acrtc_state->stream);
			if (acrtc_state->stream->link->psr_settings.psr_allow_active)
				amdgpu_dm_psr_disable(acrtc_state->stream, true);
		}
		mutex_unlock(&dm->dc_lock);

		/*
		 * If FreeSync state on the stream has changed then we need to
		 * re-adjust the min/max bounds now that DC doesn't handle this
		 * as part of commit.
		 */
		if (is_dc_timing_adjust_needed(dm_old_crtc_state, acrtc_state)) {
			spin_lock_irqsave(&pcrtc->dev->event_lock, flags);
			dc_stream_adjust_vmin_vmax(
				dm->dc, acrtc_state->stream,
				&acrtc_attach->dm_irq_params.vrr_params.adjust);
			spin_unlock_irqrestore(&pcrtc->dev->event_lock, flags);
		}
		mutex_lock(&dm->dc_lock);
		update_planes_and_stream_adapter(dm->dc,
					 acrtc_state->update_type,
					 planes_count,
					 acrtc_state->stream,
					 &bundle->stream_update,
					 bundle->surface_updates);
		updated_planes_and_streams = true;

		/**
		 * Enable or disable the interrupts on the backend.
		 *
		 * Most pipes are put into power gating when unused.
		 *
		 * When power gating is enabled on a pipe we lose the
		 * interrupt enablement state when power gating is disabled.
		 *
		 * So we need to update the IRQ control state in hardware
		 * whenever the pipe turns on (since it could be previously
		 * power gated) or off (since some pipes can't be power gated
		 * on some ASICs).
		 */
		if (dm_old_crtc_state->active_planes != acrtc_state->active_planes)
			dm_update_pflip_irq_state(drm_to_adev(dev),
						  acrtc_attach);

		amdgpu_dm_enable_self_refresh(acrtc_attach, acrtc_state, timestamp_ns);
		mutex_unlock(&dm->dc_lock);
	}

	/*
	 * Update cursor state *after* programming all the planes.
	 * This avoids redundant programming in the case where we're going
	 * to be disabling a single plane - those pipes are being disabled.
	 */
	if (acrtc_state->active_planes &&
	    (!updated_planes_and_streams || amdgpu_ip_version(dm->adev, DCE_HWIP, 0) == 0) &&
	    acrtc_state->cursor_mode == DM_CURSOR_NATIVE_MODE)
		amdgpu_dm_commit_cursors(state);

cleanup:
	kfree(bundle);
}

static void amdgpu_dm_commit_audio(struct drm_device *dev,
				   struct drm_atomic_state *state)
{
	struct amdgpu_device *adev = drm_to_adev(dev);
	struct amdgpu_dm_connector *aconnector;
	struct drm_connector *connector;
	struct drm_connector_state *old_con_state, *new_con_state;
	struct drm_crtc_state *new_crtc_state;
	struct dm_crtc_state *new_dm_crtc_state;
	const struct dc_stream_status *status;
	int i, inst;

	/* Notify device removals. */
	for_each_oldnew_connector_in_state(state, connector, old_con_state, new_con_state, i) {
		if (old_con_state->crtc != new_con_state->crtc) {
			/* CRTC changes require notification. */
			goto notify;
		}

		if (!new_con_state->crtc)
			continue;

		new_crtc_state = drm_atomic_get_new_crtc_state(
			state, new_con_state->crtc);

		if (!new_crtc_state)
			continue;

		if (!drm_atomic_crtc_needs_modeset(new_crtc_state))
			continue;

notify:
		if (connector->connector_type == DRM_MODE_CONNECTOR_WRITEBACK)
			continue;

		aconnector = to_amdgpu_dm_connector(connector);

		mutex_lock(&adev->dm.audio_lock);
		inst = aconnector->audio_inst;
		aconnector->audio_inst = -1;
		mutex_unlock(&adev->dm.audio_lock);

		amdgpu_dm_audio_eld_notify(adev, inst);
	}

	/* Notify audio device additions. */
	for_each_new_connector_in_state(state, connector, new_con_state, i) {
		if (!new_con_state->crtc)
			continue;

		new_crtc_state = drm_atomic_get_new_crtc_state(
			state, new_con_state->crtc);

		if (!new_crtc_state)
			continue;

		if (!drm_atomic_crtc_needs_modeset(new_crtc_state))
			continue;

		new_dm_crtc_state = to_dm_crtc_state(new_crtc_state);
		if (!new_dm_crtc_state->stream)
			continue;

		status = dc_stream_get_status(new_dm_crtc_state->stream);
		if (!status)
			continue;

		if (connector->connector_type == DRM_MODE_CONNECTOR_WRITEBACK)
			continue;

		aconnector = to_amdgpu_dm_connector(connector);

		mutex_lock(&adev->dm.audio_lock);
		inst = status->audio_inst;
		aconnector->audio_inst = inst;
		mutex_unlock(&adev->dm.audio_lock);

		amdgpu_dm_audio_eld_notify(adev, inst);
	}
}

/*
 * amdgpu_dm_crtc_copy_transient_flags - copy mirrored flags from DRM to DC
 * @crtc_state: the DRM CRTC state
 * @stream_state: the DC stream state.
 *
 * Copy the mirrored transient state flags from DRM, to DC. It is used to bring
 * a dc_stream_state's flags in sync with a drm_crtc_state's flags.
 */
static void amdgpu_dm_crtc_copy_transient_flags(struct drm_crtc_state *crtc_state,
						struct dc_stream_state *stream_state)
{
	stream_state->mode_changed = drm_atomic_crtc_needs_modeset(crtc_state);
}

static void dm_clear_writeback(struct amdgpu_display_manager *dm,
			      struct dm_crtc_state *crtc_state)
{
	dc_stream_remove_writeback(dm->dc, crtc_state->stream, 0);
}

static void amdgpu_dm_commit_streams(struct drm_atomic_state *state,
					struct dc_state *dc_state)
{
	struct drm_device *dev = state->dev;
	struct amdgpu_device *adev = drm_to_adev(dev);
	struct amdgpu_display_manager *dm = &adev->dm;
	struct drm_crtc *crtc;
	struct drm_crtc_state *old_crtc_state, *new_crtc_state;
	struct dm_crtc_state *dm_old_crtc_state, *dm_new_crtc_state;
	struct drm_connector_state *old_con_state;
	struct drm_connector *connector;
	bool mode_set_reset_required = false;
	u32 i;
	struct dc_commit_streams_params params = {dc_state->streams, dc_state->stream_count};
	bool set_backlight_level = false;

	/* Disable writeback */
	for_each_old_connector_in_state(state, connector, old_con_state, i) {
		struct dm_connector_state *dm_old_con_state;
		struct amdgpu_crtc *acrtc;

		if (connector->connector_type != DRM_MODE_CONNECTOR_WRITEBACK)
			continue;

		old_crtc_state = NULL;

		dm_old_con_state = to_dm_connector_state(old_con_state);
		if (!dm_old_con_state->base.crtc)
			continue;

		acrtc = to_amdgpu_crtc(dm_old_con_state->base.crtc);
		if (acrtc)
			old_crtc_state = drm_atomic_get_old_crtc_state(state, &acrtc->base);

		if (!acrtc || !acrtc->wb_enabled)
			continue;

		dm_old_crtc_state = to_dm_crtc_state(old_crtc_state);

		dm_clear_writeback(dm, dm_old_crtc_state);
		acrtc->wb_enabled = false;
	}

	for_each_oldnew_crtc_in_state(state, crtc, old_crtc_state,
				      new_crtc_state, i) {
		struct amdgpu_crtc *acrtc = to_amdgpu_crtc(crtc);

		dm_old_crtc_state = to_dm_crtc_state(old_crtc_state);

		if (old_crtc_state->active &&
		    (!new_crtc_state->active ||
		     drm_atomic_crtc_needs_modeset(new_crtc_state))) {
			manage_dm_interrupts(adev, acrtc, NULL);
			dc_stream_release(dm_old_crtc_state->stream);
		}
	}

	drm_atomic_helper_calc_timestamping_constants(state);

	/* update changed items */
	for_each_oldnew_crtc_in_state(state, crtc, old_crtc_state, new_crtc_state, i) {
		struct amdgpu_crtc *acrtc = to_amdgpu_crtc(crtc);

		dm_new_crtc_state = to_dm_crtc_state(new_crtc_state);
		dm_old_crtc_state = to_dm_crtc_state(old_crtc_state);

		drm_dbg_state(state->dev,
			"amdgpu_crtc id:%d crtc_state_flags: enable:%d, active:%d, planes_changed:%d, mode_changed:%d,active_changed:%d,connectors_changed:%d\n",
			acrtc->crtc_id,
			new_crtc_state->enable,
			new_crtc_state->active,
			new_crtc_state->planes_changed,
			new_crtc_state->mode_changed,
			new_crtc_state->active_changed,
			new_crtc_state->connectors_changed);

		/* Disable cursor if disabling crtc */
		if (old_crtc_state->active && !new_crtc_state->active) {
			struct dc_cursor_position position;

			memset(&position, 0, sizeof(position));
			mutex_lock(&dm->dc_lock);
			dc_exit_ips_for_hw_access(dm->dc);
			dc_stream_program_cursor_position(dm_old_crtc_state->stream, &position);
			mutex_unlock(&dm->dc_lock);
		}

		/* Copy all transient state flags into dc state */
		if (dm_new_crtc_state->stream) {
			amdgpu_dm_crtc_copy_transient_flags(&dm_new_crtc_state->base,
							    dm_new_crtc_state->stream);
		}

		/* handles headless hotplug case, updating new_state and
		 * aconnector as needed
		 */

		if (amdgpu_dm_crtc_modeset_required(new_crtc_state, dm_new_crtc_state->stream, dm_old_crtc_state->stream)) {

			drm_dbg_atomic(dev,
				       "Atomic commit: SET crtc id %d: [%p]\n",
				       acrtc->crtc_id, acrtc);

			if (!dm_new_crtc_state->stream) {
				/*
				 * this could happen because of issues with
				 * userspace notifications delivery.
				 * In this case userspace tries to set mode on
				 * display which is disconnected in fact.
				 * dc_sink is NULL in this case on aconnector.
				 * We expect reset mode will come soon.
				 *
				 * This can also happen when unplug is done
				 * during resume sequence ended
				 *
				 * In this case, we want to pretend we still
				 * have a sink to keep the pipe running so that
				 * hw state is consistent with the sw state
				 */
				drm_dbg_atomic(dev,
					       "Failed to create new stream for crtc %d\n",
						acrtc->base.base.id);
				continue;
			}

			if (dm_old_crtc_state->stream)
				remove_stream(adev, acrtc, dm_old_crtc_state->stream);

			pm_runtime_get_noresume(dev->dev);

			acrtc->enabled = true;
			acrtc->hw_mode = new_crtc_state->mode;
			crtc->hwmode = new_crtc_state->mode;
			mode_set_reset_required = true;
			set_backlight_level = true;
		} else if (modereset_required(new_crtc_state)) {
			drm_dbg_atomic(dev,
				       "Atomic commit: RESET. crtc id %d:[%p]\n",
				       acrtc->crtc_id, acrtc);
			/* i.e. reset mode */
			if (dm_old_crtc_state->stream)
				remove_stream(adev, acrtc, dm_old_crtc_state->stream);

			mode_set_reset_required = true;
		}
	} /* for_each_crtc_in_state() */

	/* if there mode set or reset, disable eDP PSR, Replay */
	if (mode_set_reset_required) {
		if (dm->vblank_control_workqueue)
			flush_workqueue(dm->vblank_control_workqueue);

		amdgpu_dm_replay_disable_all(dm);
		amdgpu_dm_psr_disable_all(dm);
	}

	dm_enable_per_frame_crtc_master_sync(dc_state);
	mutex_lock(&dm->dc_lock);
	dc_exit_ips_for_hw_access(dm->dc);
	WARN_ON(!dc_commit_streams(dm->dc, &params));

	/* Allow idle optimization when vblank count is 0 for display off */
	if ((dm->active_vblank_irq_count == 0) && amdgpu_dm_is_headless(dm->adev))
		dc_allow_idle_optimizations(dm->dc, true);
	mutex_unlock(&dm->dc_lock);

	for_each_new_crtc_in_state(state, crtc, new_crtc_state, i) {
		struct amdgpu_crtc *acrtc = to_amdgpu_crtc(crtc);

		dm_new_crtc_state = to_dm_crtc_state(new_crtc_state);

		if (dm_new_crtc_state->stream != NULL) {
			const struct dc_stream_status *status =
					dc_stream_get_status(dm_new_crtc_state->stream);

			if (!status)
				status = dc_state_get_stream_status(dc_state,
									 dm_new_crtc_state->stream);
			if (!status)
				drm_err(dev,
					"got no status for stream %p on acrtc%p\n",
					dm_new_crtc_state->stream, acrtc);
			else
				acrtc->otg_inst = status->primary_otg_inst;
		}
	}

	/* During boot up and resume the DC layer will reset the panel brightness
	 * to fix a flicker issue.
	 * It will cause the dm->actual_brightness is not the current panel brightness
	 * level. (the dm->brightness is the correct panel level)
	 * So we set the backlight level with dm->brightness value after set mode
	 */
	if (set_backlight_level) {
		for (i = 0; i < dm->num_of_edps; i++) {
			if (dm->backlight_dev[i])
				amdgpu_dm_backlight_set_level(dm, i, dm->brightness[i]);
		}
	}
}

static void dm_set_writeback(struct amdgpu_display_manager *dm,
			      struct dm_crtc_state *crtc_state,
			      struct drm_connector *connector,
			      struct drm_connector_state *new_con_state)
{
	struct drm_writeback_connector *wb_conn = drm_connector_to_writeback(connector);
	struct amdgpu_device *adev = dm->adev;
	struct amdgpu_crtc *acrtc;
	struct dc_writeback_info *wb_info;
	struct pipe_ctx *pipe = NULL;
	struct amdgpu_framebuffer *afb;
	int i = 0;

	wb_info = kzalloc(sizeof(*wb_info), GFP_KERNEL);
	if (!wb_info) {
		drm_err(adev_to_drm(adev), "Failed to allocate wb_info\n");
		return;
	}

	acrtc = to_amdgpu_crtc(wb_conn->encoder.crtc);
	if (!acrtc) {
		drm_err(adev_to_drm(adev), "no amdgpu_crtc found\n");
		kfree(wb_info);
		return;
	}

	afb = to_amdgpu_framebuffer(new_con_state->writeback_job->fb);
	if (!afb) {
		drm_err(adev_to_drm(adev), "No amdgpu_framebuffer found\n");
		kfree(wb_info);
		return;
	}

	for (i = 0; i < MAX_PIPES; i++) {
		if (dm->dc->current_state->res_ctx.pipe_ctx[i].stream == crtc_state->stream) {
			pipe = &dm->dc->current_state->res_ctx.pipe_ctx[i];
			break;
		}
	}

	/* fill in wb_info */
	wb_info->wb_enabled = true;

	wb_info->dwb_pipe_inst = 0;
	wb_info->dwb_params.dwbscl_black_color = 0;
	wb_info->dwb_params.hdr_mult = 0x1F000;
	wb_info->dwb_params.csc_params.gamut_adjust_type = CM_GAMUT_ADJUST_TYPE_BYPASS;
	wb_info->dwb_params.csc_params.gamut_coef_format = CM_GAMUT_REMAP_COEF_FORMAT_S2_13;
	wb_info->dwb_params.output_depth = DWB_OUTPUT_PIXEL_DEPTH_10BPC;
	wb_info->dwb_params.cnv_params.cnv_out_bpc = DWB_CNV_OUT_BPC_10BPC;

	/* width & height from crtc */
	wb_info->dwb_params.cnv_params.src_width = acrtc->base.mode.crtc_hdisplay;
	wb_info->dwb_params.cnv_params.src_height = acrtc->base.mode.crtc_vdisplay;
	wb_info->dwb_params.dest_width = acrtc->base.mode.crtc_hdisplay;
	wb_info->dwb_params.dest_height = acrtc->base.mode.crtc_vdisplay;

	wb_info->dwb_params.cnv_params.crop_en = false;
	wb_info->dwb_params.stereo_params.stereo_enabled = false;

	wb_info->dwb_params.cnv_params.out_max_pix_val = 0x3ff;	// 10 bits
	wb_info->dwb_params.cnv_params.out_min_pix_val = 0;
	wb_info->dwb_params.cnv_params.fc_out_format = DWB_OUT_FORMAT_32BPP_ARGB;
	wb_info->dwb_params.cnv_params.out_denorm_mode = DWB_OUT_DENORM_BYPASS;

	wb_info->dwb_params.out_format = dwb_scaler_mode_bypass444;

	wb_info->dwb_params.capture_rate = dwb_capture_rate_0;

	wb_info->dwb_params.scaler_taps.h_taps = 4;
	wb_info->dwb_params.scaler_taps.v_taps = 4;
	wb_info->dwb_params.scaler_taps.h_taps_c = 2;
	wb_info->dwb_params.scaler_taps.v_taps_c = 2;
	wb_info->dwb_params.subsample_position = DWB_INTERSTITIAL_SUBSAMPLING;

	wb_info->mcif_buf_params.luma_pitch = afb->base.pitches[0];
	wb_info->mcif_buf_params.chroma_pitch = afb->base.pitches[1];

	for (i = 0; i < DWB_MCIF_BUF_COUNT; i++) {
		wb_info->mcif_buf_params.luma_address[i] = afb->address;
		wb_info->mcif_buf_params.chroma_address[i] = 0;
	}

	wb_info->mcif_buf_params.p_vmid = 1;
	if (amdgpu_ip_version(adev, DCE_HWIP, 0) >= IP_VERSION(3, 0, 0)) {
		wb_info->mcif_warmup_params.start_address.quad_part = afb->address;
		wb_info->mcif_warmup_params.region_size =
			wb_info->mcif_buf_params.luma_pitch * wb_info->dwb_params.dest_height;
	}
	wb_info->mcif_warmup_params.p_vmid = 1;
	wb_info->writeback_source_plane = pipe->plane_state;

	dc_stream_add_writeback(dm->dc, crtc_state->stream, wb_info);

	acrtc->wb_pending = true;
	acrtc->wb_conn = wb_conn;
	drm_writeback_queue_job(wb_conn, new_con_state);
}

/**
 * amdgpu_dm_atomic_commit_tail() - AMDgpu DM's commit tail implementation.
 * @state: The atomic state to commit
 *
 * This will tell DC to commit the constructed DC state from atomic_check,
 * programming the hardware. Any failures here implies a hardware failure, since
 * atomic check should have filtered anything non-kosher.
 */
static void amdgpu_dm_atomic_commit_tail(struct drm_atomic_state *state)
{
	struct drm_device *dev = state->dev;
	struct amdgpu_device *adev = drm_to_adev(dev);
	struct amdgpu_display_manager *dm = &adev->dm;
	struct dm_atomic_state *dm_state;
	struct dc_state *dc_state = NULL;
	u32 i, j;
	struct drm_crtc *crtc;
	struct drm_crtc_state *old_crtc_state, *new_crtc_state;
	unsigned long flags;
	bool wait_for_vblank = true;
	struct drm_connector *connector;
	struct drm_connector_state *old_con_state, *new_con_state;
	struct dm_crtc_state *dm_old_crtc_state, *dm_new_crtc_state;
	int crtc_disable_count = 0;

	trace_amdgpu_dm_atomic_commit_tail_begin(state);

	drm_atomic_helper_update_legacy_modeset_state(dev, state);
	drm_dp_mst_atomic_wait_for_dependencies(state);

	dm_state = dm_atomic_get_new_state(state);
	if (dm_state && dm_state->context) {
		dc_state = dm_state->context;
		amdgpu_dm_commit_streams(state, dc_state);
	}

	for_each_oldnew_connector_in_state(state, connector, old_con_state, new_con_state, i) {
		struct dm_connector_state *dm_new_con_state = to_dm_connector_state(new_con_state);
		struct amdgpu_crtc *acrtc = to_amdgpu_crtc(dm_new_con_state->base.crtc);
		struct amdgpu_dm_connector *aconnector;

		if (connector->connector_type == DRM_MODE_CONNECTOR_WRITEBACK)
			continue;

		aconnector = to_amdgpu_dm_connector(connector);

		if (!adev->dm.hdcp_workqueue)
			continue;

		pr_debug("[HDCP_DM] -------------- i : %x ----------\n", i);

		if (!connector)
			continue;

		pr_debug("[HDCP_DM] connector->index: %x connect_status: %x dpms: %x\n",
			connector->index, connector->status, connector->dpms);
		pr_debug("[HDCP_DM] state protection old: %x new: %x\n",
			old_con_state->content_protection, new_con_state->content_protection);

		if (aconnector->dc_sink) {
			if (aconnector->dc_sink->sink_signal != SIGNAL_TYPE_VIRTUAL &&
				aconnector->dc_sink->sink_signal != SIGNAL_TYPE_NONE) {
				pr_debug("[HDCP_DM] pipe_ctx dispname=%s\n",
				aconnector->dc_sink->edid_caps.display_name);
			}
		}

		new_crtc_state = NULL;
		old_crtc_state = NULL;

		if (acrtc) {
			new_crtc_state = drm_atomic_get_new_crtc_state(state, &acrtc->base);
			old_crtc_state = drm_atomic_get_old_crtc_state(state, &acrtc->base);
		}

		if (old_crtc_state)
			pr_debug("old crtc en: %x a: %x m: %x a-chg: %x c-chg: %x\n",
			old_crtc_state->enable,
			old_crtc_state->active,
			old_crtc_state->mode_changed,
			old_crtc_state->active_changed,
			old_crtc_state->connectors_changed);

		if (new_crtc_state)
			pr_debug("NEW crtc en: %x a: %x m: %x a-chg: %x c-chg: %x\n",
			new_crtc_state->enable,
			new_crtc_state->active,
			new_crtc_state->mode_changed,
			new_crtc_state->active_changed,
			new_crtc_state->connectors_changed);
	}

	for_each_oldnew_connector_in_state(state, connector, old_con_state, new_con_state, i) {
		struct dm_connector_state *dm_new_con_state = to_dm_connector_state(new_con_state);
		struct amdgpu_crtc *acrtc = to_amdgpu_crtc(dm_new_con_state->base.crtc);
		struct amdgpu_dm_connector *aconnector = to_amdgpu_dm_connector(connector);

		if (!adev->dm.hdcp_workqueue)
			continue;

		new_crtc_state = NULL;
		old_crtc_state = NULL;

		if (acrtc) {
			new_crtc_state = drm_atomic_get_new_crtc_state(state, &acrtc->base);
			old_crtc_state = drm_atomic_get_old_crtc_state(state, &acrtc->base);
		}

		dm_new_crtc_state = to_dm_crtc_state(new_crtc_state);

		if (dm_new_crtc_state && dm_new_crtc_state->stream == NULL &&
		    connector->state->content_protection == DRM_MODE_CONTENT_PROTECTION_ENABLED) {
			hdcp_reset_display(adev->dm.hdcp_workqueue, aconnector->dc_link->link_index);
			new_con_state->content_protection = DRM_MODE_CONTENT_PROTECTION_DESIRED;
			dm_new_con_state->update_hdcp = true;
			continue;
		}

		if (is_content_protection_different(new_crtc_state, old_crtc_state, new_con_state,
											old_con_state, connector, adev->dm.hdcp_workqueue)) {
			/* when display is unplugged from mst hub, connctor will
			 * be destroyed within dm_dp_mst_connector_destroy. connector
			 * hdcp perperties, like type, undesired, desired, enabled,
			 * will be lost. So, save hdcp properties into hdcp_work within
			 * amdgpu_dm_atomic_commit_tail. if the same display is
			 * plugged back with same display index, its hdcp properties
			 * will be retrieved from hdcp_work within dm_dp_mst_get_modes
			 */

			bool enable_encryption = false;

			if (new_con_state->content_protection == DRM_MODE_CONTENT_PROTECTION_DESIRED)
				enable_encryption = true;

			if (aconnector->dc_link && aconnector->dc_sink &&
				aconnector->dc_link->type == dc_connection_mst_branch) {
				struct hdcp_workqueue *hdcp_work = adev->dm.hdcp_workqueue;
				struct hdcp_workqueue *hdcp_w =
					&hdcp_work[aconnector->dc_link->link_index];

				hdcp_w->hdcp_content_type[connector->index] =
					new_con_state->hdcp_content_type;
				hdcp_w->content_protection[connector->index] =
					new_con_state->content_protection;
			}

			if (new_crtc_state && new_crtc_state->mode_changed &&
				new_con_state->content_protection >= DRM_MODE_CONTENT_PROTECTION_DESIRED)
				enable_encryption = true;

			drm_info(adev_to_drm(adev), "[HDCP_DM] hdcp_update_display enable_encryption = %x\n", enable_encryption);

			if (aconnector->dc_link)
				hdcp_update_display(
					adev->dm.hdcp_workqueue, aconnector->dc_link->link_index, aconnector,
					new_con_state->hdcp_content_type, enable_encryption);
		}
	}

	/* Handle connector state changes */
	for_each_oldnew_connector_in_state(state, connector, old_con_state, new_con_state, i) {
		struct dm_connector_state *dm_new_con_state = to_dm_connector_state(new_con_state);
		struct dm_connector_state *dm_old_con_state = to_dm_connector_state(old_con_state);
		struct amdgpu_crtc *acrtc = to_amdgpu_crtc(dm_new_con_state->base.crtc);
		struct dc_surface_update *dummy_updates;
		struct dc_stream_update stream_update;
		struct dc_info_packet hdr_packet;
		struct dc_stream_status *status = NULL;
		bool abm_changed, hdr_changed, scaling_changed, output_color_space_changed = false;

		memset(&stream_update, 0, sizeof(stream_update));

		if (acrtc) {
			new_crtc_state = drm_atomic_get_new_crtc_state(state, &acrtc->base);
			old_crtc_state = drm_atomic_get_old_crtc_state(state, &acrtc->base);
		}

		/* Skip any modesets/resets */
		if (!acrtc || drm_atomic_crtc_needs_modeset(new_crtc_state))
			continue;

		dm_new_crtc_state = to_dm_crtc_state(new_crtc_state);
		dm_old_crtc_state = to_dm_crtc_state(old_crtc_state);

		scaling_changed = is_scaling_state_different(dm_new_con_state,
							     dm_old_con_state);

		if ((new_con_state->hdmi.broadcast_rgb != old_con_state->hdmi.broadcast_rgb) &&
			(dm_old_crtc_state->stream->output_color_space !=
				get_output_color_space(&dm_new_crtc_state->stream->timing, new_con_state)))
			output_color_space_changed = true;

		abm_changed = dm_new_crtc_state->abm_level !=
			      dm_old_crtc_state->abm_level;

		hdr_changed =
			!drm_connector_atomic_hdr_metadata_equal(old_con_state, new_con_state);

		if (!scaling_changed && !abm_changed && !hdr_changed && !output_color_space_changed)
			continue;

		stream_update.stream = dm_new_crtc_state->stream;
		if (scaling_changed) {
			update_stream_scaling_settings(&dm_new_con_state->base.crtc->mode,
					dm_new_con_state, dm_new_crtc_state->stream);

			stream_update.src = dm_new_crtc_state->stream->src;
			stream_update.dst = dm_new_crtc_state->stream->dst;
		}

		if (output_color_space_changed) {
			dm_new_crtc_state->stream->output_color_space
				= get_output_color_space(&dm_new_crtc_state->stream->timing, new_con_state);

			stream_update.output_color_space = &dm_new_crtc_state->stream->output_color_space;
		}

		if (abm_changed) {
			dm_new_crtc_state->stream->abm_level = dm_new_crtc_state->abm_level;

			stream_update.abm_level = &dm_new_crtc_state->abm_level;
		}

		if (hdr_changed) {
			fill_hdr_info_packet(new_con_state, &hdr_packet);
			stream_update.hdr_static_metadata = &hdr_packet;
		}

		status = dc_stream_get_status(dm_new_crtc_state->stream);

		if (WARN_ON(!status))
			continue;

		WARN_ON(!status->plane_count);

		/*
		 * TODO: DC refuses to perform stream updates without a dc_surface_update.
		 * Here we create an empty update on each plane.
		 * To fix this, DC should permit updating only stream properties.
		 */
		dummy_updates = kzalloc(sizeof(struct dc_surface_update) * MAX_SURFACES, GFP_ATOMIC);
		if (!dummy_updates) {
			drm_err(adev_to_drm(adev), "Failed to allocate memory for dummy_updates.\n");
			continue;
		}
		for (j = 0; j < status->plane_count; j++)
			dummy_updates[j].surface = status->plane_states[0];

		sort(dummy_updates, status->plane_count,
		     sizeof(*dummy_updates), dm_plane_layer_index_cmp, NULL);

		mutex_lock(&dm->dc_lock);
		dc_exit_ips_for_hw_access(dm->dc);
		dc_update_planes_and_stream(dm->dc,
					    dummy_updates,
					    status->plane_count,
					    dm_new_crtc_state->stream,
					    &stream_update);
		mutex_unlock(&dm->dc_lock);
		kfree(dummy_updates);
	}

	/**
	 * Enable interrupts for CRTCs that are newly enabled or went through
	 * a modeset. It was intentionally deferred until after the front end
	 * state was modified to wait until the OTG was on and so the IRQ
	 * handlers didn't access stale or invalid state.
	 */
	for_each_oldnew_crtc_in_state(state, crtc, old_crtc_state, new_crtc_state, i) {
		struct amdgpu_crtc *acrtc = to_amdgpu_crtc(crtc);
#ifdef CONFIG_DEBUG_FS
		enum amdgpu_dm_pipe_crc_source cur_crc_src;
#endif
		/* Count number of newly disabled CRTCs for dropping PM refs later. */
		if (old_crtc_state->active && !new_crtc_state->active)
			crtc_disable_count++;

		dm_new_crtc_state = to_dm_crtc_state(new_crtc_state);
		dm_old_crtc_state = to_dm_crtc_state(old_crtc_state);

		/* For freesync config update on crtc state and params for irq */
		update_stream_irq_parameters(dm, dm_new_crtc_state);

#ifdef CONFIG_DEBUG_FS
		spin_lock_irqsave(&adev_to_drm(adev)->event_lock, flags);
		cur_crc_src = acrtc->dm_irq_params.crc_src;
		spin_unlock_irqrestore(&adev_to_drm(adev)->event_lock, flags);
#endif

		if (new_crtc_state->active &&
		    (!old_crtc_state->active ||
		     drm_atomic_crtc_needs_modeset(new_crtc_state))) {
			dc_stream_retain(dm_new_crtc_state->stream);
			acrtc->dm_irq_params.stream = dm_new_crtc_state->stream;
			manage_dm_interrupts(adev, acrtc, dm_new_crtc_state);
		}
		/* Handle vrr on->off / off->on transitions */
		amdgpu_dm_handle_vrr_transition(dm_old_crtc_state, dm_new_crtc_state);

#ifdef CONFIG_DEBUG_FS
		if (new_crtc_state->active &&
		    (!old_crtc_state->active ||
		     drm_atomic_crtc_needs_modeset(new_crtc_state))) {
			/**
			 * Frontend may have changed so reapply the CRC capture
			 * settings for the stream.
			 */
			if (amdgpu_dm_is_valid_crc_source(cur_crc_src)) {
#if defined(CONFIG_DRM_AMD_SECURE_DISPLAY)
				if (amdgpu_dm_crc_window_is_activated(crtc)) {
					uint8_t cnt;
					spin_lock_irqsave(&adev_to_drm(adev)->event_lock, flags);
					for (cnt = 0; cnt < MAX_CRC_WINDOW_NUM; cnt++) {
						if (acrtc->dm_irq_params.window_param[cnt].enable) {
							acrtc->dm_irq_params.window_param[cnt].update_win = true;

							/**
							 * It takes 2 frames for HW to stably generate CRC when
							 * resuming from suspend, so we set skip_frame_cnt 2.
							 */
							acrtc->dm_irq_params.window_param[cnt].skip_frame_cnt = 2;
						}
					}
					spin_unlock_irqrestore(&adev_to_drm(adev)->event_lock, flags);
				}
#endif
				if (amdgpu_dm_crtc_configure_crc_source(
					crtc, dm_new_crtc_state, cur_crc_src))
					drm_dbg_atomic(dev, "Failed to configure crc source");
			}
		}
#endif
	}

	for_each_new_crtc_in_state(state, crtc, new_crtc_state, j)
		if (new_crtc_state->async_flip)
			wait_for_vblank = false;

	/* update planes when needed per crtc*/
	for_each_new_crtc_in_state(state, crtc, new_crtc_state, j) {
		dm_new_crtc_state = to_dm_crtc_state(new_crtc_state);

		if (dm_new_crtc_state->stream)
			amdgpu_dm_commit_planes(state, dev, dm, crtc, wait_for_vblank);
	}

	/* Enable writeback */
	for_each_new_connector_in_state(state, connector, new_con_state, i) {
		struct dm_connector_state *dm_new_con_state = to_dm_connector_state(new_con_state);
		struct amdgpu_crtc *acrtc = to_amdgpu_crtc(dm_new_con_state->base.crtc);

		if (connector->connector_type != DRM_MODE_CONNECTOR_WRITEBACK)
			continue;

		if (!new_con_state->writeback_job)
			continue;

		new_crtc_state = drm_atomic_get_new_crtc_state(state, &acrtc->base);

		if (!new_crtc_state)
			continue;

		if (acrtc->wb_enabled)
			continue;

		dm_new_crtc_state = to_dm_crtc_state(new_crtc_state);

		dm_set_writeback(dm, dm_new_crtc_state, connector, new_con_state);
		acrtc->wb_enabled = true;
	}

	/* Update audio instances for each connector. */
	amdgpu_dm_commit_audio(dev, state);

	/* restore the backlight level */
	for (i = 0; i < dm->num_of_edps; i++) {
		if (dm->backlight_dev[i] &&
		    (dm->actual_brightness[i] != dm->brightness[i]))
			amdgpu_dm_backlight_set_level(dm, i, dm->brightness[i]);
	}

	/*
	 * send vblank event on all events not handled in flip and
	 * mark consumed event for drm_atomic_helper_commit_hw_done
	 */
	spin_lock_irqsave(&adev_to_drm(adev)->event_lock, flags);
	for_each_new_crtc_in_state(state, crtc, new_crtc_state, i) {

		if (new_crtc_state->event)
			drm_send_event_locked(dev, &new_crtc_state->event->base);

		new_crtc_state->event = NULL;
	}
	spin_unlock_irqrestore(&adev_to_drm(adev)->event_lock, flags);

	/* Signal HW programming completion */
	drm_atomic_helper_commit_hw_done(state);

	if (wait_for_vblank)
		drm_atomic_helper_wait_for_flip_done(dev, state);

	drm_atomic_helper_cleanup_planes(dev, state);

	/* Don't free the memory if we are hitting this as part of suspend.
	 * This way we don't free any memory during suspend; see
	 * amdgpu_bo_free_kernel().  The memory will be freed in the first
	 * non-suspend modeset or when the driver is torn down.
	 */
	if (!adev->in_suspend) {
		/* return the stolen vga memory back to VRAM */
		if (!adev->mman.keep_stolen_vga_memory)
			amdgpu_bo_free_kernel(&adev->mman.stolen_vga_memory, NULL, NULL);
		amdgpu_bo_free_kernel(&adev->mman.stolen_extended_memory, NULL, NULL);
	}

	/*
	 * Finally, drop a runtime PM reference for each newly disabled CRTC,
	 * so we can put the GPU into runtime suspend if we're not driving any
	 * displays anymore
	 */
	for (i = 0; i < crtc_disable_count; i++)
		pm_runtime_put_autosuspend(dev->dev);
	pm_runtime_mark_last_busy(dev->dev);

	trace_amdgpu_dm_atomic_commit_tail_finish(state);
}

static int dm_force_atomic_commit(struct drm_connector *connector)
{
	int ret = 0;
	struct drm_device *ddev = connector->dev;
	struct drm_atomic_state *state = drm_atomic_state_alloc(ddev);
	struct amdgpu_crtc *disconnected_acrtc = to_amdgpu_crtc(connector->encoder->crtc);
	struct drm_plane *plane = disconnected_acrtc->base.primary;
	struct drm_connector_state *conn_state;
	struct drm_crtc_state *crtc_state;
	struct drm_plane_state *plane_state;

	if (!state)
		return -ENOMEM;

	state->acquire_ctx = ddev->mode_config.acquire_ctx;

	/* Construct an atomic state to restore previous display setting */

	/*
	 * Attach connectors to drm_atomic_state
	 */
	conn_state = drm_atomic_get_connector_state(state, connector);

	/* Check for error in getting connector state */
	if (IS_ERR(conn_state)) {
		ret = PTR_ERR(conn_state);
		goto out;
	}

	/* Attach crtc to drm_atomic_state*/
	crtc_state = drm_atomic_get_crtc_state(state, &disconnected_acrtc->base);

	/* Check for error in getting crtc state */
	if (IS_ERR(crtc_state)) {
		ret = PTR_ERR(crtc_state);
		goto out;
	}

	/* force a restore */
	crtc_state->mode_changed = true;

	/* Attach plane to drm_atomic_state */
	plane_state = drm_atomic_get_plane_state(state, plane);

	/* Check for error in getting plane state */
	if (IS_ERR(plane_state)) {
		ret = PTR_ERR(plane_state);
		goto out;
	}

	/* Call commit internally with the state we just constructed */
	ret = drm_atomic_commit(state);

out:
	drm_atomic_state_put(state);
	if (ret)
		drm_err(ddev, "Restoring old state failed with %i\n", ret);

	return ret;
}

/*
 * This function handles all cases when set mode does not come upon hotplug.
 * This includes when a display is unplugged then plugged back into the
 * same port and when running without usermode desktop manager supprot
 */
void dm_restore_drm_connector_state(struct drm_device *dev,
				    struct drm_connector *connector)
{
	struct amdgpu_dm_connector *aconnector;
	struct amdgpu_crtc *disconnected_acrtc;
	struct dm_crtc_state *acrtc_state;

	if (connector->connector_type == DRM_MODE_CONNECTOR_WRITEBACK)
		return;

	aconnector = to_amdgpu_dm_connector(connector);

	if (!aconnector->dc_sink || !connector->state || !connector->encoder)
		return;

	disconnected_acrtc = to_amdgpu_crtc(connector->encoder->crtc);
	if (!disconnected_acrtc)
		return;

	acrtc_state = to_dm_crtc_state(disconnected_acrtc->base.state);
	if (!acrtc_state->stream)
		return;

	/*
	 * If the previous sink is not released and different from the current,
	 * we deduce we are in a state where we can not rely on usermode call
	 * to turn on the display, so we do it here
	 */
	if (acrtc_state->stream->sink != aconnector->dc_sink)
		dm_force_atomic_commit(&aconnector->base);
}

/*
 * Grabs all modesetting locks to serialize against any blocking commits,
 * Waits for completion of all non blocking commits.
 */
static int do_aquire_global_lock(struct drm_device *dev,
				 struct drm_atomic_state *state)
{
	struct drm_crtc *crtc;
	struct drm_crtc_commit *commit;
	long ret;

	/*
	 * Adding all modeset locks to aquire_ctx will
	 * ensure that when the framework release it the
	 * extra locks we are locking here will get released to
	 */
	ret = drm_modeset_lock_all_ctx(dev, state->acquire_ctx);
	if (ret)
		return ret;

	list_for_each_entry(crtc, &dev->mode_config.crtc_list, head) {
		spin_lock(&crtc->commit_lock);
		commit = list_first_entry_or_null(&crtc->commit_list,
				struct drm_crtc_commit, commit_entry);
		if (commit)
			drm_crtc_commit_get(commit);
		spin_unlock(&crtc->commit_lock);

		if (!commit)
			continue;

		/*
		 * Make sure all pending HW programming completed and
		 * page flips done
		 */
		ret = wait_for_completion_interruptible_timeout(&commit->hw_done, 10*HZ);

		if (ret > 0)
			ret = wait_for_completion_interruptible_timeout(
					&commit->flip_done, 10*HZ);

		if (ret == 0)
			drm_err(dev, "[CRTC:%d:%s] hw_done or flip_done timed out\n",
				  crtc->base.id, crtc->name);

		drm_crtc_commit_put(commit);
	}

	return ret < 0 ? ret : 0;
}

static void get_freesync_config_for_crtc(
	struct dm_crtc_state *new_crtc_state,
	struct dm_connector_state *new_con_state)
{
	struct mod_freesync_config config = {0};
	struct amdgpu_dm_connector *aconnector;
	struct drm_display_mode *mode = &new_crtc_state->base.mode;
	int vrefresh = drm_mode_vrefresh(mode);
	bool fs_vid_mode = false;

	if (new_con_state->base.connector->connector_type == DRM_MODE_CONNECTOR_WRITEBACK)
		return;

	aconnector = to_amdgpu_dm_connector(new_con_state->base.connector);

	new_crtc_state->vrr_supported = new_con_state->freesync_capable &&
					vrefresh >= aconnector->min_vfreq &&
					vrefresh <= aconnector->max_vfreq;

	if (new_crtc_state->vrr_supported) {
		new_crtc_state->stream->ignore_msa_timing_param = true;
		fs_vid_mode = new_crtc_state->freesync_config.state == VRR_STATE_ACTIVE_FIXED;

		config.min_refresh_in_uhz = aconnector->min_vfreq * 1000000;
		config.max_refresh_in_uhz = aconnector->max_vfreq * 1000000;
		config.vsif_supported = true;
		config.btr = true;

		if (fs_vid_mode) {
			config.state = VRR_STATE_ACTIVE_FIXED;
			config.fixed_refresh_in_uhz = new_crtc_state->freesync_config.fixed_refresh_in_uhz;
			goto out;
		} else if (new_crtc_state->base.vrr_enabled) {
			config.state = VRR_STATE_ACTIVE_VARIABLE;
		} else {
			config.state = VRR_STATE_INACTIVE;
		}
	}
out:
	new_crtc_state->freesync_config = config;
}

static void reset_freesync_config_for_crtc(
	struct dm_crtc_state *new_crtc_state)
{
	new_crtc_state->vrr_supported = false;

	memset(&new_crtc_state->vrr_infopacket, 0,
	       sizeof(new_crtc_state->vrr_infopacket));
}

static bool
is_timing_unchanged_for_freesync(struct drm_crtc_state *old_crtc_state,
				 struct drm_crtc_state *new_crtc_state)
{
	const struct drm_display_mode *old_mode, *new_mode;

	if (!old_crtc_state || !new_crtc_state)
		return false;

	old_mode = &old_crtc_state->mode;
	new_mode = &new_crtc_state->mode;

	if (old_mode->clock       == new_mode->clock &&
	    old_mode->hdisplay    == new_mode->hdisplay &&
	    old_mode->vdisplay    == new_mode->vdisplay &&
	    old_mode->htotal      == new_mode->htotal &&
	    old_mode->vtotal      != new_mode->vtotal &&
	    old_mode->hsync_start == new_mode->hsync_start &&
	    old_mode->vsync_start != new_mode->vsync_start &&
	    old_mode->hsync_end   == new_mode->hsync_end &&
	    old_mode->vsync_end   != new_mode->vsync_end &&
	    old_mode->hskew       == new_mode->hskew &&
	    old_mode->vscan       == new_mode->vscan &&
	    (old_mode->vsync_end - old_mode->vsync_start) ==
	    (new_mode->vsync_end - new_mode->vsync_start))
		return true;

	return false;
}

static void set_freesync_fixed_config(struct dm_crtc_state *dm_new_crtc_state)
{
	u64 num, den, res;
	struct drm_crtc_state *new_crtc_state = &dm_new_crtc_state->base;

	dm_new_crtc_state->freesync_config.state = VRR_STATE_ACTIVE_FIXED;

	num = (unsigned long long)new_crtc_state->mode.clock * 1000 * 1000000;
	den = (unsigned long long)new_crtc_state->mode.htotal *
	      (unsigned long long)new_crtc_state->mode.vtotal;

	res = div_u64(num, den);
	dm_new_crtc_state->freesync_config.fixed_refresh_in_uhz = res;
}

static int dm_update_crtc_state(struct amdgpu_display_manager *dm,
			 struct drm_atomic_state *state,
			 struct drm_crtc *crtc,
			 struct drm_crtc_state *old_crtc_state,
			 struct drm_crtc_state *new_crtc_state,
			 bool enable,
			 bool *lock_and_validation_needed)
{
	struct dm_atomic_state *dm_state = NULL;
	struct dm_crtc_state *dm_old_crtc_state, *dm_new_crtc_state;
	struct dc_stream_state *new_stream;
	struct amdgpu_device *adev = dm->adev;
	int ret = 0;

	/*
	 * TODO Move this code into dm_crtc_atomic_check once we get rid of dc_validation_set
	 * update changed items
	 */
	struct amdgpu_crtc *acrtc = NULL;
	struct drm_connector *connector = NULL;
	struct amdgpu_dm_connector *aconnector = NULL;
	struct drm_connector_state *drm_new_conn_state = NULL, *drm_old_conn_state = NULL;
	struct dm_connector_state *dm_new_conn_state = NULL, *dm_old_conn_state = NULL;

	new_stream = NULL;

	dm_old_crtc_state = to_dm_crtc_state(old_crtc_state);
	dm_new_crtc_state = to_dm_crtc_state(new_crtc_state);
	acrtc = to_amdgpu_crtc(crtc);
	connector = amdgpu_dm_find_first_crtc_matching_connector(state, crtc);
	if (connector)
		aconnector = to_amdgpu_dm_connector(connector);

	/* TODO This hack should go away */
	if (connector && enable) {
		/* Make sure fake sink is created in plug-in scenario */
		drm_new_conn_state = drm_atomic_get_new_connector_state(state,
									connector);
		drm_old_conn_state = drm_atomic_get_old_connector_state(state,
									connector);

		if (WARN_ON(!drm_new_conn_state)) {
			ret = -EINVAL;
			goto fail;
		}

		dm_new_conn_state = to_dm_connector_state(drm_new_conn_state);
		dm_old_conn_state = to_dm_connector_state(drm_old_conn_state);

		if (!drm_atomic_crtc_needs_modeset(new_crtc_state))
			goto skip_modeset;

		new_stream = create_validate_stream_for_sink(connector,
							     &new_crtc_state->mode,
							     dm_new_conn_state,
							     dm_old_crtc_state->stream);

		/*
		 * we can have no stream on ACTION_SET if a display
		 * was disconnected during S3, in this case it is not an
		 * error, the OS will be updated after detection, and
		 * will do the right thing on next atomic commit
		 */

		if (!new_stream) {
			drm_dbg_driver(adev_to_drm(adev), "%s: Failed to create new stream for crtc %d\n",
					__func__, acrtc->base.base.id);
			ret = -ENOMEM;
			goto fail;
		}

		/*
		 * TODO: Check VSDB bits to decide whether this should
		 * be enabled or not.
		 */
		new_stream->triggered_crtc_reset.enabled =
			dm->force_timing_sync;

		dm_new_crtc_state->abm_level = dm_new_conn_state->abm_level;

		ret = fill_hdr_info_packet(drm_new_conn_state,
					   &new_stream->hdr_static_metadata);
		if (ret)
			goto fail;

		/*
		 * If we already removed the old stream from the context
		 * (and set the new stream to NULL) then we can't reuse
		 * the old stream even if the stream and scaling are unchanged.
		 * We'll hit the BUG_ON and black screen.
		 *
		 * TODO: Refactor this function to allow this check to work
		 * in all conditions.
		 */
		if (amdgpu_freesync_vid_mode &&
		    dm_new_crtc_state->stream &&
		    is_timing_unchanged_for_freesync(new_crtc_state, old_crtc_state))
			goto skip_modeset;

		if (dm_new_crtc_state->stream &&
		    dc_is_stream_unchanged(new_stream, dm_old_crtc_state->stream) &&
		    dc_is_stream_scaling_unchanged(new_stream, dm_old_crtc_state->stream)) {
			new_crtc_state->mode_changed = false;
			drm_dbg_driver(adev_to_drm(adev), "Mode change not required, setting mode_changed to %d",
					 new_crtc_state->mode_changed);
		}
	}

	/* mode_changed flag may get updated above, need to check again */
	if (!drm_atomic_crtc_needs_modeset(new_crtc_state))
		goto skip_modeset;

	drm_dbg_state(state->dev,
		"amdgpu_crtc id:%d crtc_state_flags: enable:%d, active:%d, planes_changed:%d, mode_changed:%d,active_changed:%d,connectors_changed:%d\n",
		acrtc->crtc_id,
		new_crtc_state->enable,
		new_crtc_state->active,
		new_crtc_state->planes_changed,
		new_crtc_state->mode_changed,
		new_crtc_state->active_changed,
		new_crtc_state->connectors_changed);

	/* Remove stream for any changed/disabled CRTC */
	if (!enable) {

		if (!dm_old_crtc_state->stream)
			goto skip_modeset;

		/* Unset freesync video if it was active before */
		if (dm_old_crtc_state->freesync_config.state == VRR_STATE_ACTIVE_FIXED) {
			dm_new_crtc_state->freesync_config.state = VRR_STATE_INACTIVE;
			dm_new_crtc_state->freesync_config.fixed_refresh_in_uhz = 0;
		}

		/* Now check if we should set freesync video mode */
		if (amdgpu_freesync_vid_mode && dm_new_crtc_state->stream &&
		    dc_is_stream_unchanged(new_stream, dm_old_crtc_state->stream) &&
		    dc_is_stream_scaling_unchanged(new_stream, dm_old_crtc_state->stream) &&
		    is_timing_unchanged_for_freesync(new_crtc_state,
						     old_crtc_state)) {
			new_crtc_state->mode_changed = false;
			drm_dbg_driver(adev_to_drm(adev),
				"Mode change not required for front porch change, setting mode_changed to %d",
				new_crtc_state->mode_changed);

			set_freesync_fixed_config(dm_new_crtc_state);

			goto skip_modeset;
		} else if (amdgpu_freesync_vid_mode && aconnector &&
			   is_freesync_video_mode(&new_crtc_state->mode,
						  aconnector)) {
			struct drm_display_mode *high_mode;

			high_mode = get_highest_refresh_rate_mode(aconnector, false);
			if (!drm_mode_equal(&new_crtc_state->mode, high_mode))
				set_freesync_fixed_config(dm_new_crtc_state);
		}

		ret = dm_atomic_get_state(state, &dm_state);
		if (ret)
			goto fail;

		drm_dbg_driver(adev_to_drm(adev), "Disabling DRM crtc: %d\n",
				crtc->base.id);

		/* i.e. reset mode */
		if (dc_state_remove_stream(
				dm->dc,
				dm_state->context,
				dm_old_crtc_state->stream) != DC_OK) {
			ret = -EINVAL;
			goto fail;
		}

		dc_stream_release(dm_old_crtc_state->stream);
		dm_new_crtc_state->stream = NULL;

		reset_freesync_config_for_crtc(dm_new_crtc_state);

		*lock_and_validation_needed = true;

	} else {/* Add stream for any updated/enabled CRTC */
		/*
		 * Quick fix to prevent NULL pointer on new_stream when
		 * added MST connectors not found in existing crtc_state in the chained mode
		 * TODO: need to dig out the root cause of that
		 */
		if (!connector)
			goto skip_modeset;

		if (modereset_required(new_crtc_state))
			goto skip_modeset;

		if (amdgpu_dm_crtc_modeset_required(new_crtc_state, new_stream,
				     dm_old_crtc_state->stream)) {

			WARN_ON(dm_new_crtc_state->stream);

			ret = dm_atomic_get_state(state, &dm_state);
			if (ret)
				goto fail;

			dm_new_crtc_state->stream = new_stream;

			dc_stream_retain(new_stream);

			DRM_DEBUG_ATOMIC("Enabling DRM crtc: %d\n",
					 crtc->base.id);

			if (dc_state_add_stream(
					dm->dc,
					dm_state->context,
					dm_new_crtc_state->stream) != DC_OK) {
				ret = -EINVAL;
				goto fail;
			}

			*lock_and_validation_needed = true;
		}
	}

skip_modeset:
	/* Release extra reference */
	if (new_stream)
		dc_stream_release(new_stream);

	/*
	 * We want to do dc stream updates that do not require a
	 * full modeset below.
	 */
	if (!(enable && connector && new_crtc_state->active))
		return 0;
	/*
	 * Given above conditions, the dc state cannot be NULL because:
	 * 1. We're in the process of enabling CRTCs (just been added
	 *    to the dc context, or already is on the context)
	 * 2. Has a valid connector attached, and
	 * 3. Is currently active and enabled.
	 * => The dc stream state currently exists.
	 */
	BUG_ON(dm_new_crtc_state->stream == NULL);

	/* Scaling or underscan settings */
	if (is_scaling_state_different(dm_old_conn_state, dm_new_conn_state) ||
				drm_atomic_crtc_needs_modeset(new_crtc_state))
		update_stream_scaling_settings(
			&new_crtc_state->mode, dm_new_conn_state, dm_new_crtc_state->stream);

	/* ABM settings */
	dm_new_crtc_state->abm_level = dm_new_conn_state->abm_level;

	/*
	 * Color management settings. We also update color properties
	 * when a modeset is needed, to ensure it gets reprogrammed.
	 */
	if (dm_new_crtc_state->base.color_mgmt_changed ||
	    dm_old_crtc_state->regamma_tf != dm_new_crtc_state->regamma_tf ||
	    drm_atomic_crtc_needs_modeset(new_crtc_state)) {
		ret = amdgpu_dm_update_crtc_color_mgmt(dm_new_crtc_state);
		if (ret)
			goto fail;
	}

	/* Update Freesync settings. */
	get_freesync_config_for_crtc(dm_new_crtc_state,
				     dm_new_conn_state);

	return ret;

fail:
	if (new_stream)
		dc_stream_release(new_stream);
	return ret;
}

static bool should_reset_plane(struct drm_atomic_state *state,
			       struct drm_plane *plane,
			       struct drm_plane_state *old_plane_state,
			       struct drm_plane_state *new_plane_state)
{
	struct drm_plane *other;
	struct drm_plane_state *old_other_state, *new_other_state;
	struct drm_crtc_state *old_crtc_state, *new_crtc_state;
	struct dm_crtc_state *old_dm_crtc_state, *new_dm_crtc_state;
	struct amdgpu_device *adev = drm_to_adev(plane->dev);
	int i;

	/*
	 * TODO: Remove this hack for all asics once it proves that the
	 * fast updates works fine on DCN3.2+.
	 */
	if (amdgpu_ip_version(adev, DCE_HWIP, 0) < IP_VERSION(3, 2, 0) &&
	    state->allow_modeset)
		return true;

	if (amdgpu_in_reset(adev) && state->allow_modeset)
		return true;

	/* Exit early if we know that we're adding or removing the plane. */
	if (old_plane_state->crtc != new_plane_state->crtc)
		return true;

	/* old crtc == new_crtc == NULL, plane not in context. */
	if (!new_plane_state->crtc)
		return false;

	new_crtc_state =
		drm_atomic_get_new_crtc_state(state, new_plane_state->crtc);
	old_crtc_state =
		drm_atomic_get_old_crtc_state(state, old_plane_state->crtc);

	if (!new_crtc_state)
		return true;

	/*
	 * A change in cursor mode means a new dc pipe needs to be acquired or
	 * released from the state
	 */
	old_dm_crtc_state = to_dm_crtc_state(old_crtc_state);
	new_dm_crtc_state = to_dm_crtc_state(new_crtc_state);
	if (plane->type == DRM_PLANE_TYPE_CURSOR &&
	    old_dm_crtc_state != NULL &&
	    old_dm_crtc_state->cursor_mode != new_dm_crtc_state->cursor_mode) {
		return true;
	}

	/* CRTC Degamma changes currently require us to recreate planes. */
	if (new_crtc_state->color_mgmt_changed)
		return true;

	/*
	 * On zpos change, planes need to be reordered by removing and re-adding
	 * them one by one to the dc state, in order of descending zpos.
	 *
	 * TODO: We can likely skip bandwidth validation if the only thing that
	 * changed about the plane was it'z z-ordering.
	 */
	if (old_plane_state->normalized_zpos != new_plane_state->normalized_zpos)
		return true;

	if (drm_atomic_crtc_needs_modeset(new_crtc_state))
		return true;

	/*
	 * If there are any new primary or overlay planes being added or
	 * removed then the z-order can potentially change. To ensure
	 * correct z-order and pipe acquisition the current DC architecture
	 * requires us to remove and recreate all existing planes.
	 *
	 * TODO: Come up with a more elegant solution for this.
	 */
	for_each_oldnew_plane_in_state(state, other, old_other_state, new_other_state, i) {
		struct amdgpu_framebuffer *old_afb, *new_afb;
		struct dm_plane_state *dm_new_other_state, *dm_old_other_state;

		dm_new_other_state = to_dm_plane_state(new_other_state);
		dm_old_other_state = to_dm_plane_state(old_other_state);

		if (other->type == DRM_PLANE_TYPE_CURSOR)
			continue;

		if (old_other_state->crtc != new_plane_state->crtc &&
		    new_other_state->crtc != new_plane_state->crtc)
			continue;

		if (old_other_state->crtc != new_other_state->crtc)
			return true;

		/* Src/dst size and scaling updates. */
		if (old_other_state->src_w != new_other_state->src_w ||
		    old_other_state->src_h != new_other_state->src_h ||
		    old_other_state->crtc_w != new_other_state->crtc_w ||
		    old_other_state->crtc_h != new_other_state->crtc_h)
			return true;

		/* Rotation / mirroring updates. */
		if (old_other_state->rotation != new_other_state->rotation)
			return true;

		/* Blending updates. */
		if (old_other_state->pixel_blend_mode !=
		    new_other_state->pixel_blend_mode)
			return true;

		/* Alpha updates. */
		if (old_other_state->alpha != new_other_state->alpha)
			return true;

		/* Colorspace changes. */
		if (old_other_state->color_range != new_other_state->color_range ||
		    old_other_state->color_encoding != new_other_state->color_encoding)
			return true;

		/* HDR/Transfer Function changes. */
		if (dm_old_other_state->degamma_tf != dm_new_other_state->degamma_tf ||
		    dm_old_other_state->degamma_lut != dm_new_other_state->degamma_lut ||
		    dm_old_other_state->hdr_mult != dm_new_other_state->hdr_mult ||
		    dm_old_other_state->ctm != dm_new_other_state->ctm ||
		    dm_old_other_state->shaper_lut != dm_new_other_state->shaper_lut ||
		    dm_old_other_state->shaper_tf != dm_new_other_state->shaper_tf ||
		    dm_old_other_state->lut3d != dm_new_other_state->lut3d ||
		    dm_old_other_state->blend_lut != dm_new_other_state->blend_lut ||
		    dm_old_other_state->blend_tf != dm_new_other_state->blend_tf)
			return true;

		/* Framebuffer checks fall at the end. */
		if (!old_other_state->fb || !new_other_state->fb)
			continue;

		/* Pixel format changes can require bandwidth updates. */
		if (old_other_state->fb->format != new_other_state->fb->format)
			return true;

		old_afb = (struct amdgpu_framebuffer *)old_other_state->fb;
		new_afb = (struct amdgpu_framebuffer *)new_other_state->fb;

		/* Tiling and DCC changes also require bandwidth updates. */
		if (old_afb->tiling_flags != new_afb->tiling_flags ||
		    old_afb->base.modifier != new_afb->base.modifier)
			return true;
	}

	return false;
}

static int dm_check_cursor_fb(struct amdgpu_crtc *new_acrtc,
			      struct drm_plane_state *new_plane_state,
			      struct drm_framebuffer *fb)
{
	struct amdgpu_device *adev = drm_to_adev(new_acrtc->base.dev);
	struct amdgpu_framebuffer *afb = to_amdgpu_framebuffer(fb);
	unsigned int pitch;
	bool linear;

	if (fb->width > new_acrtc->max_cursor_width ||
	    fb->height > new_acrtc->max_cursor_height) {
		DRM_DEBUG_ATOMIC("Bad cursor FB size %dx%d\n",
				 new_plane_state->fb->width,
				 new_plane_state->fb->height);
		return -EINVAL;
	}
	if (new_plane_state->src_w != fb->width << 16 ||
	    new_plane_state->src_h != fb->height << 16) {
		DRM_DEBUG_ATOMIC("Cropping not supported for cursor plane\n");
		return -EINVAL;
	}

	/* Pitch in pixels */
	pitch = fb->pitches[0] / fb->format->cpp[0];

	if (fb->width != pitch) {
		DRM_DEBUG_ATOMIC("Cursor FB width %d doesn't match pitch %d",
				 fb->width, pitch);
		return -EINVAL;
	}

	switch (pitch) {
	case 64:
	case 128:
	case 256:
		/* FB pitch is supported by cursor plane */
		break;
	default:
		DRM_DEBUG_ATOMIC("Bad cursor FB pitch %d px\n", pitch);
		return -EINVAL;
	}

	/* Core DRM takes care of checking FB modifiers, so we only need to
	 * check tiling flags when the FB doesn't have a modifier.
	 */
	if (!(fb->flags & DRM_MODE_FB_MODIFIERS)) {
		if (adev->family >= AMDGPU_FAMILY_GC_12_0_0) {
			linear = AMDGPU_TILING_GET(afb->tiling_flags, GFX12_SWIZZLE_MODE) == 0;
		} else if (adev->family >= AMDGPU_FAMILY_AI) {
			linear = AMDGPU_TILING_GET(afb->tiling_flags, SWIZZLE_MODE) == 0;
		} else {
			linear = AMDGPU_TILING_GET(afb->tiling_flags, ARRAY_MODE) != DC_ARRAY_2D_TILED_THIN1 &&
				 AMDGPU_TILING_GET(afb->tiling_flags, ARRAY_MODE) != DC_ARRAY_1D_TILED_THIN1 &&
				 AMDGPU_TILING_GET(afb->tiling_flags, MICRO_TILE_MODE) == 0;
		}
		if (!linear) {
			DRM_DEBUG_ATOMIC("Cursor FB not linear");
			return -EINVAL;
		}
	}

	return 0;
}

/*
 * Helper function for checking the cursor in native mode
 */
static int dm_check_native_cursor_state(struct drm_crtc *new_plane_crtc,
					struct drm_plane *plane,
					struct drm_plane_state *new_plane_state,
					bool enable)
{

	struct amdgpu_crtc *new_acrtc;
	int ret;

	if (!enable || !new_plane_crtc ||
	    drm_atomic_plane_disabling(plane->state, new_plane_state))
		return 0;

	new_acrtc = to_amdgpu_crtc(new_plane_crtc);

	if (new_plane_state->src_x != 0 || new_plane_state->src_y != 0) {
		DRM_DEBUG_ATOMIC("Cropping not supported for cursor plane\n");
		return -EINVAL;
	}

	if (new_plane_state->fb) {
		ret = dm_check_cursor_fb(new_acrtc, new_plane_state,
						new_plane_state->fb);
		if (ret)
			return ret;
	}

	return 0;
}

static bool dm_should_update_native_cursor(struct drm_atomic_state *state,
					   struct drm_crtc *old_plane_crtc,
					   struct drm_crtc *new_plane_crtc,
					   bool enable)
{
	struct drm_crtc_state *old_crtc_state, *new_crtc_state;
	struct dm_crtc_state *dm_old_crtc_state, *dm_new_crtc_state;

	if (!enable) {
		if (old_plane_crtc == NULL)
			return true;

		old_crtc_state = drm_atomic_get_old_crtc_state(
			state, old_plane_crtc);
		dm_old_crtc_state = to_dm_crtc_state(old_crtc_state);

		return dm_old_crtc_state->cursor_mode == DM_CURSOR_NATIVE_MODE;
	} else {
		if (new_plane_crtc == NULL)
			return true;

		new_crtc_state = drm_atomic_get_new_crtc_state(
			state, new_plane_crtc);
		dm_new_crtc_state = to_dm_crtc_state(new_crtc_state);

		return dm_new_crtc_state->cursor_mode == DM_CURSOR_NATIVE_MODE;
	}
}

static int dm_update_plane_state(struct dc *dc,
				 struct drm_atomic_state *state,
				 struct drm_plane *plane,
				 struct drm_plane_state *old_plane_state,
				 struct drm_plane_state *new_plane_state,
				 bool enable,
				 bool *lock_and_validation_needed,
				 bool *is_top_most_overlay)
{

	struct dm_atomic_state *dm_state = NULL;
	struct drm_crtc *new_plane_crtc, *old_plane_crtc;
	struct drm_crtc_state *old_crtc_state, *new_crtc_state;
	struct dm_crtc_state *dm_new_crtc_state, *dm_old_crtc_state;
	struct dm_plane_state *dm_new_plane_state, *dm_old_plane_state;
	bool needs_reset, update_native_cursor;
	int ret = 0;


	new_plane_crtc = new_plane_state->crtc;
	old_plane_crtc = old_plane_state->crtc;
	dm_new_plane_state = to_dm_plane_state(new_plane_state);
	dm_old_plane_state = to_dm_plane_state(old_plane_state);

	update_native_cursor = dm_should_update_native_cursor(state,
							      old_plane_crtc,
							      new_plane_crtc,
							      enable);

	if (plane->type == DRM_PLANE_TYPE_CURSOR && update_native_cursor) {
		ret = dm_check_native_cursor_state(new_plane_crtc, plane,
						    new_plane_state, enable);
		if (ret)
			return ret;

		return 0;
	}

	needs_reset = should_reset_plane(state, plane, old_plane_state,
					 new_plane_state);

	/* Remove any changed/removed planes */
	if (!enable) {
		if (!needs_reset)
			return 0;

		if (!old_plane_crtc)
			return 0;

		old_crtc_state = drm_atomic_get_old_crtc_state(
				state, old_plane_crtc);
		dm_old_crtc_state = to_dm_crtc_state(old_crtc_state);

		if (!dm_old_crtc_state->stream)
			return 0;

		DRM_DEBUG_ATOMIC("Disabling DRM plane: %d on DRM crtc %d\n",
				plane->base.id, old_plane_crtc->base.id);

		ret = dm_atomic_get_state(state, &dm_state);
		if (ret)
			return ret;

		if (!dc_state_remove_plane(
				dc,
				dm_old_crtc_state->stream,
				dm_old_plane_state->dc_state,
				dm_state->context)) {

			return -EINVAL;
		}

		if (dm_old_plane_state->dc_state)
			dc_plane_state_release(dm_old_plane_state->dc_state);

		dm_new_plane_state->dc_state = NULL;

		*lock_and_validation_needed = true;

	} else { /* Add new planes */
		struct dc_plane_state *dc_new_plane_state;

		if (drm_atomic_plane_disabling(plane->state, new_plane_state))
			return 0;

		if (!new_plane_crtc)
			return 0;

		new_crtc_state = drm_atomic_get_new_crtc_state(state, new_plane_crtc);
		dm_new_crtc_state = to_dm_crtc_state(new_crtc_state);

		if (!dm_new_crtc_state->stream)
			return 0;

		if (!needs_reset)
			return 0;

		ret = amdgpu_dm_plane_helper_check_state(new_plane_state, new_crtc_state);
		if (ret)
			goto out;

		WARN_ON(dm_new_plane_state->dc_state);

		dc_new_plane_state = dc_create_plane_state(dc);
		if (!dc_new_plane_state) {
			ret = -ENOMEM;
			goto out;
		}

		DRM_DEBUG_ATOMIC("Enabling DRM plane: %d on DRM crtc %d\n",
				 plane->base.id, new_plane_crtc->base.id);

		ret = fill_dc_plane_attributes(
			drm_to_adev(new_plane_crtc->dev),
			dc_new_plane_state,
			new_plane_state,
			new_crtc_state);
		if (ret) {
			dc_plane_state_release(dc_new_plane_state);
			goto out;
		}

		ret = dm_atomic_get_state(state, &dm_state);
		if (ret) {
			dc_plane_state_release(dc_new_plane_state);
			goto out;
		}

		/*
		 * Any atomic check errors that occur after this will
		 * not need a release. The plane state will be attached
		 * to the stream, and therefore part of the atomic
		 * state. It'll be released when the atomic state is
		 * cleaned.
		 */
		if (!dc_state_add_plane(
				dc,
				dm_new_crtc_state->stream,
				dc_new_plane_state,
				dm_state->context)) {

			dc_plane_state_release(dc_new_plane_state);
			ret = -EINVAL;
			goto out;
		}

		dm_new_plane_state->dc_state = dc_new_plane_state;

		dm_new_crtc_state->mpo_requested |= (plane->type == DRM_PLANE_TYPE_OVERLAY);

		/* Tell DC to do a full surface update every time there
		 * is a plane change. Inefficient, but works for now.
		 */
		dm_new_plane_state->dc_state->update_flags.bits.full_update = 1;

		*lock_and_validation_needed = true;
	}

out:
	/* If enabling cursor overlay failed, attempt fallback to native mode */
	if (enable && ret == -EINVAL && plane->type == DRM_PLANE_TYPE_CURSOR) {
		ret = dm_check_native_cursor_state(new_plane_crtc, plane,
						    new_plane_state, enable);
		if (ret)
			return ret;

		dm_new_crtc_state->cursor_mode = DM_CURSOR_NATIVE_MODE;
	}

	return ret;
}

static void dm_get_oriented_plane_size(struct drm_plane_state *plane_state,
				       int *src_w, int *src_h)
{
	switch (plane_state->rotation & DRM_MODE_ROTATE_MASK) {
	case DRM_MODE_ROTATE_90:
	case DRM_MODE_ROTATE_270:
		*src_w = plane_state->src_h >> 16;
		*src_h = plane_state->src_w >> 16;
		break;
	case DRM_MODE_ROTATE_0:
	case DRM_MODE_ROTATE_180:
	default:
		*src_w = plane_state->src_w >> 16;
		*src_h = plane_state->src_h >> 16;
		break;
	}
}

static void
dm_get_plane_scale(struct drm_plane_state *plane_state,
		   int *out_plane_scale_w, int *out_plane_scale_h)
{
	int plane_src_w, plane_src_h;

	dm_get_oriented_plane_size(plane_state, &plane_src_w, &plane_src_h);
	*out_plane_scale_w = plane_src_w ? plane_state->crtc_w * 1000 / plane_src_w : 0;
	*out_plane_scale_h = plane_src_h ? plane_state->crtc_h * 1000 / plane_src_h : 0;
}

/*
 * The normalized_zpos value cannot be used by this iterator directly. It's only
 * calculated for enabled planes, potentially causing normalized_zpos collisions
 * between enabled/disabled planes in the atomic state. We need a unique value
 * so that the iterator will not generate the same object twice, or loop
 * indefinitely.
 */
static inline struct __drm_planes_state *__get_next_zpos(
	struct drm_atomic_state *state,
	struct __drm_planes_state *prev)
{
	unsigned int highest_zpos = 0, prev_zpos = 256;
	uint32_t highest_id = 0, prev_id = UINT_MAX;
	struct drm_plane_state *new_plane_state;
	struct drm_plane *plane;
	int i, highest_i = -1;

	if (prev != NULL) {
		prev_zpos = prev->new_state->zpos;
		prev_id = prev->ptr->base.id;
	}

	for_each_new_plane_in_state(state, plane, new_plane_state, i) {
		/* Skip planes with higher zpos than the previously returned */
		if (new_plane_state->zpos > prev_zpos ||
		    (new_plane_state->zpos == prev_zpos &&
		     plane->base.id >= prev_id))
			continue;

		/* Save the index of the plane with highest zpos */
		if (new_plane_state->zpos > highest_zpos ||
		    (new_plane_state->zpos == highest_zpos &&
		     plane->base.id > highest_id)) {
			highest_zpos = new_plane_state->zpos;
			highest_id = plane->base.id;
			highest_i = i;
		}
	}

	if (highest_i < 0)
		return NULL;

	return &state->planes[highest_i];
}

/*
 * Use the uniqueness of the plane's (zpos, drm obj ID) combination to iterate
 * by descending zpos, as read from the new plane state. This is the same
 * ordering as defined by drm_atomic_normalize_zpos().
 */
#define for_each_oldnew_plane_in_descending_zpos(__state, plane, old_plane_state, new_plane_state) \
	for (struct __drm_planes_state *__i = __get_next_zpos((__state), NULL); \
	     __i != NULL; __i = __get_next_zpos((__state), __i))		\
		for_each_if(((plane) = __i->ptr,				\
			     (void)(plane) /* Only to avoid unused-but-set-variable warning */, \
			     (old_plane_state) = __i->old_state,		\
			     (new_plane_state) = __i->new_state, 1))

static int add_affected_mst_dsc_crtcs(struct drm_atomic_state *state, struct drm_crtc *crtc)
{
	struct drm_connector *connector;
	struct drm_connector_state *conn_state, *old_conn_state;
	struct amdgpu_dm_connector *aconnector = NULL;
	int i;

	for_each_oldnew_connector_in_state(state, connector, old_conn_state, conn_state, i) {
		if (!conn_state->crtc)
			conn_state = old_conn_state;

		if (conn_state->crtc != crtc)
			continue;

		if (connector->connector_type == DRM_MODE_CONNECTOR_WRITEBACK)
			continue;

		aconnector = to_amdgpu_dm_connector(connector);
		if (!aconnector->mst_output_port || !aconnector->mst_root)
			aconnector = NULL;
		else
			break;
	}

	if (!aconnector)
		return 0;

	return drm_dp_mst_add_affected_dsc_crtcs(state, &aconnector->mst_root->mst_mgr);
}

/**
 * DOC: Cursor Modes - Native vs Overlay
 *
 * In native mode, the cursor uses a integrated cursor pipe within each DCN hw
 * plane. It does not require a dedicated hw plane to enable, but it is
 * subjected to the same z-order and scaling as the hw plane. It also has format
 * restrictions, a RGB cursor in native mode cannot be enabled within a non-RGB
 * hw plane.
 *
 * In overlay mode, the cursor uses a separate DCN hw plane, and thus has its
 * own scaling and z-pos. It also has no blending restrictions. It lends to a
 * cursor behavior more akin to a DRM client's expectations. However, it does
 * occupy an extra DCN plane, and therefore will only be used if a DCN plane is
 * available.
 */

/**
 * dm_crtc_get_cursor_mode() - Determine the required cursor mode on crtc
 * @adev: amdgpu device
 * @state: DRM atomic state
 * @dm_crtc_state: amdgpu state for the CRTC containing the cursor
 * @cursor_mode: Returns the required cursor mode on dm_crtc_state
 *
 * Get whether the cursor should be enabled in native mode, or overlay mode, on
 * the dm_crtc_state.
 *
 * The cursor should be enabled in overlay mode if there exists an underlying
 * plane - on which the cursor may be blended - that is either YUV formatted, or
 * scaled differently from the cursor.
 *
 * Since zpos info is required, drm_atomic_normalize_zpos must be called before
 * calling this function.
 *
 * Return: 0 on success, or an error code if getting the cursor plane state
 * failed.
 */
static int dm_crtc_get_cursor_mode(struct amdgpu_device *adev,
				   struct drm_atomic_state *state,
				   struct dm_crtc_state *dm_crtc_state,
				   enum amdgpu_dm_cursor_mode *cursor_mode)
{
	struct drm_plane_state *old_plane_state, *plane_state, *cursor_state;
	struct drm_crtc_state *crtc_state = &dm_crtc_state->base;
	struct drm_plane *plane;
	bool consider_mode_change = false;
	bool entire_crtc_covered = false;
	bool cursor_changed = false;
	int underlying_scale_w, underlying_scale_h;
	int cursor_scale_w, cursor_scale_h;
	int i;

	/* Overlay cursor not supported on HW before DCN
	 * DCN401 does not have the cursor-on-scaled-plane or cursor-on-yuv-plane restrictions
	 * as previous DCN generations, so enable native mode on DCN401 in addition to DCE
	 */
	if (amdgpu_ip_version(adev, DCE_HWIP, 0) == 0 ||
	    amdgpu_ip_version(adev, DCE_HWIP, 0) == IP_VERSION(4, 0, 1)) {
		*cursor_mode = DM_CURSOR_NATIVE_MODE;
		return 0;
	}

	/* Init cursor_mode to be the same as current */
	*cursor_mode = dm_crtc_state->cursor_mode;

	/*
	 * Cursor mode can change if a plane's format changes, scale changes, is
	 * enabled/disabled, or z-order changes.
	 */
	for_each_oldnew_plane_in_state(state, plane, old_plane_state, plane_state, i) {
		int new_scale_w, new_scale_h, old_scale_w, old_scale_h;

		/* Only care about planes on this CRTC */
		if ((drm_plane_mask(plane) & crtc_state->plane_mask) == 0)
			continue;

		if (plane->type == DRM_PLANE_TYPE_CURSOR)
			cursor_changed = true;

		if (drm_atomic_plane_enabling(old_plane_state, plane_state) ||
		    drm_atomic_plane_disabling(old_plane_state, plane_state) ||
		    old_plane_state->fb->format != plane_state->fb->format) {
			consider_mode_change = true;
			break;
		}

		dm_get_plane_scale(plane_state, &new_scale_w, &new_scale_h);
		dm_get_plane_scale(old_plane_state, &old_scale_w, &old_scale_h);
		if (new_scale_w != old_scale_w || new_scale_h != old_scale_h) {
			consider_mode_change = true;
			break;
		}
	}

	if (!consider_mode_change && !crtc_state->zpos_changed)
		return 0;

	/*
	 * If no cursor change on this CRTC, and not enabled on this CRTC, then
	 * no need to set cursor mode. This avoids needlessly locking the cursor
	 * state.
	 */
	if (!cursor_changed &&
	    !(drm_plane_mask(crtc_state->crtc->cursor) & crtc_state->plane_mask)) {
		return 0;
	}

	cursor_state = drm_atomic_get_plane_state(state,
						  crtc_state->crtc->cursor);
	if (IS_ERR(cursor_state))
		return PTR_ERR(cursor_state);

	/* Cursor is disabled */
	if (!cursor_state->fb)
		return 0;

	/* For all planes in descending z-order (all of which are below cursor
	 * as per zpos definitions), check their scaling and format
	 */
	for_each_oldnew_plane_in_descending_zpos(state, plane, old_plane_state, plane_state) {

		/* Only care about non-cursor planes on this CRTC */
		if ((drm_plane_mask(plane) & crtc_state->plane_mask) == 0 ||
		    plane->type == DRM_PLANE_TYPE_CURSOR)
			continue;

		/* Underlying plane is YUV format - use overlay cursor */
		if (amdgpu_dm_plane_is_video_format(plane_state->fb->format->format)) {
			*cursor_mode = DM_CURSOR_OVERLAY_MODE;
			return 0;
		}

		dm_get_plane_scale(plane_state,
				   &underlying_scale_w, &underlying_scale_h);
		dm_get_plane_scale(cursor_state,
				   &cursor_scale_w, &cursor_scale_h);

		/* Underlying plane has different scale - use overlay cursor */
		if (cursor_scale_w != underlying_scale_w &&
		    cursor_scale_h != underlying_scale_h) {
			*cursor_mode = DM_CURSOR_OVERLAY_MODE;
			return 0;
		}

		/* If this plane covers the whole CRTC, no need to check planes underneath */
		if (plane_state->crtc_x <= 0 && plane_state->crtc_y <= 0 &&
		    plane_state->crtc_x + plane_state->crtc_w >= crtc_state->mode.hdisplay &&
		    plane_state->crtc_y + plane_state->crtc_h >= crtc_state->mode.vdisplay) {
			entire_crtc_covered = true;
			break;
		}
	}

	/* If planes do not cover the entire CRTC, use overlay mode to enable
	 * cursor over holes
	 */
	if (entire_crtc_covered)
		*cursor_mode = DM_CURSOR_NATIVE_MODE;
	else
		*cursor_mode = DM_CURSOR_OVERLAY_MODE;

	return 0;
}

static bool amdgpu_dm_crtc_mem_type_changed(struct drm_device *dev,
					    struct drm_atomic_state *state,
					    struct drm_crtc_state *crtc_state)
{
	struct drm_plane *plane;
	struct drm_plane_state *new_plane_state, *old_plane_state;

	drm_for_each_plane_mask(plane, dev, crtc_state->plane_mask) {
		new_plane_state = drm_atomic_get_plane_state(state, plane);
		old_plane_state = drm_atomic_get_plane_state(state, plane);

		if (IS_ERR(new_plane_state) || IS_ERR(old_plane_state)) {
			drm_err(dev, "Failed to get plane state for plane %s\n", plane->name);
			return false;
		}

		if (old_plane_state->fb && new_plane_state->fb &&
		    get_mem_type(old_plane_state->fb) != get_mem_type(new_plane_state->fb))
			return true;
	}

	return false;
}

/**
 * amdgpu_dm_atomic_check() - Atomic check implementation for AMDgpu DM.
 *
 * @dev: The DRM device
 * @state: The atomic state to commit
 *
 * Validate that the given atomic state is programmable by DC into hardware.
 * This involves constructing a &struct dc_state reflecting the new hardware
 * state we wish to commit, then querying DC to see if it is programmable. It's
 * important not to modify the existing DC state. Otherwise, atomic_check
 * may unexpectedly commit hardware changes.
 *
 * When validating the DC state, it's important that the right locks are
 * acquired. For full updates case which removes/adds/updates streams on one
 * CRTC while flipping on another CRTC, acquiring global lock will guarantee
 * that any such full update commit will wait for completion of any outstanding
 * flip using DRMs synchronization events.
 *
 * Note that DM adds the affected connectors for all CRTCs in state, when that
 * might not seem necessary. This is because DC stream creation requires the
 * DC sink, which is tied to the DRM connector state. Cleaning this up should
 * be possible but non-trivial - a possible TODO item.
 *
 * Return: -Error code if validation failed.
 */
static int amdgpu_dm_atomic_check(struct drm_device *dev,
				  struct drm_atomic_state *state)
{
	struct amdgpu_device *adev = drm_to_adev(dev);
	struct dm_atomic_state *dm_state = NULL;
	struct dc *dc = adev->dm.dc;
	struct drm_connector *connector;
	struct drm_connector_state *old_con_state, *new_con_state;
	struct drm_crtc *crtc;
	struct drm_crtc_state *old_crtc_state, *new_crtc_state;
	struct drm_plane *plane;
	struct drm_plane_state *old_plane_state, *new_plane_state, *new_cursor_state;
	enum dc_status status;
	int ret, i;
	bool lock_and_validation_needed = false;
	bool is_top_most_overlay = true;
	struct dm_crtc_state *dm_old_crtc_state, *dm_new_crtc_state;
	struct drm_dp_mst_topology_mgr *mgr;
	struct drm_dp_mst_topology_state *mst_state;
	struct dsc_mst_fairness_vars vars[MAX_PIPES] = {0};

	trace_amdgpu_dm_atomic_check_begin(state);

	ret = drm_atomic_helper_check_modeset(dev, state);
	if (ret) {
		drm_dbg_atomic(dev, "drm_atomic_helper_check_modeset() failed\n");
		goto fail;
	}

	/* Check connector changes */
	for_each_oldnew_connector_in_state(state, connector, old_con_state, new_con_state, i) {
		struct dm_connector_state *dm_old_con_state = to_dm_connector_state(old_con_state);
		struct dm_connector_state *dm_new_con_state = to_dm_connector_state(new_con_state);

		/* Skip connectors that are disabled or part of modeset already. */
		if (!new_con_state->crtc)
			continue;

		new_crtc_state = drm_atomic_get_crtc_state(state, new_con_state->crtc);
		if (IS_ERR(new_crtc_state)) {
			drm_dbg_atomic(dev, "drm_atomic_get_crtc_state() failed\n");
			ret = PTR_ERR(new_crtc_state);
			goto fail;
		}

		if (dm_old_con_state->abm_level != dm_new_con_state->abm_level ||
		    dm_old_con_state->scaling != dm_new_con_state->scaling)
			new_crtc_state->connectors_changed = true;
	}

	if (dc_resource_is_dsc_encoding_supported(dc)) {
		for_each_oldnew_crtc_in_state(state, crtc, old_crtc_state, new_crtc_state, i) {
			if (drm_atomic_crtc_needs_modeset(new_crtc_state)) {
				ret = add_affected_mst_dsc_crtcs(state, crtc);
				if (ret) {
					drm_dbg_atomic(dev, "add_affected_mst_dsc_crtcs() failed\n");
					goto fail;
				}
			}
		}
	}
	for_each_oldnew_crtc_in_state(state, crtc, old_crtc_state, new_crtc_state, i) {
		dm_old_crtc_state = to_dm_crtc_state(old_crtc_state);

		if (!drm_atomic_crtc_needs_modeset(new_crtc_state) &&
		    !new_crtc_state->color_mgmt_changed &&
		    old_crtc_state->vrr_enabled == new_crtc_state->vrr_enabled &&
			dm_old_crtc_state->dsc_force_changed == false)
			continue;

		ret = amdgpu_dm_verify_lut_sizes(new_crtc_state);
		if (ret) {
			drm_dbg_atomic(dev, "amdgpu_dm_verify_lut_sizes() failed\n");
			goto fail;
		}

		if (!new_crtc_state->enable)
			continue;

		ret = drm_atomic_add_affected_connectors(state, crtc);
		if (ret) {
			drm_dbg_atomic(dev, "drm_atomic_add_affected_connectors() failed\n");
			goto fail;
		}

		ret = drm_atomic_add_affected_planes(state, crtc);
		if (ret) {
			drm_dbg_atomic(dev, "drm_atomic_add_affected_planes() failed\n");
			goto fail;
		}

		if (dm_old_crtc_state->dsc_force_changed)
			new_crtc_state->mode_changed = true;
	}

	/*
	 * Add all primary and overlay planes on the CRTC to the state
	 * whenever a plane is enabled to maintain correct z-ordering
	 * and to enable fast surface updates.
	 */
	drm_for_each_crtc(crtc, dev) {
		bool modified = false;

		for_each_oldnew_plane_in_state(state, plane, old_plane_state, new_plane_state, i) {
			if (plane->type == DRM_PLANE_TYPE_CURSOR)
				continue;

			if (new_plane_state->crtc == crtc ||
			    old_plane_state->crtc == crtc) {
				modified = true;
				break;
			}
		}

		if (!modified)
			continue;

		drm_for_each_plane_mask(plane, state->dev, crtc->state->plane_mask) {
			if (plane->type == DRM_PLANE_TYPE_CURSOR)
				continue;

			new_plane_state =
				drm_atomic_get_plane_state(state, plane);

			if (IS_ERR(new_plane_state)) {
				ret = PTR_ERR(new_plane_state);
				drm_dbg_atomic(dev, "new_plane_state is BAD\n");
				goto fail;
			}
		}
	}

	/*
	 * DC consults the zpos (layer_index in DC terminology) to determine the
	 * hw plane on which to enable the hw cursor (see
	 * `dcn10_can_pipe_disable_cursor`). By now, all modified planes are in
	 * atomic state, so call drm helper to normalize zpos.
	 */
	ret = drm_atomic_normalize_zpos(dev, state);
	if (ret) {
		drm_dbg(dev, "drm_atomic_normalize_zpos() failed\n");
		goto fail;
	}

	/*
	 * Determine whether cursors on each CRTC should be enabled in native or
	 * overlay mode.
	 */
	for_each_new_crtc_in_state(state, crtc, new_crtc_state, i) {
		dm_new_crtc_state = to_dm_crtc_state(new_crtc_state);

		ret = dm_crtc_get_cursor_mode(adev, state, dm_new_crtc_state,
					      &dm_new_crtc_state->cursor_mode);
		if (ret) {
			drm_dbg(dev, "Failed to determine cursor mode\n");
			goto fail;
		}

		/*
		 * If overlay cursor is needed, DC cannot go through the
		 * native cursor update path. All enabled planes on the CRTC
		 * need to be added for DC to not disable a plane by mistake
		 */
		if (dm_new_crtc_state->cursor_mode == DM_CURSOR_OVERLAY_MODE) {
			ret = drm_atomic_add_affected_planes(state, crtc);
			if (ret)
				goto fail;
		}
	}

	/* Remove exiting planes if they are modified */
	for_each_oldnew_plane_in_descending_zpos(state, plane, old_plane_state, new_plane_state) {

		ret = dm_update_plane_state(dc, state, plane,
					    old_plane_state,
					    new_plane_state,
					    false,
					    &lock_and_validation_needed,
					    &is_top_most_overlay);
		if (ret) {
			drm_dbg_atomic(dev, "dm_update_plane_state() failed\n");
			goto fail;
		}
	}

	/* Disable all crtcs which require disable */
	for_each_oldnew_crtc_in_state(state, crtc, old_crtc_state, new_crtc_state, i) {
		ret = dm_update_crtc_state(&adev->dm, state, crtc,
					   old_crtc_state,
					   new_crtc_state,
					   false,
					   &lock_and_validation_needed);
		if (ret) {
			drm_dbg_atomic(dev, "DISABLE: dm_update_crtc_state() failed\n");
			goto fail;
		}
	}

	/* Enable all crtcs which require enable */
	for_each_oldnew_crtc_in_state(state, crtc, old_crtc_state, new_crtc_state, i) {
		ret = dm_update_crtc_state(&adev->dm, state, crtc,
					   old_crtc_state,
					   new_crtc_state,
					   true,
					   &lock_and_validation_needed);
		if (ret) {
			drm_dbg_atomic(dev, "ENABLE: dm_update_crtc_state() failed\n");
			goto fail;
		}
	}

	/* Add new/modified planes */
	for_each_oldnew_plane_in_descending_zpos(state, plane, old_plane_state, new_plane_state) {
		ret = dm_update_plane_state(dc, state, plane,
					    old_plane_state,
					    new_plane_state,
					    true,
					    &lock_and_validation_needed,
					    &is_top_most_overlay);
		if (ret) {
			drm_dbg_atomic(dev, "dm_update_plane_state() failed\n");
			goto fail;
		}
	}

#if defined(CONFIG_DRM_AMD_DC_FP)
	if (dc_resource_is_dsc_encoding_supported(dc)) {
		ret = pre_validate_dsc(state, &dm_state, vars);
		if (ret != 0)
			goto fail;
	}
#endif

	/* Run this here since we want to validate the streams we created */
	ret = drm_atomic_helper_check_planes(dev, state);
	if (ret) {
		drm_dbg_atomic(dev, "drm_atomic_helper_check_planes() failed\n");
		goto fail;
	}

	for_each_new_crtc_in_state(state, crtc, new_crtc_state, i) {
		dm_new_crtc_state = to_dm_crtc_state(new_crtc_state);
		if (dm_new_crtc_state->mpo_requested)
			drm_dbg_atomic(dev, "MPO enablement requested on crtc:[%p]\n", crtc);
	}

	/* Check cursor restrictions */
	for_each_new_crtc_in_state(state, crtc, new_crtc_state, i) {
		enum amdgpu_dm_cursor_mode required_cursor_mode;
		int is_rotated, is_scaled;

		/* Overlay cusor not subject to native cursor restrictions */
		dm_new_crtc_state = to_dm_crtc_state(new_crtc_state);
		if (dm_new_crtc_state->cursor_mode == DM_CURSOR_OVERLAY_MODE)
			continue;

		/* Check if rotation or scaling is enabled on DCN401 */
		if ((drm_plane_mask(crtc->cursor) & new_crtc_state->plane_mask) &&
		    amdgpu_ip_version(adev, DCE_HWIP, 0) == IP_VERSION(4, 0, 1)) {
			new_cursor_state = drm_atomic_get_new_plane_state(state, crtc->cursor);

			is_rotated = new_cursor_state &&
				((new_cursor_state->rotation & DRM_MODE_ROTATE_MASK) != DRM_MODE_ROTATE_0);
			is_scaled = new_cursor_state && ((new_cursor_state->src_w >> 16 != new_cursor_state->crtc_w) ||
				(new_cursor_state->src_h >> 16 != new_cursor_state->crtc_h));

			if (is_rotated || is_scaled) {
				drm_dbg_driver(
					crtc->dev,
					"[CRTC:%d:%s] cannot enable hardware cursor due to rotation/scaling\n",
					crtc->base.id, crtc->name);
				ret = -EINVAL;
				goto fail;
			}
		}

		/* If HW can only do native cursor, check restrictions again */
		ret = dm_crtc_get_cursor_mode(adev, state, dm_new_crtc_state,
					      &required_cursor_mode);
		if (ret) {
			drm_dbg_driver(crtc->dev,
				       "[CRTC:%d:%s] Checking cursor mode failed\n",
				       crtc->base.id, crtc->name);
			goto fail;
		} else if (required_cursor_mode == DM_CURSOR_OVERLAY_MODE) {
			drm_dbg_driver(crtc->dev,
				       "[CRTC:%d:%s] Cannot enable native cursor due to scaling or YUV restrictions\n",
				       crtc->base.id, crtc->name);
			ret = -EINVAL;
			goto fail;
		}
	}

	if (state->legacy_cursor_update) {
		/*
		 * This is a fast cursor update coming from the plane update
		 * helper, check if it can be done asynchronously for better
		 * performance.
		 */
		state->async_update =
			!drm_atomic_helper_async_check(dev, state);

		/*
		 * Skip the remaining global validation if this is an async
		 * update. Cursor updates can be done without affecting
		 * state or bandwidth calcs and this avoids the performance
		 * penalty of locking the private state object and
		 * allocating a new dc_state.
		 */
		if (state->async_update)
			return 0;
	}

	/* Check scaling and underscan changes*/
	/* TODO Removed scaling changes validation due to inability to commit
	 * new stream into context w\o causing full reset. Need to
	 * decide how to handle.
	 */
	for_each_oldnew_connector_in_state(state, connector, old_con_state, new_con_state, i) {
		struct dm_connector_state *dm_old_con_state = to_dm_connector_state(old_con_state);
		struct dm_connector_state *dm_new_con_state = to_dm_connector_state(new_con_state);
		struct amdgpu_crtc *acrtc = to_amdgpu_crtc(dm_new_con_state->base.crtc);

		/* Skip any modesets/resets */
		if (!acrtc || drm_atomic_crtc_needs_modeset(
				drm_atomic_get_new_crtc_state(state, &acrtc->base)))
			continue;

		/* Skip any thing not scale or underscan changes */
		if (!is_scaling_state_different(dm_new_con_state, dm_old_con_state))
			continue;

		lock_and_validation_needed = true;
	}

	/* set the slot info for each mst_state based on the link encoding format */
	for_each_new_mst_mgr_in_state(state, mgr, mst_state, i) {
		struct amdgpu_dm_connector *aconnector;
		struct drm_connector *connector;
		struct drm_connector_list_iter iter;
		u8 link_coding_cap;

		drm_connector_list_iter_begin(dev, &iter);
		drm_for_each_connector_iter(connector, &iter) {
			if (connector->index == mst_state->mgr->conn_base_id) {
				aconnector = to_amdgpu_dm_connector(connector);
				link_coding_cap = dc_link_dp_mst_decide_link_encoding_format(aconnector->dc_link);
				drm_dp_mst_update_slots(mst_state, link_coding_cap);

				break;
			}
		}
		drm_connector_list_iter_end(&iter);
	}

	/**
	 * Streams and planes are reset when there are changes that affect
	 * bandwidth. Anything that affects bandwidth needs to go through
	 * DC global validation to ensure that the configuration can be applied
	 * to hardware.
	 *
	 * We have to currently stall out here in atomic_check for outstanding
	 * commits to finish in this case because our IRQ handlers reference
	 * DRM state directly - we can end up disabling interrupts too early
	 * if we don't.
	 *
	 * TODO: Remove this stall and drop DM state private objects.
	 */
	if (lock_and_validation_needed) {
		ret = dm_atomic_get_state(state, &dm_state);
		if (ret) {
			drm_dbg_atomic(dev, "dm_atomic_get_state() failed\n");
			goto fail;
		}

		ret = do_aquire_global_lock(dev, state);
		if (ret) {
			drm_dbg_atomic(dev, "do_aquire_global_lock() failed\n");
			goto fail;
		}

#if defined(CONFIG_DRM_AMD_DC_FP)
		if (dc_resource_is_dsc_encoding_supported(dc)) {
			ret = compute_mst_dsc_configs_for_state(state, dm_state->context, vars);
			if (ret) {
				drm_dbg_atomic(dev, "MST_DSC compute_mst_dsc_configs_for_state() failed\n");
				ret = -EINVAL;
				goto fail;
			}
		}
#endif

		ret = dm_update_mst_vcpi_slots_for_dsc(state, dm_state->context, vars);
		if (ret) {
			drm_dbg_atomic(dev, "dm_update_mst_vcpi_slots_for_dsc() failed\n");
			goto fail;
		}

		/*
		 * Perform validation of MST topology in the state:
		 * We need to perform MST atomic check before calling
		 * dc_validate_global_state(), or there is a chance
		 * to get stuck in an infinite loop and hang eventually.
		 */
		ret = drm_dp_mst_atomic_check(state);
		if (ret) {
			drm_dbg_atomic(dev, "MST drm_dp_mst_atomic_check() failed\n");
			goto fail;
		}
		status = dc_validate_global_state(dc, dm_state->context, true);
		if (status != DC_OK) {
			drm_dbg_atomic(dev, "DC global validation failure: %s (%d)",
				       dc_status_to_str(status), status);
			ret = -EINVAL;
			goto fail;
		}
	} else {
		/*
		 * The commit is a fast update. Fast updates shouldn't change
		 * the DC context, affect global validation, and can have their
		 * commit work done in parallel with other commits not touching
		 * the same resource. If we have a new DC context as part of
		 * the DM atomic state from validation we need to free it and
		 * retain the existing one instead.
		 *
		 * Furthermore, since the DM atomic state only contains the DC
		 * context and can safely be annulled, we can free the state
		 * and clear the associated private object now to free
		 * some memory and avoid a possible use-after-free later.
		 */

		for (i = 0; i < state->num_private_objs; i++) {
			struct drm_private_obj *obj = state->private_objs[i].ptr;

			if (obj->funcs == adev->dm.atomic_obj.funcs) {
				int j = state->num_private_objs-1;

				dm_atomic_destroy_state(obj,
						state->private_objs[i].state);

				/* If i is not at the end of the array then the
				 * last element needs to be moved to where i was
				 * before the array can safely be truncated.
				 */
				if (i != j)
					state->private_objs[i] =
						state->private_objs[j];

				state->private_objs[j].ptr = NULL;
				state->private_objs[j].state = NULL;
				state->private_objs[j].old_state = NULL;
				state->private_objs[j].new_state = NULL;

				state->num_private_objs = j;
				break;
			}
		}
	}

	/* Store the overall update type for use later in atomic check. */
	for_each_new_crtc_in_state(state, crtc, new_crtc_state, i) {
		struct dm_crtc_state *dm_new_crtc_state =
			to_dm_crtc_state(new_crtc_state);

		/*
		 * Only allow async flips for fast updates that don't change
		 * the FB pitch, the DCC state, rotation, mem_type, etc.
		 */
		if (new_crtc_state->async_flip &&
		    (lock_and_validation_needed ||
		     amdgpu_dm_crtc_mem_type_changed(dev, state, new_crtc_state))) {
			drm_dbg_atomic(crtc->dev,
				       "[CRTC:%d:%s] async flips are only supported for fast updates\n",
				       crtc->base.id, crtc->name);
			ret = -EINVAL;
			goto fail;
		}

		dm_new_crtc_state->update_type = lock_and_validation_needed ?
			UPDATE_TYPE_FULL : UPDATE_TYPE_FAST;
	}

	/* Must be success */
	WARN_ON(ret);

	trace_amdgpu_dm_atomic_check_finish(state, ret);

	return ret;

fail:
	if (ret == -EDEADLK)
		drm_dbg_atomic(dev, "Atomic check stopped to avoid deadlock.\n");
	else if (ret == -EINTR || ret == -EAGAIN || ret == -ERESTARTSYS)
		drm_dbg_atomic(dev, "Atomic check stopped due to signal.\n");
	else
		drm_dbg_atomic(dev, "Atomic check failed with err: %d\n", ret);

	trace_amdgpu_dm_atomic_check_finish(state, ret);

	return ret;
}

static bool dm_edid_parser_send_cea(struct amdgpu_display_manager *dm,
		unsigned int offset,
		unsigned int total_length,
		u8 *data,
		unsigned int length,
		struct amdgpu_hdmi_vsdb_info *vsdb)
{
	bool res;
	union dmub_rb_cmd cmd;
	struct dmub_cmd_send_edid_cea *input;
	struct dmub_cmd_edid_cea_output *output;

	if (length > DMUB_EDID_CEA_DATA_CHUNK_BYTES)
		return false;

	memset(&cmd, 0, sizeof(cmd));

	input = &cmd.edid_cea.data.input;

	cmd.edid_cea.header.type = DMUB_CMD__EDID_CEA;
	cmd.edid_cea.header.sub_type = 0;
	cmd.edid_cea.header.payload_bytes =
		sizeof(cmd.edid_cea) - sizeof(cmd.edid_cea.header);
	input->offset = offset;
	input->length = length;
	input->cea_total_length = total_length;
	memcpy(input->payload, data, length);

	res = dc_wake_and_execute_dmub_cmd(dm->dc->ctx, &cmd, DM_DMUB_WAIT_TYPE_WAIT_WITH_REPLY);
	if (!res) {
		drm_err(adev_to_drm(dm->adev), "EDID CEA parser failed\n");
		return false;
	}

	output = &cmd.edid_cea.data.output;

	if (output->type == DMUB_CMD__EDID_CEA_ACK) {
		if (!output->ack.success) {
			drm_err(adev_to_drm(dm->adev), "EDID CEA ack failed at offset %d\n",
					output->ack.offset);
		}
	} else if (output->type == DMUB_CMD__EDID_CEA_AMD_VSDB) {
		if (!output->amd_vsdb.vsdb_found)
			return false;

		vsdb->freesync_supported = output->amd_vsdb.freesync_supported;
		vsdb->amd_vsdb_version = output->amd_vsdb.amd_vsdb_version;
		vsdb->min_refresh_rate_hz = output->amd_vsdb.min_frame_rate;
		vsdb->max_refresh_rate_hz = output->amd_vsdb.max_frame_rate;
	} else {
		drm_warn(adev_to_drm(dm->adev), "Unknown EDID CEA parser results\n");
		return false;
	}

	return true;
}

static bool parse_edid_cea_dmcu(struct amdgpu_display_manager *dm,
		u8 *edid_ext, int len,
		struct amdgpu_hdmi_vsdb_info *vsdb_info)
{
	int i;

	/* send extension block to DMCU for parsing */
	for (i = 0; i < len; i += 8) {
		bool res;
		int offset;

		/* send 8 bytes a time */
		if (!dc_edid_parser_send_cea(dm->dc, i, len, &edid_ext[i], 8))
			return false;

		if (i+8 == len) {
			/* EDID block sent completed, expect result */
			int version, min_rate, max_rate;

			res = dc_edid_parser_recv_amd_vsdb(dm->dc, &version, &min_rate, &max_rate);
			if (res) {
				/* amd vsdb found */
				vsdb_info->freesync_supported = 1;
				vsdb_info->amd_vsdb_version = version;
				vsdb_info->min_refresh_rate_hz = min_rate;
				vsdb_info->max_refresh_rate_hz = max_rate;
				return true;
			}
			/* not amd vsdb */
			return false;
		}

		/* check for ack*/
		res = dc_edid_parser_recv_cea_ack(dm->dc, &offset);
		if (!res)
			return false;
	}

	return false;
}

static bool parse_edid_cea_dmub(struct amdgpu_display_manager *dm,
		u8 *edid_ext, int len,
		struct amdgpu_hdmi_vsdb_info *vsdb_info)
{
	int i;

	/* send extension block to DMCU for parsing */
	for (i = 0; i < len; i += 8) {
		/* send 8 bytes a time */
		if (!dm_edid_parser_send_cea(dm, i, len, &edid_ext[i], 8, vsdb_info))
			return false;
	}

	return vsdb_info->freesync_supported;
}

static bool parse_edid_cea(struct amdgpu_dm_connector *aconnector,
		u8 *edid_ext, int len,
		struct amdgpu_hdmi_vsdb_info *vsdb_info)
{
	struct amdgpu_device *adev = drm_to_adev(aconnector->base.dev);
	bool ret;

	mutex_lock(&adev->dm.dc_lock);
	if (adev->dm.dmub_srv)
		ret = parse_edid_cea_dmub(&adev->dm, edid_ext, len, vsdb_info);
	else
		ret = parse_edid_cea_dmcu(&adev->dm, edid_ext, len, vsdb_info);
	mutex_unlock(&adev->dm.dc_lock);
	return ret;
}

static void parse_edid_displayid_vrr(struct drm_connector *connector,
				     const struct edid *edid)
{
	u8 *edid_ext = NULL;
	int i;
	int j = 0;
	u16 min_vfreq;
	u16 max_vfreq;

	if (edid == NULL || edid->extensions == 0)
		return;

	/* Find DisplayID extension */
	for (i = 0; i < edid->extensions; i++) {
		edid_ext = (void *)(edid + (i + 1));
		if (edid_ext[0] == DISPLAYID_EXT)
			break;
	}

	if (edid_ext == NULL)
		return;

	while (j < EDID_LENGTH) {
		/* Get dynamic video timing range from DisplayID if available */
		if (EDID_LENGTH - j > 13 && edid_ext[j] == 0x25	&&
		    (edid_ext[j+1] & 0xFE) == 0 && (edid_ext[j+2] == 9)) {
			min_vfreq = edid_ext[j+9];
			if (edid_ext[j+1] & 7)
				max_vfreq = edid_ext[j+10] + ((edid_ext[j+11] & 3) << 8);
			else
				max_vfreq = edid_ext[j+10];

			if (max_vfreq && min_vfreq) {
				connector->display_info.monitor_range.max_vfreq = max_vfreq;
				connector->display_info.monitor_range.min_vfreq = min_vfreq;

				return;
			}
		}
		j++;
	}
}

static int parse_amd_vsdb(struct amdgpu_dm_connector *aconnector,
			  const struct edid *edid, struct amdgpu_hdmi_vsdb_info *vsdb_info)
{
	u8 *edid_ext = NULL;
	int i;
	int j = 0;

	if (edid == NULL || edid->extensions == 0)
		return -ENODEV;

	/* Find DisplayID extension */
	for (i = 0; i < edid->extensions; i++) {
		edid_ext = (void *)(edid + (i + 1));
		if (edid_ext[0] == DISPLAYID_EXT)
			break;
	}

	while (j < EDID_LENGTH - sizeof(struct amd_vsdb_block)) {
		struct amd_vsdb_block *amd_vsdb = (struct amd_vsdb_block *)&edid_ext[j];
		unsigned int ieeeId = (amd_vsdb->ieee_id[2] << 16) | (amd_vsdb->ieee_id[1] << 8) | (amd_vsdb->ieee_id[0]);

		if (ieeeId == HDMI_AMD_VENDOR_SPECIFIC_DATA_BLOCK_IEEE_REGISTRATION_ID &&
				amd_vsdb->version == HDMI_AMD_VENDOR_SPECIFIC_DATA_BLOCK_VERSION_3) {
			vsdb_info->replay_mode = (amd_vsdb->feature_caps & AMD_VSDB_VERSION_3_FEATURECAP_REPLAYMODE) ? true : false;
			vsdb_info->amd_vsdb_version = HDMI_AMD_VENDOR_SPECIFIC_DATA_BLOCK_VERSION_3;
			DRM_DEBUG_KMS("Panel supports Replay Mode: %d\n", vsdb_info->replay_mode);

			return true;
		}
		j++;
	}

	return false;
}

static int parse_hdmi_amd_vsdb(struct amdgpu_dm_connector *aconnector,
			       const struct edid *edid,
			       struct amdgpu_hdmi_vsdb_info *vsdb_info)
{
	u8 *edid_ext = NULL;
	int i;
	bool valid_vsdb_found = false;

	/*----- drm_find_cea_extension() -----*/
	/* No EDID or EDID extensions */
	if (edid == NULL || edid->extensions == 0)
		return -ENODEV;

	/* Find CEA extension */
	for (i = 0; i < edid->extensions; i++) {
		edid_ext = (uint8_t *)edid + EDID_LENGTH * (i + 1);
		if (edid_ext[0] == CEA_EXT)
			break;
	}

	if (i == edid->extensions)
		return -ENODEV;

	/*----- cea_db_offsets() -----*/
	if (edid_ext[0] != CEA_EXT)
		return -ENODEV;

	valid_vsdb_found = parse_edid_cea(aconnector, edid_ext, EDID_LENGTH, vsdb_info);

	return valid_vsdb_found ? i : -ENODEV;
}

/**
 * amdgpu_dm_update_freesync_caps - Update Freesync capabilities
 *
 * @connector: Connector to query.
 * @drm_edid: DRM EDID from monitor
 *
 * Amdgpu supports Freesync in DP and HDMI displays, and it is required to keep
 * track of some of the display information in the internal data struct used by
 * amdgpu_dm. This function checks which type of connector we need to set the
 * FreeSync parameters.
 */
void amdgpu_dm_update_freesync_caps(struct drm_connector *connector,
				    const struct drm_edid *drm_edid)
{
	int i = 0;
	struct amdgpu_dm_connector *amdgpu_dm_connector =
			to_amdgpu_dm_connector(connector);
	struct dm_connector_state *dm_con_state = NULL;
	struct dc_sink *sink;
	struct amdgpu_device *adev = drm_to_adev(connector->dev);
	struct amdgpu_hdmi_vsdb_info vsdb_info = {0};
	const struct edid *edid;
	bool freesync_capable = false;
	enum adaptive_sync_type as_type = ADAPTIVE_SYNC_TYPE_NONE;

	if (!connector->state) {
		drm_err(adev_to_drm(adev), "%s - Connector has no state", __func__);
		goto update;
	}

	sink = amdgpu_dm_connector->dc_sink ?
		amdgpu_dm_connector->dc_sink :
		amdgpu_dm_connector->dc_em_sink;

	drm_edid_connector_update(connector, drm_edid);

	if (!drm_edid || !sink) {
		dm_con_state = to_dm_connector_state(connector->state);

		amdgpu_dm_connector->min_vfreq = 0;
		amdgpu_dm_connector->max_vfreq = 0;
		freesync_capable = false;

		goto update;
	}

	dm_con_state = to_dm_connector_state(connector->state);

	if (!adev->dm.freesync_module)
		goto update;

	edid = drm_edid_raw(drm_edid); // FIXME: Get rid of drm_edid_raw()

	/* Some eDP panels only have the refresh rate range info in DisplayID */
	if ((connector->display_info.monitor_range.min_vfreq == 0 ||
	     connector->display_info.monitor_range.max_vfreq == 0))
		parse_edid_displayid_vrr(connector, edid);

	if (edid && (sink->sink_signal == SIGNAL_TYPE_DISPLAY_PORT ||
		     sink->sink_signal == SIGNAL_TYPE_EDP)) {
		if (amdgpu_dm_connector->dc_link &&
		    amdgpu_dm_connector->dc_link->dpcd_caps.allow_invalid_MSA_timing_param) {
			amdgpu_dm_connector->min_vfreq = connector->display_info.monitor_range.min_vfreq;
			amdgpu_dm_connector->max_vfreq = connector->display_info.monitor_range.max_vfreq;
			if (amdgpu_dm_connector->max_vfreq - amdgpu_dm_connector->min_vfreq > 10)
				freesync_capable = true;
		}

		parse_amd_vsdb(amdgpu_dm_connector, edid, &vsdb_info);

		if (vsdb_info.replay_mode) {
			amdgpu_dm_connector->vsdb_info.replay_mode = vsdb_info.replay_mode;
			amdgpu_dm_connector->vsdb_info.amd_vsdb_version = vsdb_info.amd_vsdb_version;
			amdgpu_dm_connector->as_type = ADAPTIVE_SYNC_TYPE_EDP;
		}

	} else if (drm_edid && sink->sink_signal == SIGNAL_TYPE_HDMI_TYPE_A) {
		i = parse_hdmi_amd_vsdb(amdgpu_dm_connector, edid, &vsdb_info);
		if (i >= 0 && vsdb_info.freesync_supported) {
			amdgpu_dm_connector->min_vfreq = vsdb_info.min_refresh_rate_hz;
			amdgpu_dm_connector->max_vfreq = vsdb_info.max_refresh_rate_hz;
			if (amdgpu_dm_connector->max_vfreq - amdgpu_dm_connector->min_vfreq > 10)
				freesync_capable = true;

			connector->display_info.monitor_range.min_vfreq = vsdb_info.min_refresh_rate_hz;
			connector->display_info.monitor_range.max_vfreq = vsdb_info.max_refresh_rate_hz;
		}
	}

	if (amdgpu_dm_connector->dc_link)
		as_type = dm_get_adaptive_sync_support_type(amdgpu_dm_connector->dc_link);

	if (as_type == FREESYNC_TYPE_PCON_IN_WHITELIST) {
		i = parse_hdmi_amd_vsdb(amdgpu_dm_connector, edid, &vsdb_info);
		if (i >= 0 && vsdb_info.freesync_supported && vsdb_info.amd_vsdb_version > 0) {

			amdgpu_dm_connector->pack_sdp_v1_3 = true;
			amdgpu_dm_connector->as_type = as_type;
			amdgpu_dm_connector->vsdb_info = vsdb_info;

			amdgpu_dm_connector->min_vfreq = vsdb_info.min_refresh_rate_hz;
			amdgpu_dm_connector->max_vfreq = vsdb_info.max_refresh_rate_hz;
			if (amdgpu_dm_connector->max_vfreq - amdgpu_dm_connector->min_vfreq > 10)
				freesync_capable = true;

			connector->display_info.monitor_range.min_vfreq = vsdb_info.min_refresh_rate_hz;
			connector->display_info.monitor_range.max_vfreq = vsdb_info.max_refresh_rate_hz;
		}
	}

update:
	if (dm_con_state)
		dm_con_state->freesync_capable = freesync_capable;

	if (connector->state && amdgpu_dm_connector->dc_link && !freesync_capable &&
	    amdgpu_dm_connector->dc_link->replay_settings.config.replay_supported) {
		amdgpu_dm_connector->dc_link->replay_settings.config.replay_supported = false;
		amdgpu_dm_connector->dc_link->replay_settings.replay_feature_enabled = false;
	}

	if (connector->vrr_capable_property)
		drm_connector_set_vrr_capable_property(connector,
						       freesync_capable);
}

void amdgpu_dm_trigger_timing_sync(struct drm_device *dev)
{
	struct amdgpu_device *adev = drm_to_adev(dev);
	struct dc *dc = adev->dm.dc;
	int i;

	mutex_lock(&adev->dm.dc_lock);
	if (dc->current_state) {
		for (i = 0; i < dc->current_state->stream_count; ++i)
			dc->current_state->streams[i]
				->triggered_crtc_reset.enabled =
				adev->dm.force_timing_sync;

		dm_enable_per_frame_crtc_master_sync(dc->current_state);
		dc_trigger_sync(dc, dc->current_state);
	}
	mutex_unlock(&adev->dm.dc_lock);
}

static inline void amdgpu_dm_exit_ips_for_hw_access(struct dc *dc)
{
	if (dc->ctx->dmub_srv && !dc->ctx->dmub_srv->idle_exit_counter)
		dc_exit_ips_for_hw_access(dc);
}

void dm_write_reg_func(const struct dc_context *ctx, uint32_t address,
		       u32 value, const char *func_name)
{
#ifdef DM_CHECK_ADDR_0
	if (address == 0) {
		drm_err(adev_to_drm(ctx->driver_context),
			"invalid register write. address = 0");
		return;
	}
#endif

	amdgpu_dm_exit_ips_for_hw_access(ctx->dc);
	cgs_write_register(ctx->cgs_device, address, value);
	trace_amdgpu_dc_wreg(&ctx->perf_trace->write_count, address, value);
}

uint32_t dm_read_reg_func(const struct dc_context *ctx, uint32_t address,
			  const char *func_name)
{
	u32 value;
#ifdef DM_CHECK_ADDR_0
	if (address == 0) {
		drm_err(adev_to_drm(ctx->driver_context),
			"invalid register read; address = 0\n");
		return 0;
	}
#endif

	if (ctx->dmub_srv &&
	    ctx->dmub_srv->reg_helper_offload.gather_in_progress &&
	    !ctx->dmub_srv->reg_helper_offload.should_burst_write) {
		ASSERT(false);
		return 0;
	}

	amdgpu_dm_exit_ips_for_hw_access(ctx->dc);

	value = cgs_read_register(ctx->cgs_device, address);

	trace_amdgpu_dc_rreg(&ctx->perf_trace->read_count, address, value);

	return value;
}

int amdgpu_dm_process_dmub_aux_transfer_sync(
		struct dc_context *ctx,
		unsigned int link_index,
		struct aux_payload *payload,
		enum aux_return_code_type *operation_result)
{
	struct amdgpu_device *adev = ctx->driver_context;
	struct dmub_notification *p_notify = adev->dm.dmub_notify;
	int ret = -1;

	mutex_lock(&adev->dm.dpia_aux_lock);
	if (!dc_process_dmub_aux_transfer_async(ctx->dc, link_index, payload)) {
		*operation_result = AUX_RET_ERROR_ENGINE_ACQUIRE;
		goto out;
	}

	if (!wait_for_completion_timeout(&adev->dm.dmub_aux_transfer_done, 10 * HZ)) {
		drm_err(adev_to_drm(adev), "wait_for_completion_timeout timeout!");
		*operation_result = AUX_RET_ERROR_TIMEOUT;
		goto out;
	}

	if (p_notify->result != AUX_RET_SUCCESS) {
		/*
		 * Transient states before tunneling is enabled could
		 * lead to this error. We can ignore this for now.
		 */
		if (p_notify->result == AUX_RET_ERROR_PROTOCOL_ERROR) {
<<<<<<< HEAD
			DRM_WARN("DPIA AUX failed on 0x%x(%d), error %d\n",
=======
			drm_warn(adev_to_drm(adev), "DPIA AUX failed on 0x%x(%d), error %d\n",
>>>>>>> f8bb3ed3
					payload->address, payload->length,
					p_notify->result);
		}
		*operation_result = p_notify->result;
		goto out;
	}

	payload->reply[0] = adev->dm.dmub_notify->aux_reply.command & 0xF;
	if (adev->dm.dmub_notify->aux_reply.command & 0xF0)
		/* The reply is stored in the top nibble of the command. */
		payload->reply[0] = (adev->dm.dmub_notify->aux_reply.command >> 4) & 0xF;

	/*write req may receive a byte indicating partially written number as well*/
	if (p_notify->aux_reply.length)
		memcpy(payload->data, p_notify->aux_reply.data,
				p_notify->aux_reply.length);

	/* success */
	ret = p_notify->aux_reply.length;
	*operation_result = p_notify->result;
out:
	reinit_completion(&adev->dm.dmub_aux_transfer_done);
	mutex_unlock(&adev->dm.dpia_aux_lock);
	return ret;
}

static void abort_fused_io(
		struct dc_context *ctx,
		const struct dmub_cmd_fused_request *request
)
{
	union dmub_rb_cmd command = { 0 };
	struct dmub_rb_cmd_fused_io *io = &command.fused_io;

	io->header.type = DMUB_CMD__FUSED_IO;
	io->header.sub_type = DMUB_CMD__FUSED_IO_ABORT;
	io->header.payload_bytes = sizeof(*io) - sizeof(io->header);
	io->request = *request;
	dm_execute_dmub_cmd(ctx, &command, DM_DMUB_WAIT_TYPE_NO_WAIT);
}

static bool execute_fused_io(
		struct amdgpu_device *dev,
		struct dc_context *ctx,
		union dmub_rb_cmd *commands,
		uint8_t count,
		uint32_t timeout_us
)
{
	const uint8_t ddc_line = commands[0].fused_io.request.u.aux.ddc_line;

	if (ddc_line >= ARRAY_SIZE(dev->dm.fused_io))
		return false;

	struct fused_io_sync *sync = &dev->dm.fused_io[ddc_line];
	struct dmub_rb_cmd_fused_io *first = &commands[0].fused_io;
	const bool result = dm_execute_dmub_cmd_list(ctx, count, commands, DM_DMUB_WAIT_TYPE_WAIT_WITH_REPLY)
			&& first->header.ret_status
			&& first->request.status == FUSED_REQUEST_STATUS_SUCCESS;

	if (!result)
		return false;

	while (wait_for_completion_timeout(&sync->replied, usecs_to_jiffies(timeout_us))) {
		reinit_completion(&sync->replied);

		struct dmub_cmd_fused_request *reply = (struct dmub_cmd_fused_request *) sync->reply_data;

		static_assert(sizeof(*reply) <= sizeof(sync->reply_data), "Size mismatch");

		if (reply->identifier == first->request.identifier) {
			first->request = *reply;
			return true;
		}
	}

	reinit_completion(&sync->replied);
	first->request.status = FUSED_REQUEST_STATUS_TIMEOUT;
	abort_fused_io(ctx, &first->request);
	return false;
}

bool amdgpu_dm_execute_fused_io(
		struct amdgpu_device *dev,
		struct dc_link *link,
		union dmub_rb_cmd *commands,
		uint8_t count,
		uint32_t timeout_us)
{
	struct amdgpu_display_manager *dm = &dev->dm;

	mutex_lock(&dm->dpia_aux_lock);

	const bool result = execute_fused_io(dev, link->ctx, commands, count, timeout_us);

	mutex_unlock(&dm->dpia_aux_lock);
	return result;
}

int amdgpu_dm_process_dmub_set_config_sync(
		struct dc_context *ctx,
		unsigned int link_index,
		struct set_config_cmd_payload *payload,
		enum set_config_status *operation_result)
{
	struct amdgpu_device *adev = ctx->driver_context;
	bool is_cmd_complete;
	int ret;

	mutex_lock(&adev->dm.dpia_aux_lock);
	is_cmd_complete = dc_process_dmub_set_config_async(ctx->dc,
			link_index, payload, adev->dm.dmub_notify);

	if (is_cmd_complete || wait_for_completion_timeout(&adev->dm.dmub_aux_transfer_done, 10 * HZ)) {
		ret = 0;
		*operation_result = adev->dm.dmub_notify->sc_status;
	} else {
		drm_err(adev_to_drm(adev), "wait_for_completion_timeout timeout!");
		ret = -1;
		*operation_result = SET_CONFIG_UNKNOWN_ERROR;
	}

	if (!is_cmd_complete)
		reinit_completion(&adev->dm.dmub_aux_transfer_done);
	mutex_unlock(&adev->dm.dpia_aux_lock);
	return ret;
}

bool dm_execute_dmub_cmd(const struct dc_context *ctx, union dmub_rb_cmd *cmd, enum dm_dmub_wait_type wait_type)
{
	return dc_dmub_srv_cmd_run(ctx->dmub_srv, cmd, wait_type);
}

bool dm_execute_dmub_cmd_list(const struct dc_context *ctx, unsigned int count, union dmub_rb_cmd *cmd, enum dm_dmub_wait_type wait_type)
{
	return dc_dmub_srv_cmd_run_list(ctx->dmub_srv, count, cmd, wait_type);
}

void dm_acpi_process_phy_transition_interlock(
	const struct dc_context *ctx,
	struct dm_process_phy_transition_init_params process_phy_transition_init_params)
{
	// Not yet implemented
}<|MERGE_RESOLUTION|>--- conflicted
+++ resolved
@@ -12692,11 +12692,7 @@
 		 * lead to this error. We can ignore this for now.
 		 */
 		if (p_notify->result == AUX_RET_ERROR_PROTOCOL_ERROR) {
-<<<<<<< HEAD
-			DRM_WARN("DPIA AUX failed on 0x%x(%d), error %d\n",
-=======
 			drm_warn(adev_to_drm(adev), "DPIA AUX failed on 0x%x(%d), error %d\n",
->>>>>>> f8bb3ed3
 					payload->address, payload->length,
 					p_notify->result);
 		}
