--- conflicted
+++ resolved
@@ -1040,15 +1040,11 @@
 
 	struct list_head global_obj_list;
 
-<<<<<<< HEAD
-	struct i915_wa_list gt_wa_list;
-=======
 	/*
 	 * For reading active_pipes holding any crtc lock is
 	 * sufficient, for writing must hold all of them.
 	 */
 	u8 active_pipes;
->>>>>>> 1a839e01
 
 	struct i915_frontbuffer_tracking fb_tracking;
 
