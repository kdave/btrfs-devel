/*
 * Copyright © 2012 Intel Corporation
 *
 * Permission is hereby granted, free of charge, to any person obtaining a
 * copy of this software and associated documentation files (the "Software"),
 * to deal in the Software without restriction, including without limitation
 * the rights to use, copy, modify, merge, publish, distribute, sublicense,
 * and/or sell copies of the Software, and to permit persons to whom the
 * Software is furnished to do so, subject to the following conditions:
 *
 * The above copyright notice and this permission notice (including the next
 * paragraph) shall be included in all copies or substantial portions of the
 * Software.
 *
 * THE SOFTWARE IS PROVIDED "AS IS", WITHOUT WARRANTY OF ANY KIND, EXPRESS OR
 * IMPLIED, INCLUDING BUT NOT LIMITED TO THE WARRANTIES OF MERCHANTABILITY,
 * FITNESS FOR A PARTICULAR PURPOSE AND NONINFRINGEMENT.  IN NO EVENT SHALL
 * THE AUTHORS OR COPYRIGHT HOLDERS BE LIABLE FOR ANY CLAIM, DAMAGES OR OTHER
 * LIABILITY, WHETHER IN AN ACTION OF CONTRACT, TORT OR OTHERWISE, ARISING
 * FROM, OUT OF OR IN CONNECTION WITH THE SOFTWARE OR THE USE OR OTHER DEALINGS
 * IN THE SOFTWARE.
 *
 * Authors:
 *    Eugeni Dodonov <eugeni.dodonov@intel.com>
 *
 */

#include <linux/iopoll.h>
#include <linux/string_helpers.h>

#include <drm/display/drm_dp_helper.h>
#include <drm/display/drm_scdc_helper.h>
#include <drm/drm_privacy_screen_consumer.h>

#include "i915_drv.h"
#include "i915_reg.h"
#include "icl_dsi.h"
#include "intel_audio.h"
#include "intel_audio_regs.h"
#include "intel_backlight.h"
#include "intel_combo_phy.h"
#include "intel_combo_phy_regs.h"
#include "intel_connector.h"
#include "intel_crtc.h"
#include "intel_cx0_phy.h"
#include "intel_cx0_phy_regs.h"
#include "intel_ddi.h"
#include "intel_ddi_buf_trans.h"
#include "intel_de.h"
#include "intel_display_power.h"
#include "intel_display_types.h"
#include "intel_dkl_phy.h"
#include "intel_dkl_phy_regs.h"
#include "intel_dp.h"
#include "intel_dp_aux.h"
#include "intel_dp_link_training.h"
#include "intel_dp_mst.h"
#include "intel_dp_test.h"
#include "intel_dp_tunnel.h"
#include "intel_dpio_phy.h"
#include "intel_dsi.h"
#include "intel_encoder.h"
#include "intel_fdi.h"
#include "intel_fifo_underrun.h"
#include "intel_gmbus.h"
#include "intel_hdcp.h"
#include "intel_hdmi.h"
#include "intel_hotplug.h"
#include "intel_hti.h"
#include "intel_lspcon.h"
#include "intel_mg_phy_regs.h"
#include "intel_modeset_lock.h"
#include "intel_pps.h"
#include "intel_psr.h"
#include "intel_quirks.h"
#include "intel_snps_phy.h"
#include "intel_tc.h"
#include "intel_vdsc.h"
#include "intel_vdsc_regs.h"
#include "skl_scaler.h"
#include "skl_universal_plane.h"

static const u8 index_to_dp_signal_levels[] = {
	[0] = DP_TRAIN_VOLTAGE_SWING_LEVEL_0 | DP_TRAIN_PRE_EMPH_LEVEL_0,
	[1] = DP_TRAIN_VOLTAGE_SWING_LEVEL_0 | DP_TRAIN_PRE_EMPH_LEVEL_1,
	[2] = DP_TRAIN_VOLTAGE_SWING_LEVEL_0 | DP_TRAIN_PRE_EMPH_LEVEL_2,
	[3] = DP_TRAIN_VOLTAGE_SWING_LEVEL_0 | DP_TRAIN_PRE_EMPH_LEVEL_3,
	[4] = DP_TRAIN_VOLTAGE_SWING_LEVEL_1 | DP_TRAIN_PRE_EMPH_LEVEL_0,
	[5] = DP_TRAIN_VOLTAGE_SWING_LEVEL_1 | DP_TRAIN_PRE_EMPH_LEVEL_1,
	[6] = DP_TRAIN_VOLTAGE_SWING_LEVEL_1 | DP_TRAIN_PRE_EMPH_LEVEL_2,
	[7] = DP_TRAIN_VOLTAGE_SWING_LEVEL_2 | DP_TRAIN_PRE_EMPH_LEVEL_0,
	[8] = DP_TRAIN_VOLTAGE_SWING_LEVEL_2 | DP_TRAIN_PRE_EMPH_LEVEL_1,
	[9] = DP_TRAIN_VOLTAGE_SWING_LEVEL_3 | DP_TRAIN_PRE_EMPH_LEVEL_0,
};

static int intel_ddi_hdmi_level(struct intel_encoder *encoder,
				const struct intel_ddi_buf_trans *trans)
{
	int level;

	level = intel_bios_hdmi_level_shift(encoder->devdata);
	if (level < 0)
		level = trans->hdmi_default_entry;

	return level;
}

static bool has_buf_trans_select(struct drm_i915_private *i915)
{
	return DISPLAY_VER(i915) < 10 && !IS_BROXTON(i915);
}

static bool has_iboost(struct drm_i915_private *i915)
{
	return DISPLAY_VER(i915) == 9 && !IS_BROXTON(i915);
}

/*
 * Starting with Haswell, DDI port buffers must be programmed with correct
 * values in advance. This function programs the correct values for
 * DP/eDP/FDI use cases.
 */
void hsw_prepare_dp_ddi_buffers(struct intel_encoder *encoder,
				const struct intel_crtc_state *crtc_state)
{
	struct drm_i915_private *dev_priv = to_i915(encoder->base.dev);
	u32 iboost_bit = 0;
	int i, n_entries;
	enum port port = encoder->port;
	const struct intel_ddi_buf_trans *trans;

	trans = encoder->get_buf_trans(encoder, crtc_state, &n_entries);
	if (drm_WARN_ON_ONCE(&dev_priv->drm, !trans))
		return;

	/* If we're boosting the current, set bit 31 of trans1 */
	if (has_iboost(dev_priv) &&
	    intel_bios_dp_boost_level(encoder->devdata))
		iboost_bit = DDI_BUF_BALANCE_LEG_ENABLE;

	for (i = 0; i < n_entries; i++) {
		intel_de_write(dev_priv, DDI_BUF_TRANS_LO(port, i),
			       trans->entries[i].hsw.trans1 | iboost_bit);
		intel_de_write(dev_priv, DDI_BUF_TRANS_HI(port, i),
			       trans->entries[i].hsw.trans2);
	}
}

/*
 * Starting with Haswell, DDI port buffers must be programmed with correct
 * values in advance. This function programs the correct values for
 * HDMI/DVI use cases.
 */
static void hsw_prepare_hdmi_ddi_buffers(struct intel_encoder *encoder,
					 const struct intel_crtc_state *crtc_state)
{
	struct drm_i915_private *dev_priv = to_i915(encoder->base.dev);
	int level = intel_ddi_level(encoder, crtc_state, 0);
	u32 iboost_bit = 0;
	int n_entries;
	enum port port = encoder->port;
	const struct intel_ddi_buf_trans *trans;

	trans = encoder->get_buf_trans(encoder, crtc_state, &n_entries);
	if (drm_WARN_ON_ONCE(&dev_priv->drm, !trans))
		return;

	/* If we're boosting the current, set bit 31 of trans1 */
	if (has_iboost(dev_priv) &&
	    intel_bios_hdmi_boost_level(encoder->devdata))
		iboost_bit = DDI_BUF_BALANCE_LEG_ENABLE;

	/* Entry 9 is for HDMI: */
	intel_de_write(dev_priv, DDI_BUF_TRANS_LO(port, 9),
		       trans->entries[level].hsw.trans1 | iboost_bit);
	intel_de_write(dev_priv, DDI_BUF_TRANS_HI(port, 9),
		       trans->entries[level].hsw.trans2);
}

static void mtl_wait_ddi_buf_idle(struct drm_i915_private *i915, enum port port)
{
	int ret;

	/* FIXME: find out why Bspec's 100us timeout is too short */
	ret = wait_for_us((intel_de_read(i915, XELPDP_PORT_BUF_CTL1(i915, port)) &
			   XELPDP_PORT_BUF_PHY_IDLE), 10000);
	if (ret)
		drm_err(&i915->drm, "Timeout waiting for DDI BUF %c to get idle\n",
			port_name(port));
}

void intel_wait_ddi_buf_idle(struct drm_i915_private *dev_priv,
			     enum port port)
{
	if (IS_BROXTON(dev_priv)) {
		udelay(16);
		return;
	}

	if (wait_for_us((intel_de_read(dev_priv, DDI_BUF_CTL(port)) &
			 DDI_BUF_IS_IDLE), 8))
		drm_err(&dev_priv->drm, "Timeout waiting for DDI BUF %c to get idle\n",
			port_name(port));
}

static void intel_wait_ddi_buf_active(struct intel_encoder *encoder)
{
	struct drm_i915_private *dev_priv = to_i915(encoder->base.dev);
	enum port port = encoder->port;
	int timeout_us;
	int ret;

	/* Wait > 518 usecs for DDI_BUF_CTL to be non idle */
	if (DISPLAY_VER(dev_priv) < 10) {
		usleep_range(518, 1000);
		return;
	}

	if (DISPLAY_VER(dev_priv) >= 14) {
		timeout_us = 10000;
	} else if (IS_DG2(dev_priv)) {
		timeout_us = 1200;
	} else if (DISPLAY_VER(dev_priv) >= 12) {
		if (intel_encoder_is_tc(encoder))
			timeout_us = 3000;
		else
			timeout_us = 1000;
	} else {
		timeout_us = 500;
	}

	if (DISPLAY_VER(dev_priv) >= 14)
		ret = _wait_for(!(intel_de_read(dev_priv,
						XELPDP_PORT_BUF_CTL1(dev_priv, port)) &
				  XELPDP_PORT_BUF_PHY_IDLE),
				timeout_us, 10, 10);
	else
		ret = _wait_for(!(intel_de_read(dev_priv, DDI_BUF_CTL(port)) & DDI_BUF_IS_IDLE),
				timeout_us, 10, 10);

	if (ret)
		drm_err(&dev_priv->drm, "Timeout waiting for DDI BUF %c to get active\n",
			port_name(port));
}

static u32 hsw_pll_to_ddi_pll_sel(const struct intel_shared_dpll *pll)
{
	switch (pll->info->id) {
	case DPLL_ID_WRPLL1:
		return PORT_CLK_SEL_WRPLL1;
	case DPLL_ID_WRPLL2:
		return PORT_CLK_SEL_WRPLL2;
	case DPLL_ID_SPLL:
		return PORT_CLK_SEL_SPLL;
	case DPLL_ID_LCPLL_810:
		return PORT_CLK_SEL_LCPLL_810;
	case DPLL_ID_LCPLL_1350:
		return PORT_CLK_SEL_LCPLL_1350;
	case DPLL_ID_LCPLL_2700:
		return PORT_CLK_SEL_LCPLL_2700;
	default:
		MISSING_CASE(pll->info->id);
		return PORT_CLK_SEL_NONE;
	}
}

static u32 icl_pll_to_ddi_clk_sel(struct intel_encoder *encoder,
				  const struct intel_crtc_state *crtc_state)
{
	const struct intel_shared_dpll *pll = crtc_state->shared_dpll;
	int clock = crtc_state->port_clock;
	const enum intel_dpll_id id = pll->info->id;

	switch (id) {
	default:
		/*
		 * DPLL_ID_ICL_DPLL0 and DPLL_ID_ICL_DPLL1 should not be used
		 * here, so do warn if this get passed in
		 */
		MISSING_CASE(id);
		return DDI_CLK_SEL_NONE;
	case DPLL_ID_ICL_TBTPLL:
		switch (clock) {
		case 162000:
			return DDI_CLK_SEL_TBT_162;
		case 270000:
			return DDI_CLK_SEL_TBT_270;
		case 540000:
			return DDI_CLK_SEL_TBT_540;
		case 810000:
			return DDI_CLK_SEL_TBT_810;
		default:
			MISSING_CASE(clock);
			return DDI_CLK_SEL_NONE;
		}
	case DPLL_ID_ICL_MGPLL1:
	case DPLL_ID_ICL_MGPLL2:
	case DPLL_ID_ICL_MGPLL3:
	case DPLL_ID_ICL_MGPLL4:
	case DPLL_ID_TGL_MGPLL5:
	case DPLL_ID_TGL_MGPLL6:
		return DDI_CLK_SEL_MG;
	}
}

static u32 ddi_buf_phy_link_rate(int port_clock)
{
	switch (port_clock) {
	case 162000:
		return DDI_BUF_PHY_LINK_RATE(0);
	case 216000:
		return DDI_BUF_PHY_LINK_RATE(4);
	case 243000:
		return DDI_BUF_PHY_LINK_RATE(5);
	case 270000:
		return DDI_BUF_PHY_LINK_RATE(1);
	case 324000:
		return DDI_BUF_PHY_LINK_RATE(6);
	case 432000:
		return DDI_BUF_PHY_LINK_RATE(7);
	case 540000:
		return DDI_BUF_PHY_LINK_RATE(2);
	case 810000:
		return DDI_BUF_PHY_LINK_RATE(3);
	default:
		MISSING_CASE(port_clock);
		return DDI_BUF_PHY_LINK_RATE(0);
	}
}

static void intel_ddi_init_dp_buf_reg(struct intel_encoder *encoder,
				      const struct intel_crtc_state *crtc_state)
{
	struct drm_i915_private *i915 = to_i915(encoder->base.dev);
	struct intel_dp *intel_dp = enc_to_intel_dp(encoder);
	struct intel_digital_port *dig_port = enc_to_dig_port(encoder);

	/* DDI_BUF_CTL_ENABLE will be set by intel_ddi_prepare_link_retrain() later */
	intel_dp->DP = DDI_PORT_WIDTH(crtc_state->lane_count) |
		DDI_BUF_TRANS_SELECT(0);

	if (dig_port->lane_reversal)
		intel_dp->DP |= DDI_BUF_PORT_REVERSAL;
	if (dig_port->ddi_a_4_lanes)
		intel_dp->DP |= DDI_A_4_LANES;

	if (DISPLAY_VER(i915) >= 14) {
		if (intel_dp_is_uhbr(crtc_state))
			intel_dp->DP |= DDI_BUF_PORT_DATA_40BIT;
		else
			intel_dp->DP |= DDI_BUF_PORT_DATA_10BIT;
	}

	if (IS_ALDERLAKE_P(i915) && intel_encoder_is_tc(encoder)) {
		intel_dp->DP |= ddi_buf_phy_link_rate(crtc_state->port_clock);
		if (!intel_tc_port_in_tbt_alt_mode(dig_port))
			intel_dp->DP |= DDI_BUF_CTL_TC_PHY_OWNERSHIP;
	}
}

static int icl_calc_tbt_pll_link(struct drm_i915_private *dev_priv,
				 enum port port)
{
	u32 val = intel_de_read(dev_priv, DDI_CLK_SEL(port)) & DDI_CLK_SEL_MASK;

	switch (val) {
	case DDI_CLK_SEL_NONE:
		return 0;
	case DDI_CLK_SEL_TBT_162:
		return 162000;
	case DDI_CLK_SEL_TBT_270:
		return 270000;
	case DDI_CLK_SEL_TBT_540:
		return 540000;
	case DDI_CLK_SEL_TBT_810:
		return 810000;
	default:
		MISSING_CASE(val);
		return 0;
	}
}

static void ddi_dotclock_get(struct intel_crtc_state *pipe_config)
{
	/* CRT dotclock is determined via other means */
	if (pipe_config->has_pch_encoder)
		return;

	pipe_config->hw.adjusted_mode.crtc_clock =
		intel_crtc_dotclock(pipe_config);
}

void intel_ddi_set_dp_msa(const struct intel_crtc_state *crtc_state,
			  const struct drm_connector_state *conn_state)
{
	struct intel_crtc *crtc = to_intel_crtc(crtc_state->uapi.crtc);
	struct drm_i915_private *dev_priv = to_i915(crtc->base.dev);
	enum transcoder cpu_transcoder = crtc_state->cpu_transcoder;
	u32 temp;

	if (!intel_crtc_has_dp_encoder(crtc_state))
		return;

	drm_WARN_ON(&dev_priv->drm, transcoder_is_dsi(cpu_transcoder));

	temp = DP_MSA_MISC_SYNC_CLOCK;

	switch (crtc_state->pipe_bpp) {
	case 18:
		temp |= DP_MSA_MISC_6_BPC;
		break;
	case 24:
		temp |= DP_MSA_MISC_8_BPC;
		break;
	case 30:
		temp |= DP_MSA_MISC_10_BPC;
		break;
	case 36:
		temp |= DP_MSA_MISC_12_BPC;
		break;
	default:
		MISSING_CASE(crtc_state->pipe_bpp);
		break;
	}

	/* nonsense combination */
	drm_WARN_ON(&dev_priv->drm, crtc_state->limited_color_range &&
		    crtc_state->output_format != INTEL_OUTPUT_FORMAT_RGB);

	if (crtc_state->limited_color_range)
		temp |= DP_MSA_MISC_COLOR_CEA_RGB;

	/*
	 * As per DP 1.2 spec section 2.3.4.3 while sending
	 * YCBCR 444 signals we should program MSA MISC1/0 fields with
	 * colorspace information.
	 */
	if (crtc_state->output_format == INTEL_OUTPUT_FORMAT_YCBCR444)
		temp |= DP_MSA_MISC_COLOR_YCBCR_444_BT709;

	/*
	 * As per DP 1.4a spec section 2.2.4.3 [MSA Field for Indication
	 * of Color Encoding Format and Content Color Gamut] while sending
	 * YCBCR 420, HDR BT.2020 signals we should program MSA MISC1 fields
	 * which indicate VSC SDP for the Pixel Encoding/Colorimetry Format.
	 */
	if (intel_dp_needs_vsc_sdp(crtc_state, conn_state))
		temp |= DP_MSA_MISC_COLOR_VSC_SDP;

	intel_de_write(dev_priv, TRANS_MSA_MISC(dev_priv, cpu_transcoder),
		       temp);
}

static u32 bdw_trans_port_sync_master_select(enum transcoder master_transcoder)
{
	if (master_transcoder == TRANSCODER_EDP)
		return 0;
	else
		return master_transcoder + 1;
}

static void
intel_ddi_config_transcoder_dp2(const struct intel_crtc_state *crtc_state,
				bool enable)
{
	struct intel_display *display = to_intel_display(crtc_state);
	enum transcoder cpu_transcoder = crtc_state->cpu_transcoder;
	u32 val = 0;

	if (!HAS_DP20(display))
		return;

	if (enable && intel_dp_is_uhbr(crtc_state))
		val = TRANS_DP2_128B132B_CHANNEL_CODING;

	intel_de_write(display, TRANS_DP2_CTL(cpu_transcoder), val);
}

/*
 * Returns the TRANS_DDI_FUNC_CTL value based on CRTC state.
 *
 * Only intended to be used by intel_ddi_enable_transcoder_func() and
 * intel_ddi_config_transcoder_func().
 */
static u32
intel_ddi_transcoder_func_reg_val_get(struct intel_encoder *encoder,
				      const struct intel_crtc_state *crtc_state)
{
	struct intel_crtc *crtc = to_intel_crtc(crtc_state->uapi.crtc);
	struct drm_i915_private *dev_priv = to_i915(crtc->base.dev);
	enum pipe pipe = crtc->pipe;
	enum transcoder cpu_transcoder = crtc_state->cpu_transcoder;
	enum port port = encoder->port;
	u32 temp;

	/* Enable TRANS_DDI_FUNC_CTL for the pipe to work in HDMI mode */
	temp = TRANS_DDI_FUNC_ENABLE;
	if (DISPLAY_VER(dev_priv) >= 12)
		temp |= TGL_TRANS_DDI_SELECT_PORT(port);
	else
		temp |= TRANS_DDI_SELECT_PORT(port);

	switch (crtc_state->pipe_bpp) {
	default:
		MISSING_CASE(crtc_state->pipe_bpp);
		fallthrough;
	case 18:
		temp |= TRANS_DDI_BPC_6;
		break;
	case 24:
		temp |= TRANS_DDI_BPC_8;
		break;
	case 30:
		temp |= TRANS_DDI_BPC_10;
		break;
	case 36:
		temp |= TRANS_DDI_BPC_12;
		break;
	}

	if (crtc_state->hw.adjusted_mode.flags & DRM_MODE_FLAG_PVSYNC)
		temp |= TRANS_DDI_PVSYNC;
	if (crtc_state->hw.adjusted_mode.flags & DRM_MODE_FLAG_PHSYNC)
		temp |= TRANS_DDI_PHSYNC;

	if (cpu_transcoder == TRANSCODER_EDP) {
		switch (pipe) {
		default:
			MISSING_CASE(pipe);
			fallthrough;
		case PIPE_A:
			/* On Haswell, can only use the always-on power well for
			 * eDP when not using the panel fitter, and when not
			 * using motion blur mitigation (which we don't
			 * support). */
			if (crtc_state->pch_pfit.force_thru)
				temp |= TRANS_DDI_EDP_INPUT_A_ONOFF;
			else
				temp |= TRANS_DDI_EDP_INPUT_A_ON;
			break;
		case PIPE_B:
			temp |= TRANS_DDI_EDP_INPUT_B_ONOFF;
			break;
		case PIPE_C:
			temp |= TRANS_DDI_EDP_INPUT_C_ONOFF;
			break;
		}
	}

	if (intel_crtc_has_type(crtc_state, INTEL_OUTPUT_HDMI)) {
		if (crtc_state->has_hdmi_sink)
			temp |= TRANS_DDI_MODE_SELECT_HDMI;
		else
			temp |= TRANS_DDI_MODE_SELECT_DVI;

		if (crtc_state->hdmi_scrambling)
			temp |= TRANS_DDI_HDMI_SCRAMBLING;
		if (crtc_state->hdmi_high_tmds_clock_ratio)
			temp |= TRANS_DDI_HIGH_TMDS_CHAR_RATE;
		if (DISPLAY_VER(dev_priv) >= 14)
			temp |= TRANS_DDI_PORT_WIDTH(crtc_state->lane_count);
	} else if (intel_crtc_has_type(crtc_state, INTEL_OUTPUT_ANALOG)) {
		temp |= TRANS_DDI_MODE_SELECT_FDI_OR_128B132B;
		temp |= (crtc_state->fdi_lanes - 1) << 1;
	} else if (intel_crtc_has_type(crtc_state, INTEL_OUTPUT_DP_MST) ||
		   intel_dp_is_uhbr(crtc_state)) {
		if (intel_dp_is_uhbr(crtc_state))
			temp |= TRANS_DDI_MODE_SELECT_FDI_OR_128B132B;
		else
			temp |= TRANS_DDI_MODE_SELECT_DP_MST;
		temp |= DDI_PORT_WIDTH(crtc_state->lane_count);

		if (DISPLAY_VER(dev_priv) >= 12) {
			enum transcoder master;

			master = crtc_state->mst_master_transcoder;
			drm_WARN_ON(&dev_priv->drm,
				    master == INVALID_TRANSCODER);
			temp |= TRANS_DDI_MST_TRANSPORT_SELECT(master);
		}
	} else {
		temp |= TRANS_DDI_MODE_SELECT_DP_SST;
		temp |= DDI_PORT_WIDTH(crtc_state->lane_count);
	}

	if (IS_DISPLAY_VER(dev_priv, 8, 10) &&
	    crtc_state->master_transcoder != INVALID_TRANSCODER) {
		u8 master_select =
			bdw_trans_port_sync_master_select(crtc_state->master_transcoder);

		temp |= TRANS_DDI_PORT_SYNC_ENABLE |
			TRANS_DDI_PORT_SYNC_MASTER_SELECT(master_select);
	}

	return temp;
}

void intel_ddi_enable_transcoder_func(struct intel_encoder *encoder,
				      const struct intel_crtc_state *crtc_state)
{
	struct intel_crtc *crtc = to_intel_crtc(crtc_state->uapi.crtc);
	struct drm_i915_private *dev_priv = to_i915(crtc->base.dev);
	enum transcoder cpu_transcoder = crtc_state->cpu_transcoder;

	if (DISPLAY_VER(dev_priv) >= 11) {
		enum transcoder master_transcoder = crtc_state->master_transcoder;
		u32 ctl2 = 0;

		if (master_transcoder != INVALID_TRANSCODER) {
			u8 master_select =
				bdw_trans_port_sync_master_select(master_transcoder);

			ctl2 |= PORT_SYNC_MODE_ENABLE |
				PORT_SYNC_MODE_MASTER_SELECT(master_select);
		}

		intel_de_write(dev_priv,
			       TRANS_DDI_FUNC_CTL2(dev_priv, cpu_transcoder),
			       ctl2);
	}

	intel_de_write(dev_priv, TRANS_DDI_FUNC_CTL(dev_priv, cpu_transcoder),
		       intel_ddi_transcoder_func_reg_val_get(encoder,
							     crtc_state));
}

/*
 * Same as intel_ddi_enable_transcoder_func(), but it does not set the enable
 * bit for the DDI function and enables the DP2 configuration. Called for all
 * transcoder types.
 */
void
intel_ddi_config_transcoder_func(struct intel_encoder *encoder,
				 const struct intel_crtc_state *crtc_state)
{
	struct intel_crtc *crtc = to_intel_crtc(crtc_state->uapi.crtc);
	struct drm_i915_private *dev_priv = to_i915(crtc->base.dev);
	enum transcoder cpu_transcoder = crtc_state->cpu_transcoder;
	u32 ctl;

	intel_ddi_config_transcoder_dp2(crtc_state, true);

	ctl = intel_ddi_transcoder_func_reg_val_get(encoder, crtc_state);
	ctl &= ~TRANS_DDI_FUNC_ENABLE;
	intel_de_write(dev_priv, TRANS_DDI_FUNC_CTL(dev_priv, cpu_transcoder),
		       ctl);
}

/*
 * Disable the DDI function and port syncing.
 * For SST, pre-TGL MST, TGL+ MST-slave transcoders: deselect the DDI port,
 * SST/MST mode and disable the DP2 configuration. For TGL+ MST-master
 * transcoders these are done later in intel_ddi_post_disable_dp().
 */
void intel_ddi_disable_transcoder_func(const struct intel_crtc_state *crtc_state)
{
	struct intel_display *display = to_intel_display(crtc_state);
	struct intel_crtc *crtc = to_intel_crtc(crtc_state->uapi.crtc);
	struct drm_i915_private *dev_priv = to_i915(crtc->base.dev);
	enum transcoder cpu_transcoder = crtc_state->cpu_transcoder;
	bool is_mst = intel_crtc_has_type(crtc_state, INTEL_OUTPUT_DP_MST);
	u32 ctl;

	if (DISPLAY_VER(dev_priv) >= 11)
		intel_de_write(dev_priv,
			       TRANS_DDI_FUNC_CTL2(dev_priv, cpu_transcoder),
			       0);

	ctl = intel_de_read(dev_priv,
			    TRANS_DDI_FUNC_CTL(dev_priv, cpu_transcoder));

	drm_WARN_ON(crtc->base.dev, ctl & TRANS_DDI_HDCP_SIGNALLING);

	ctl &= ~TRANS_DDI_FUNC_ENABLE;

	if (IS_DISPLAY_VER(dev_priv, 8, 10))
		ctl &= ~(TRANS_DDI_PORT_SYNC_ENABLE |
			 TRANS_DDI_PORT_SYNC_MASTER_SELECT_MASK);

	if (DISPLAY_VER(dev_priv) >= 12) {
		if (!intel_dp_mst_is_master_trans(crtc_state) ||
		    (!is_mst && intel_dp_is_uhbr(crtc_state))) {
			ctl &= ~(TGL_TRANS_DDI_PORT_MASK |
				 TRANS_DDI_MODE_SELECT_MASK);
		}
	} else {
		ctl &= ~(TRANS_DDI_PORT_MASK | TRANS_DDI_MODE_SELECT_MASK);
	}

	intel_de_write(dev_priv, TRANS_DDI_FUNC_CTL(dev_priv, cpu_transcoder),
		       ctl);

	if (intel_dp_mst_is_slave_trans(crtc_state))
		intel_ddi_config_transcoder_dp2(crtc_state, false);

	if (intel_has_quirk(display, QUIRK_INCREASE_DDI_DISABLED_TIME) &&
	    intel_crtc_has_type(crtc_state, INTEL_OUTPUT_HDMI)) {
		drm_dbg_kms(display->drm, "Quirk Increase DDI disabled time\n");
		/* Quirk time at 100ms for reliable operation */
		msleep(100);
	}
}

int intel_ddi_toggle_hdcp_bits(struct intel_encoder *intel_encoder,
			       enum transcoder cpu_transcoder,
			       bool enable, u32 hdcp_mask)
{
	struct drm_device *dev = intel_encoder->base.dev;
	struct drm_i915_private *dev_priv = to_i915(dev);
	intel_wakeref_t wakeref;
	int ret = 0;

	wakeref = intel_display_power_get_if_enabled(dev_priv,
						     intel_encoder->power_domain);
	if (drm_WARN_ON(dev, !wakeref))
		return -ENXIO;

	intel_de_rmw(dev_priv, TRANS_DDI_FUNC_CTL(dev_priv, cpu_transcoder),
		     hdcp_mask, enable ? hdcp_mask : 0);
	intel_display_power_put(dev_priv, intel_encoder->power_domain, wakeref);
	return ret;
}

bool intel_ddi_connector_get_hw_state(struct intel_connector *intel_connector)
{
	struct intel_display *display = to_intel_display(intel_connector);
	struct drm_i915_private *dev_priv = to_i915(display->drm);
	struct intel_encoder *encoder = intel_attached_encoder(intel_connector);
	int type = intel_connector->base.connector_type;
	enum port port = encoder->port;
	enum transcoder cpu_transcoder;
	intel_wakeref_t wakeref;
	enum pipe pipe = 0;
	u32 ddi_mode;
	bool ret;

	wakeref = intel_display_power_get_if_enabled(dev_priv,
						     encoder->power_domain);
	if (!wakeref)
		return false;

	/* Note: This returns false for DP MST primary encoders. */
	if (!encoder->get_hw_state(encoder, &pipe)) {
		ret = false;
		goto out;
	}

	if (HAS_TRANSCODER(dev_priv, TRANSCODER_EDP) && port == PORT_A)
		cpu_transcoder = TRANSCODER_EDP;
	else
		cpu_transcoder = (enum transcoder) pipe;

	ddi_mode = intel_de_read(dev_priv, TRANS_DDI_FUNC_CTL(dev_priv, cpu_transcoder)) &
		TRANS_DDI_MODE_SELECT_MASK;

	if (ddi_mode == TRANS_DDI_MODE_SELECT_HDMI ||
	    ddi_mode == TRANS_DDI_MODE_SELECT_DVI) {
		ret = type == DRM_MODE_CONNECTOR_HDMIA;
	} else if (ddi_mode == TRANS_DDI_MODE_SELECT_FDI_OR_128B132B && !HAS_DP20(display)) {
		ret = type == DRM_MODE_CONNECTOR_VGA;
	} else if (ddi_mode == TRANS_DDI_MODE_SELECT_DP_SST) {
		ret = type == DRM_MODE_CONNECTOR_eDP ||
			type == DRM_MODE_CONNECTOR_DisplayPort;
	} else if (ddi_mode == TRANS_DDI_MODE_SELECT_FDI_OR_128B132B && HAS_DP20(display)) {
		/*
		 * encoder->get_hw_state() should have bailed out on MST. This
		 * must be SST and non-eDP.
		 */
		ret = type == DRM_MODE_CONNECTOR_DisplayPort;
	} else if (drm_WARN_ON(display->drm, ddi_mode == TRANS_DDI_MODE_SELECT_DP_MST)) {
		/* encoder->get_hw_state() should have bailed out on MST. */
		ret = false;
	} else {
		ret = false;
	}

out:
	intel_display_power_put(dev_priv, encoder->power_domain, wakeref);

	return ret;
}

static void intel_ddi_get_encoder_pipes(struct intel_encoder *encoder,
					u8 *pipe_mask, bool *is_dp_mst)
{
	struct intel_display *display = to_intel_display(encoder);
	struct drm_i915_private *dev_priv = to_i915(display->drm);
	enum port port = encoder->port;
	intel_wakeref_t wakeref;
	enum pipe p;
	u32 tmp;
	u8 mst_pipe_mask = 0, dp128b132b_pipe_mask = 0;

	*pipe_mask = 0;
	*is_dp_mst = false;

	wakeref = intel_display_power_get_if_enabled(dev_priv,
						     encoder->power_domain);
	if (!wakeref)
		return;

	tmp = intel_de_read(dev_priv, DDI_BUF_CTL(port));
	if (!(tmp & DDI_BUF_CTL_ENABLE))
		goto out;

	if (HAS_TRANSCODER(dev_priv, TRANSCODER_EDP) && port == PORT_A) {
		tmp = intel_de_read(dev_priv,
				    TRANS_DDI_FUNC_CTL(dev_priv, TRANSCODER_EDP));

		switch (tmp & TRANS_DDI_EDP_INPUT_MASK) {
		default:
			MISSING_CASE(tmp & TRANS_DDI_EDP_INPUT_MASK);
			fallthrough;
		case TRANS_DDI_EDP_INPUT_A_ON:
		case TRANS_DDI_EDP_INPUT_A_ONOFF:
			*pipe_mask = BIT(PIPE_A);
			break;
		case TRANS_DDI_EDP_INPUT_B_ONOFF:
			*pipe_mask = BIT(PIPE_B);
			break;
		case TRANS_DDI_EDP_INPUT_C_ONOFF:
			*pipe_mask = BIT(PIPE_C);
			break;
		}

		goto out;
	}

	for_each_pipe(dev_priv, p) {
		enum transcoder cpu_transcoder = (enum transcoder)p;
		u32 port_mask, ddi_select, ddi_mode;
		intel_wakeref_t trans_wakeref;

		trans_wakeref = intel_display_power_get_if_enabled(dev_priv,
								   POWER_DOMAIN_TRANSCODER(cpu_transcoder));
		if (!trans_wakeref)
			continue;

		if (DISPLAY_VER(dev_priv) >= 12) {
			port_mask = TGL_TRANS_DDI_PORT_MASK;
			ddi_select = TGL_TRANS_DDI_SELECT_PORT(port);
		} else {
			port_mask = TRANS_DDI_PORT_MASK;
			ddi_select = TRANS_DDI_SELECT_PORT(port);
		}

		tmp = intel_de_read(dev_priv,
				    TRANS_DDI_FUNC_CTL(dev_priv, cpu_transcoder));
		intel_display_power_put(dev_priv, POWER_DOMAIN_TRANSCODER(cpu_transcoder),
					trans_wakeref);

		if ((tmp & port_mask) != ddi_select)
			continue;

		ddi_mode = tmp & TRANS_DDI_MODE_SELECT_MASK;

		if (ddi_mode == TRANS_DDI_MODE_SELECT_DP_MST)
			mst_pipe_mask |= BIT(p);
		else if (ddi_mode == TRANS_DDI_MODE_SELECT_FDI_OR_128B132B && HAS_DP20(display))
			dp128b132b_pipe_mask |= BIT(p);

		*pipe_mask |= BIT(p);
	}

	if (!*pipe_mask)
		drm_dbg_kms(&dev_priv->drm,
			    "No pipe for [ENCODER:%d:%s] found\n",
			    encoder->base.base.id, encoder->base.name);

	if (!mst_pipe_mask && dp128b132b_pipe_mask) {
		struct intel_dp *intel_dp = enc_to_intel_dp(encoder);

		/*
		 * If we don't have 8b/10b MST, but have more than one
		 * transcoder in 128b/132b mode, we know it must be 128b/132b
		 * MST.
		 *
		 * Otherwise, we fall back to checking the current MST
		 * state. It's not accurate for hardware takeover at probe, but
		 * we don't expect MST to have been enabled at that point, and
		 * can assume it's SST.
		 */
		if (hweight8(dp128b132b_pipe_mask) > 1 || intel_dp->is_mst)
			mst_pipe_mask = dp128b132b_pipe_mask;
	}

	if (!mst_pipe_mask && hweight8(*pipe_mask) > 1) {
		drm_dbg_kms(&dev_priv->drm,
			    "Multiple pipes for [ENCODER:%d:%s] (pipe_mask %02x)\n",
			    encoder->base.base.id, encoder->base.name,
			    *pipe_mask);
		*pipe_mask = BIT(ffs(*pipe_mask) - 1);
	}

	if (mst_pipe_mask && mst_pipe_mask != *pipe_mask)
		drm_dbg_kms(&dev_priv->drm,
			    "Conflicting MST and non-MST state for [ENCODER:%d:%s] (pipe masks: all %02x, MST %02x, 128b/132b %02x)\n",
			    encoder->base.base.id, encoder->base.name,
			    *pipe_mask, mst_pipe_mask, dp128b132b_pipe_mask);
	else
		*is_dp_mst = mst_pipe_mask;

out:
	if (*pipe_mask && (IS_GEMINILAKE(dev_priv) || IS_BROXTON(dev_priv))) {
		tmp = intel_de_read(dev_priv, BXT_PHY_CTL(port));
		if ((tmp & (BXT_PHY_CMNLANE_POWERDOWN_ACK |
			    BXT_PHY_LANE_POWERDOWN_ACK |
			    BXT_PHY_LANE_ENABLED)) != BXT_PHY_LANE_ENABLED)
			drm_err(&dev_priv->drm,
				"[ENCODER:%d:%s] enabled but PHY powered down? (PHY_CTL %08x)\n",
				encoder->base.base.id, encoder->base.name, tmp);
	}

	intel_display_power_put(dev_priv, encoder->power_domain, wakeref);
}

bool intel_ddi_get_hw_state(struct intel_encoder *encoder,
			    enum pipe *pipe)
{
	u8 pipe_mask;
	bool is_mst;

	intel_ddi_get_encoder_pipes(encoder, &pipe_mask, &is_mst);

	if (is_mst || !pipe_mask)
		return false;

	*pipe = ffs(pipe_mask) - 1;

	return true;
}

static enum intel_display_power_domain
intel_ddi_main_link_aux_domain(struct intel_digital_port *dig_port,
			       const struct intel_crtc_state *crtc_state)
{
	struct drm_i915_private *i915 = to_i915(dig_port->base.base.dev);

	/*
	 * ICL+ HW requires corresponding AUX IOs to be powered up for PSR with
	 * DC states enabled at the same time, while for driver initiated AUX
	 * transfers we need the same AUX IOs to be powered but with DC states
	 * disabled. Accordingly use the AUX_IO_<port> power domain here which
	 * leaves DC states enabled.
	 *
	 * Before MTL TypeC PHYs (in all TypeC modes and both DP/HDMI) also require
	 * AUX IO to be enabled, but all these require DC_OFF to be enabled as
	 * well, so we can acquire a wider AUX_<port> power domain reference
	 * instead of a specific AUX_IO_<port> reference without powering up any
	 * extra wells.
	 */
	if (intel_psr_needs_aux_io_power(&dig_port->base, crtc_state))
		return intel_display_power_aux_io_domain(i915, dig_port->aux_ch);
	else if (DISPLAY_VER(i915) < 14 &&
		 (intel_crtc_has_dp_encoder(crtc_state) ||
		  intel_encoder_is_tc(&dig_port->base)))
		return intel_aux_power_domain(dig_port);
	else
		return POWER_DOMAIN_INVALID;
}

static void
main_link_aux_power_domain_get(struct intel_digital_port *dig_port,
			       const struct intel_crtc_state *crtc_state)
{
	struct drm_i915_private *i915 = to_i915(dig_port->base.base.dev);
	enum intel_display_power_domain domain =
		intel_ddi_main_link_aux_domain(dig_port, crtc_state);

	drm_WARN_ON(&i915->drm, dig_port->aux_wakeref);

	if (domain == POWER_DOMAIN_INVALID)
		return;

	dig_port->aux_wakeref = intel_display_power_get(i915, domain);
}

static void
main_link_aux_power_domain_put(struct intel_digital_port *dig_port,
			       const struct intel_crtc_state *crtc_state)
{
	struct drm_i915_private *i915 = to_i915(dig_port->base.base.dev);
	enum intel_display_power_domain domain =
		intel_ddi_main_link_aux_domain(dig_port, crtc_state);
	intel_wakeref_t wf;

	wf = fetch_and_zero(&dig_port->aux_wakeref);
	if (!wf)
		return;

	intel_display_power_put(i915, domain, wf);
}

static void intel_ddi_get_power_domains(struct intel_encoder *encoder,
					struct intel_crtc_state *crtc_state)
{
	struct drm_i915_private *dev_priv = to_i915(encoder->base.dev);
	struct intel_digital_port *dig_port;

	/*
	 * TODO: Add support for MST encoders. Atm, the following should never
	 * happen since fake-MST encoders don't set their get_power_domains()
	 * hook.
	 */
	if (drm_WARN_ON(&dev_priv->drm,
			intel_crtc_has_type(crtc_state, INTEL_OUTPUT_DP_MST)))
		return;

	dig_port = enc_to_dig_port(encoder);

	if (!intel_tc_port_in_tbt_alt_mode(dig_port)) {
		drm_WARN_ON(&dev_priv->drm, dig_port->ddi_io_wakeref);
		dig_port->ddi_io_wakeref = intel_display_power_get(dev_priv,
								   dig_port->ddi_io_power_domain);
	}

	main_link_aux_power_domain_get(dig_port, crtc_state);
}

void intel_ddi_enable_transcoder_clock(struct intel_encoder *encoder,
				       const struct intel_crtc_state *crtc_state)
{
	struct intel_crtc *crtc = to_intel_crtc(crtc_state->uapi.crtc);
	struct drm_i915_private *dev_priv = to_i915(crtc->base.dev);
	enum transcoder cpu_transcoder = crtc_state->cpu_transcoder;
	enum phy phy = intel_encoder_to_phy(encoder);
	u32 val;

	if (cpu_transcoder == TRANSCODER_EDP)
		return;

	if (DISPLAY_VER(dev_priv) >= 13)
		val = TGL_TRANS_CLK_SEL_PORT(phy);
	else if (DISPLAY_VER(dev_priv) >= 12)
		val = TGL_TRANS_CLK_SEL_PORT(encoder->port);
	else
		val = TRANS_CLK_SEL_PORT(encoder->port);

	intel_de_write(dev_priv, TRANS_CLK_SEL(cpu_transcoder), val);
}

void intel_ddi_disable_transcoder_clock(const struct intel_crtc_state *crtc_state)
{
	struct drm_i915_private *dev_priv = to_i915(crtc_state->uapi.crtc->dev);
	enum transcoder cpu_transcoder = crtc_state->cpu_transcoder;
	u32 val;

	if (cpu_transcoder == TRANSCODER_EDP)
		return;

	if (DISPLAY_VER(dev_priv) >= 12)
		val = TGL_TRANS_CLK_SEL_DISABLED;
	else
		val = TRANS_CLK_SEL_DISABLED;

	intel_de_write(dev_priv, TRANS_CLK_SEL(cpu_transcoder), val);
}

static void _skl_ddi_set_iboost(struct drm_i915_private *dev_priv,
				enum port port, u8 iboost)
{
	u32 tmp;

	tmp = intel_de_read(dev_priv, DISPIO_CR_TX_BMU_CR0);
	tmp &= ~(BALANCE_LEG_MASK(port) | BALANCE_LEG_DISABLE(port));
	if (iboost)
		tmp |= iboost << BALANCE_LEG_SHIFT(port);
	else
		tmp |= BALANCE_LEG_DISABLE(port);
	intel_de_write(dev_priv, DISPIO_CR_TX_BMU_CR0, tmp);
}

static void skl_ddi_set_iboost(struct intel_encoder *encoder,
			       const struct intel_crtc_state *crtc_state,
			       int level)
{
	struct intel_digital_port *dig_port = enc_to_dig_port(encoder);
	struct drm_i915_private *dev_priv = to_i915(encoder->base.dev);
	u8 iboost;

	if (intel_crtc_has_type(crtc_state, INTEL_OUTPUT_HDMI))
		iboost = intel_bios_hdmi_boost_level(encoder->devdata);
	else
		iboost = intel_bios_dp_boost_level(encoder->devdata);

	if (iboost == 0) {
		const struct intel_ddi_buf_trans *trans;
		int n_entries;

		trans = encoder->get_buf_trans(encoder, crtc_state, &n_entries);
		if (drm_WARN_ON_ONCE(&dev_priv->drm, !trans))
			return;

		iboost = trans->entries[level].hsw.i_boost;
	}

	/* Make sure that the requested I_boost is valid */
	if (iboost && iboost != 0x1 && iboost != 0x3 && iboost != 0x7) {
		drm_err(&dev_priv->drm, "Invalid I_boost value %u\n", iboost);
		return;
	}

	_skl_ddi_set_iboost(dev_priv, encoder->port, iboost);

	if (encoder->port == PORT_A && dig_port->max_lanes == 4)
		_skl_ddi_set_iboost(dev_priv, PORT_E, iboost);
}

static u8 intel_ddi_dp_voltage_max(struct intel_dp *intel_dp,
				   const struct intel_crtc_state *crtc_state)
{
	struct intel_encoder *encoder = &dp_to_dig_port(intel_dp)->base;
	struct drm_i915_private *dev_priv = to_i915(encoder->base.dev);
	int n_entries;

	encoder->get_buf_trans(encoder, crtc_state, &n_entries);

	if (drm_WARN_ON(&dev_priv->drm, n_entries < 1))
		n_entries = 1;
	if (drm_WARN_ON(&dev_priv->drm,
			n_entries > ARRAY_SIZE(index_to_dp_signal_levels)))
		n_entries = ARRAY_SIZE(index_to_dp_signal_levels);

	return index_to_dp_signal_levels[n_entries - 1] &
		DP_TRAIN_VOLTAGE_SWING_MASK;
}

/*
 * We assume that the full set of pre-emphasis values can be
 * used on all DDI platforms. Should that change we need to
 * rethink this code.
 */
static u8 intel_ddi_dp_preemph_max(struct intel_dp *intel_dp)
{
	return DP_TRAIN_PRE_EMPH_LEVEL_3;
}

static u32 icl_combo_phy_loadgen_select(const struct intel_crtc_state *crtc_state,
					int lane)
{
	if (crtc_state->port_clock > 600000)
		return 0;

	if (crtc_state->lane_count == 4)
		return lane >= 1 ? LOADGEN_SELECT : 0;
	else
		return lane == 1 || lane == 2 ? LOADGEN_SELECT : 0;
}

static void icl_ddi_combo_vswing_program(struct intel_encoder *encoder,
					 const struct intel_crtc_state *crtc_state)
{
	struct drm_i915_private *dev_priv = to_i915(encoder->base.dev);
	const struct intel_ddi_buf_trans *trans;
	enum phy phy = intel_encoder_to_phy(encoder);
	int n_entries, ln;
	u32 val;

	trans = encoder->get_buf_trans(encoder, crtc_state, &n_entries);
	if (drm_WARN_ON_ONCE(&dev_priv->drm, !trans))
		return;

	if (intel_crtc_has_type(crtc_state, INTEL_OUTPUT_EDP)) {
		struct intel_dp *intel_dp = enc_to_intel_dp(encoder);

		val = EDP4K2K_MODE_OVRD_EN | EDP4K2K_MODE_OVRD_OPTIMIZED;
		intel_dp->hobl_active = is_hobl_buf_trans(trans);
		intel_de_rmw(dev_priv, ICL_PORT_CL_DW10(phy), val,
			     intel_dp->hobl_active ? val : 0);
	}

	/* Set PORT_TX_DW5 */
	val = intel_de_read(dev_priv, ICL_PORT_TX_DW5_LN(0, phy));
	val &= ~(SCALING_MODE_SEL_MASK | RTERM_SELECT_MASK |
		  TAP2_DISABLE | TAP3_DISABLE);
	val |= SCALING_MODE_SEL(0x2);
	val |= RTERM_SELECT(0x6);
	val |= TAP3_DISABLE;
	intel_de_write(dev_priv, ICL_PORT_TX_DW5_GRP(phy), val);

	/* Program PORT_TX_DW2 */
	for (ln = 0; ln < 4; ln++) {
		int level = intel_ddi_level(encoder, crtc_state, ln);

		intel_de_rmw(dev_priv, ICL_PORT_TX_DW2_LN(ln, phy),
			     SWING_SEL_UPPER_MASK | SWING_SEL_LOWER_MASK | RCOMP_SCALAR_MASK,
			     SWING_SEL_UPPER(trans->entries[level].icl.dw2_swing_sel) |
			     SWING_SEL_LOWER(trans->entries[level].icl.dw2_swing_sel) |
			     RCOMP_SCALAR(0x98));
	}

	/* Program PORT_TX_DW4 */
	/* We cannot write to GRP. It would overwrite individual loadgen. */
	for (ln = 0; ln < 4; ln++) {
		int level = intel_ddi_level(encoder, crtc_state, ln);

		intel_de_rmw(dev_priv, ICL_PORT_TX_DW4_LN(ln, phy),
			     POST_CURSOR_1_MASK | POST_CURSOR_2_MASK | CURSOR_COEFF_MASK,
			     POST_CURSOR_1(trans->entries[level].icl.dw4_post_cursor_1) |
			     POST_CURSOR_2(trans->entries[level].icl.dw4_post_cursor_2) |
			     CURSOR_COEFF(trans->entries[level].icl.dw4_cursor_coeff));
	}

	/* Program PORT_TX_DW7 */
	for (ln = 0; ln < 4; ln++) {
		int level = intel_ddi_level(encoder, crtc_state, ln);

		intel_de_rmw(dev_priv, ICL_PORT_TX_DW7_LN(ln, phy),
			     N_SCALAR_MASK,
			     N_SCALAR(trans->entries[level].icl.dw7_n_scalar));
	}
}

static void icl_combo_phy_set_signal_levels(struct intel_encoder *encoder,
					    const struct intel_crtc_state *crtc_state)
{
	struct drm_i915_private *dev_priv = to_i915(encoder->base.dev);
	enum phy phy = intel_encoder_to_phy(encoder);
	u32 val;
	int ln;

	/*
	 * 1. If port type is eDP or DP,
	 * set PORT_PCS_DW1 cmnkeeper_enable to 1b,
	 * else clear to 0b.
	 */
	val = intel_de_read(dev_priv, ICL_PORT_PCS_DW1_LN(0, phy));
	if (intel_crtc_has_type(crtc_state, INTEL_OUTPUT_HDMI))
		val &= ~COMMON_KEEPER_EN;
	else
		val |= COMMON_KEEPER_EN;
	intel_de_write(dev_priv, ICL_PORT_PCS_DW1_GRP(phy), val);

	/* 2. Program loadgen select */
	/*
	 * Program PORT_TX_DW4 depending on Bit rate and used lanes
	 * <= 6 GHz and 4 lanes (LN0=0, LN1=1, LN2=1, LN3=1)
	 * <= 6 GHz and 1,2 lanes (LN0=0, LN1=1, LN2=1, LN3=0)
	 * > 6 GHz (LN0=0, LN1=0, LN2=0, LN3=0)
	 */
	for (ln = 0; ln < 4; ln++) {
		intel_de_rmw(dev_priv, ICL_PORT_TX_DW4_LN(ln, phy),
			     LOADGEN_SELECT,
			     icl_combo_phy_loadgen_select(crtc_state, ln));
	}

	/* 3. Set PORT_CL_DW5 SUS Clock Config to 11b */
	intel_de_rmw(dev_priv, ICL_PORT_CL_DW5(phy),
		     0, SUS_CLOCK_CONFIG);

	/* 4. Clear training enable to change swing values */
	val = intel_de_read(dev_priv, ICL_PORT_TX_DW5_LN(0, phy));
	val &= ~TX_TRAINING_EN;
	intel_de_write(dev_priv, ICL_PORT_TX_DW5_GRP(phy), val);

	/* 5. Program swing and de-emphasis */
	icl_ddi_combo_vswing_program(encoder, crtc_state);

	/* 6. Set training enable to trigger update */
	val = intel_de_read(dev_priv, ICL_PORT_TX_DW5_LN(0, phy));
	val |= TX_TRAINING_EN;
	intel_de_write(dev_priv, ICL_PORT_TX_DW5_GRP(phy), val);
}

static void icl_mg_phy_set_signal_levels(struct intel_encoder *encoder,
					 const struct intel_crtc_state *crtc_state)
{
	struct drm_i915_private *dev_priv = to_i915(encoder->base.dev);
	enum tc_port tc_port = intel_encoder_to_tc(encoder);
	const struct intel_ddi_buf_trans *trans;
	int n_entries, ln;

	if (intel_tc_port_in_tbt_alt_mode(enc_to_dig_port(encoder)))
		return;

	trans = encoder->get_buf_trans(encoder, crtc_state, &n_entries);
	if (drm_WARN_ON_ONCE(&dev_priv->drm, !trans))
		return;

	for (ln = 0; ln < 2; ln++) {
		intel_de_rmw(dev_priv, MG_TX1_LINK_PARAMS(ln, tc_port),
			     CRI_USE_FS32, 0);
		intel_de_rmw(dev_priv, MG_TX2_LINK_PARAMS(ln, tc_port),
			     CRI_USE_FS32, 0);
	}

	/* Program MG_TX_SWINGCTRL with values from vswing table */
	for (ln = 0; ln < 2; ln++) {
		int level;

		level = intel_ddi_level(encoder, crtc_state, 2*ln+0);

		intel_de_rmw(dev_priv, MG_TX1_SWINGCTRL(ln, tc_port),
			     CRI_TXDEEMPH_OVERRIDE_17_12_MASK,
			     CRI_TXDEEMPH_OVERRIDE_17_12(trans->entries[level].mg.cri_txdeemph_override_17_12));

		level = intel_ddi_level(encoder, crtc_state, 2*ln+1);

		intel_de_rmw(dev_priv, MG_TX2_SWINGCTRL(ln, tc_port),
			     CRI_TXDEEMPH_OVERRIDE_17_12_MASK,
			     CRI_TXDEEMPH_OVERRIDE_17_12(trans->entries[level].mg.cri_txdeemph_override_17_12));
	}

	/* Program MG_TX_DRVCTRL with values from vswing table */
	for (ln = 0; ln < 2; ln++) {
		int level;

		level = intel_ddi_level(encoder, crtc_state, 2*ln+0);

		intel_de_rmw(dev_priv, MG_TX1_DRVCTRL(ln, tc_port),
			     CRI_TXDEEMPH_OVERRIDE_11_6_MASK |
			     CRI_TXDEEMPH_OVERRIDE_5_0_MASK,
			     CRI_TXDEEMPH_OVERRIDE_11_6(trans->entries[level].mg.cri_txdeemph_override_11_6) |
			     CRI_TXDEEMPH_OVERRIDE_5_0(trans->entries[level].mg.cri_txdeemph_override_5_0) |
			     CRI_TXDEEMPH_OVERRIDE_EN);

		level = intel_ddi_level(encoder, crtc_state, 2*ln+1);

		intel_de_rmw(dev_priv, MG_TX2_DRVCTRL(ln, tc_port),
			     CRI_TXDEEMPH_OVERRIDE_11_6_MASK |
			     CRI_TXDEEMPH_OVERRIDE_5_0_MASK,
			     CRI_TXDEEMPH_OVERRIDE_11_6(trans->entries[level].mg.cri_txdeemph_override_11_6) |
			     CRI_TXDEEMPH_OVERRIDE_5_0(trans->entries[level].mg.cri_txdeemph_override_5_0) |
			     CRI_TXDEEMPH_OVERRIDE_EN);

		/* FIXME: Program CRI_LOADGEN_SEL after the spec is updated */
	}

	/*
	 * Program MG_CLKHUB<LN, port being used> with value from frequency table
	 * In case of Legacy mode on MG PHY, both TX1 and TX2 enabled so use the
	 * values from table for which TX1 and TX2 enabled.
	 */
	for (ln = 0; ln < 2; ln++) {
		intel_de_rmw(dev_priv, MG_CLKHUB(ln, tc_port),
			     CFG_LOW_RATE_LKREN_EN,
			     crtc_state->port_clock < 300000 ? CFG_LOW_RATE_LKREN_EN : 0);
	}

	/* Program the MG_TX_DCC<LN, port being used> based on the link frequency */
	for (ln = 0; ln < 2; ln++) {
		intel_de_rmw(dev_priv, MG_TX1_DCC(ln, tc_port),
			     CFG_AMI_CK_DIV_OVERRIDE_VAL_MASK |
			     CFG_AMI_CK_DIV_OVERRIDE_EN,
			     crtc_state->port_clock > 500000 ?
			     CFG_AMI_CK_DIV_OVERRIDE_VAL(1) |
			     CFG_AMI_CK_DIV_OVERRIDE_EN : 0);

		intel_de_rmw(dev_priv, MG_TX2_DCC(ln, tc_port),
			     CFG_AMI_CK_DIV_OVERRIDE_VAL_MASK |
			     CFG_AMI_CK_DIV_OVERRIDE_EN,
			     crtc_state->port_clock > 500000 ?
			     CFG_AMI_CK_DIV_OVERRIDE_VAL(1) |
			     CFG_AMI_CK_DIV_OVERRIDE_EN : 0);
	}

	/* Program MG_TX_PISO_READLOAD with values from vswing table */
	for (ln = 0; ln < 2; ln++) {
		intel_de_rmw(dev_priv, MG_TX1_PISO_READLOAD(ln, tc_port),
			     0, CRI_CALCINIT);
		intel_de_rmw(dev_priv, MG_TX2_PISO_READLOAD(ln, tc_port),
			     0, CRI_CALCINIT);
	}
}

static void tgl_dkl_phy_set_signal_levels(struct intel_encoder *encoder,
					  const struct intel_crtc_state *crtc_state)
{
	struct drm_i915_private *dev_priv = to_i915(encoder->base.dev);
	enum tc_port tc_port = intel_encoder_to_tc(encoder);
	const struct intel_ddi_buf_trans *trans;
	int n_entries, ln;

	if (intel_tc_port_in_tbt_alt_mode(enc_to_dig_port(encoder)))
		return;

	trans = encoder->get_buf_trans(encoder, crtc_state, &n_entries);
	if (drm_WARN_ON_ONCE(&dev_priv->drm, !trans))
		return;

	for (ln = 0; ln < 2; ln++) {
		int level;

		intel_dkl_phy_write(dev_priv, DKL_TX_PMD_LANE_SUS(tc_port, ln), 0);

		level = intel_ddi_level(encoder, crtc_state, 2*ln+0);

		intel_dkl_phy_rmw(dev_priv, DKL_TX_DPCNTL0(tc_port, ln),
				  DKL_TX_PRESHOOT_COEFF_MASK |
				  DKL_TX_DE_EMPAHSIS_COEFF_MASK |
				  DKL_TX_VSWING_CONTROL_MASK,
				  DKL_TX_PRESHOOT_COEFF(trans->entries[level].dkl.preshoot) |
				  DKL_TX_DE_EMPHASIS_COEFF(trans->entries[level].dkl.de_emphasis) |
				  DKL_TX_VSWING_CONTROL(trans->entries[level].dkl.vswing));

		level = intel_ddi_level(encoder, crtc_state, 2*ln+1);

		intel_dkl_phy_rmw(dev_priv, DKL_TX_DPCNTL1(tc_port, ln),
				  DKL_TX_PRESHOOT_COEFF_MASK |
				  DKL_TX_DE_EMPAHSIS_COEFF_MASK |
				  DKL_TX_VSWING_CONTROL_MASK,
				  DKL_TX_PRESHOOT_COEFF(trans->entries[level].dkl.preshoot) |
				  DKL_TX_DE_EMPHASIS_COEFF(trans->entries[level].dkl.de_emphasis) |
				  DKL_TX_VSWING_CONTROL(trans->entries[level].dkl.vswing));

		intel_dkl_phy_rmw(dev_priv, DKL_TX_DPCNTL2(tc_port, ln),
				  DKL_TX_DP20BITMODE, 0);

		if (IS_ALDERLAKE_P(dev_priv)) {
			u32 val;

			if (intel_crtc_has_type(crtc_state, INTEL_OUTPUT_HDMI)) {
				if (ln == 0) {
					val = DKL_TX_DPCNTL2_CFG_LOADGENSELECT_TX1(0);
					val |= DKL_TX_DPCNTL2_CFG_LOADGENSELECT_TX2(2);
				} else {
					val = DKL_TX_DPCNTL2_CFG_LOADGENSELECT_TX1(3);
					val |= DKL_TX_DPCNTL2_CFG_LOADGENSELECT_TX2(3);
				}
			} else {
				val = DKL_TX_DPCNTL2_CFG_LOADGENSELECT_TX1(0);
				val |= DKL_TX_DPCNTL2_CFG_LOADGENSELECT_TX2(0);
			}

			intel_dkl_phy_rmw(dev_priv, DKL_TX_DPCNTL2(tc_port, ln),
					  DKL_TX_DPCNTL2_CFG_LOADGENSELECT_TX1_MASK |
					  DKL_TX_DPCNTL2_CFG_LOADGENSELECT_TX2_MASK,
					  val);
		}
	}
}

static int translate_signal_level(struct intel_dp *intel_dp,
				  u8 signal_levels)
{
	struct intel_display *display = to_intel_display(intel_dp);
	int i;

	for (i = 0; i < ARRAY_SIZE(index_to_dp_signal_levels); i++) {
		if (index_to_dp_signal_levels[i] == signal_levels)
			return i;
	}

	drm_WARN(display->drm, 1,
		 "Unsupported voltage swing/pre-emphasis level: 0x%x\n",
		 signal_levels);

	return 0;
}

static int intel_ddi_dp_level(struct intel_dp *intel_dp,
			      const struct intel_crtc_state *crtc_state,
			      int lane)
{
	u8 train_set = intel_dp->train_set[lane];

	if (intel_dp_is_uhbr(crtc_state)) {
		return train_set & DP_TX_FFE_PRESET_VALUE_MASK;
	} else {
		u8 signal_levels = train_set & (DP_TRAIN_VOLTAGE_SWING_MASK |
						DP_TRAIN_PRE_EMPHASIS_MASK);

		return translate_signal_level(intel_dp, signal_levels);
	}
}

int intel_ddi_level(struct intel_encoder *encoder,
		    const struct intel_crtc_state *crtc_state,
		    int lane)
{
	struct drm_i915_private *i915 = to_i915(encoder->base.dev);
	const struct intel_ddi_buf_trans *trans;
	int level, n_entries;

	trans = encoder->get_buf_trans(encoder, crtc_state, &n_entries);
	if (drm_WARN_ON_ONCE(&i915->drm, !trans))
		return 0;

	if (intel_crtc_has_type(crtc_state, INTEL_OUTPUT_HDMI))
		level = intel_ddi_hdmi_level(encoder, trans);
	else
		level = intel_ddi_dp_level(enc_to_intel_dp(encoder), crtc_state,
					   lane);

	if (drm_WARN_ON_ONCE(&i915->drm, level >= n_entries))
		level = n_entries - 1;

	return level;
}

static void
hsw_set_signal_levels(struct intel_encoder *encoder,
		      const struct intel_crtc_state *crtc_state)
{
	struct drm_i915_private *dev_priv = to_i915(encoder->base.dev);
	struct intel_dp *intel_dp = enc_to_intel_dp(encoder);
	int level = intel_ddi_level(encoder, crtc_state, 0);
	enum port port = encoder->port;
	u32 signal_levels;

	if (has_iboost(dev_priv))
		skl_ddi_set_iboost(encoder, crtc_state, level);

	/* HDMI ignores the rest */
	if (intel_crtc_has_type(crtc_state, INTEL_OUTPUT_HDMI))
		return;

	signal_levels = DDI_BUF_TRANS_SELECT(level);

	drm_dbg_kms(&dev_priv->drm, "Using signal levels %08x\n",
		    signal_levels);

	intel_dp->DP &= ~DDI_BUF_EMP_MASK;
	intel_dp->DP |= signal_levels;

	intel_de_write(dev_priv, DDI_BUF_CTL(port), intel_dp->DP);
	intel_de_posting_read(dev_priv, DDI_BUF_CTL(port));
}

static void _icl_ddi_enable_clock(struct drm_i915_private *i915, i915_reg_t reg,
				  u32 clk_sel_mask, u32 clk_sel, u32 clk_off)
{
	mutex_lock(&i915->display.dpll.lock);

	intel_de_rmw(i915, reg, clk_sel_mask, clk_sel);

	/*
	 * "This step and the step before must be
	 *  done with separate register writes."
	 */
	intel_de_rmw(i915, reg, clk_off, 0);

	mutex_unlock(&i915->display.dpll.lock);
}

static void _icl_ddi_disable_clock(struct drm_i915_private *i915, i915_reg_t reg,
				   u32 clk_off)
{
	mutex_lock(&i915->display.dpll.lock);

	intel_de_rmw(i915, reg, 0, clk_off);

	mutex_unlock(&i915->display.dpll.lock);
}

static bool _icl_ddi_is_clock_enabled(struct drm_i915_private *i915, i915_reg_t reg,
				      u32 clk_off)
{
	return !(intel_de_read(i915, reg) & clk_off);
}

static struct intel_shared_dpll *
_icl_ddi_get_pll(struct drm_i915_private *i915, i915_reg_t reg,
		 u32 clk_sel_mask, u32 clk_sel_shift)
{
	enum intel_dpll_id id;

	id = (intel_de_read(i915, reg) & clk_sel_mask) >> clk_sel_shift;

	return intel_get_shared_dpll_by_id(i915, id);
}

static void adls_ddi_enable_clock(struct intel_encoder *encoder,
				  const struct intel_crtc_state *crtc_state)
{
	struct drm_i915_private *i915 = to_i915(encoder->base.dev);
	const struct intel_shared_dpll *pll = crtc_state->shared_dpll;
	enum phy phy = intel_encoder_to_phy(encoder);

	if (drm_WARN_ON(&i915->drm, !pll))
		return;

	_icl_ddi_enable_clock(i915, ADLS_DPCLKA_CFGCR(phy),
			      ADLS_DPCLKA_CFGCR_DDI_CLK_SEL_MASK(phy),
			      pll->info->id << ADLS_DPCLKA_CFGCR_DDI_SHIFT(phy),
			      ICL_DPCLKA_CFGCR0_DDI_CLK_OFF(phy));
}

static void adls_ddi_disable_clock(struct intel_encoder *encoder)
{
	struct drm_i915_private *i915 = to_i915(encoder->base.dev);
	enum phy phy = intel_encoder_to_phy(encoder);

	_icl_ddi_disable_clock(i915, ADLS_DPCLKA_CFGCR(phy),
			       ICL_DPCLKA_CFGCR0_DDI_CLK_OFF(phy));
}

static bool adls_ddi_is_clock_enabled(struct intel_encoder *encoder)
{
	struct drm_i915_private *i915 = to_i915(encoder->base.dev);
	enum phy phy = intel_encoder_to_phy(encoder);

	return _icl_ddi_is_clock_enabled(i915, ADLS_DPCLKA_CFGCR(phy),
					 ICL_DPCLKA_CFGCR0_DDI_CLK_OFF(phy));
}

static struct intel_shared_dpll *adls_ddi_get_pll(struct intel_encoder *encoder)
{
	struct drm_i915_private *i915 = to_i915(encoder->base.dev);
	enum phy phy = intel_encoder_to_phy(encoder);

	return _icl_ddi_get_pll(i915, ADLS_DPCLKA_CFGCR(phy),
				ADLS_DPCLKA_CFGCR_DDI_CLK_SEL_MASK(phy),
				ADLS_DPCLKA_CFGCR_DDI_SHIFT(phy));
}

static void rkl_ddi_enable_clock(struct intel_encoder *encoder,
				 const struct intel_crtc_state *crtc_state)
{
	struct drm_i915_private *i915 = to_i915(encoder->base.dev);
	const struct intel_shared_dpll *pll = crtc_state->shared_dpll;
	enum phy phy = intel_encoder_to_phy(encoder);

	if (drm_WARN_ON(&i915->drm, !pll))
		return;

	_icl_ddi_enable_clock(i915, ICL_DPCLKA_CFGCR0,
			      RKL_DPCLKA_CFGCR0_DDI_CLK_SEL_MASK(phy),
			      RKL_DPCLKA_CFGCR0_DDI_CLK_SEL(pll->info->id, phy),
			      RKL_DPCLKA_CFGCR0_DDI_CLK_OFF(phy));
}

static void rkl_ddi_disable_clock(struct intel_encoder *encoder)
{
	struct drm_i915_private *i915 = to_i915(encoder->base.dev);
	enum phy phy = intel_encoder_to_phy(encoder);

	_icl_ddi_disable_clock(i915, ICL_DPCLKA_CFGCR0,
			       RKL_DPCLKA_CFGCR0_DDI_CLK_OFF(phy));
}

static bool rkl_ddi_is_clock_enabled(struct intel_encoder *encoder)
{
	struct drm_i915_private *i915 = to_i915(encoder->base.dev);
	enum phy phy = intel_encoder_to_phy(encoder);

	return _icl_ddi_is_clock_enabled(i915, ICL_DPCLKA_CFGCR0,
					 RKL_DPCLKA_CFGCR0_DDI_CLK_OFF(phy));
}

static struct intel_shared_dpll *rkl_ddi_get_pll(struct intel_encoder *encoder)
{
	struct drm_i915_private *i915 = to_i915(encoder->base.dev);
	enum phy phy = intel_encoder_to_phy(encoder);

	return _icl_ddi_get_pll(i915, ICL_DPCLKA_CFGCR0,
				RKL_DPCLKA_CFGCR0_DDI_CLK_SEL_MASK(phy),
				RKL_DPCLKA_CFGCR0_DDI_CLK_SEL_SHIFT(phy));
}

static void dg1_ddi_enable_clock(struct intel_encoder *encoder,
				 const struct intel_crtc_state *crtc_state)
{
	struct drm_i915_private *i915 = to_i915(encoder->base.dev);
	const struct intel_shared_dpll *pll = crtc_state->shared_dpll;
	enum phy phy = intel_encoder_to_phy(encoder);

	if (drm_WARN_ON(&i915->drm, !pll))
		return;

	/*
	 * If we fail this, something went very wrong: first 2 PLLs should be
	 * used by first 2 phys and last 2 PLLs by last phys
	 */
	if (drm_WARN_ON(&i915->drm,
			(pll->info->id < DPLL_ID_DG1_DPLL2 && phy >= PHY_C) ||
			(pll->info->id >= DPLL_ID_DG1_DPLL2 && phy < PHY_C)))
		return;

	_icl_ddi_enable_clock(i915, DG1_DPCLKA_CFGCR0(phy),
			      DG1_DPCLKA_CFGCR0_DDI_CLK_SEL_MASK(phy),
			      DG1_DPCLKA_CFGCR0_DDI_CLK_SEL(pll->info->id, phy),
			      DG1_DPCLKA_CFGCR0_DDI_CLK_OFF(phy));
}

static void dg1_ddi_disable_clock(struct intel_encoder *encoder)
{
	struct drm_i915_private *i915 = to_i915(encoder->base.dev);
	enum phy phy = intel_encoder_to_phy(encoder);

	_icl_ddi_disable_clock(i915, DG1_DPCLKA_CFGCR0(phy),
			       DG1_DPCLKA_CFGCR0_DDI_CLK_OFF(phy));
}

static bool dg1_ddi_is_clock_enabled(struct intel_encoder *encoder)
{
	struct drm_i915_private *i915 = to_i915(encoder->base.dev);
	enum phy phy = intel_encoder_to_phy(encoder);

	return _icl_ddi_is_clock_enabled(i915, DG1_DPCLKA_CFGCR0(phy),
					 DG1_DPCLKA_CFGCR0_DDI_CLK_OFF(phy));
}

static struct intel_shared_dpll *dg1_ddi_get_pll(struct intel_encoder *encoder)
{
	struct drm_i915_private *i915 = to_i915(encoder->base.dev);
	enum phy phy = intel_encoder_to_phy(encoder);
	enum intel_dpll_id id;
	u32 val;

	val = intel_de_read(i915, DG1_DPCLKA_CFGCR0(phy));
	val &= DG1_DPCLKA_CFGCR0_DDI_CLK_SEL_MASK(phy);
	val >>= DG1_DPCLKA_CFGCR0_DDI_CLK_SEL_SHIFT(phy);
	id = val;

	/*
	 * _DG1_DPCLKA0_CFGCR0 maps between DPLL 0 and 1 with one bit for phy A
	 * and B while _DG1_DPCLKA1_CFGCR0 maps between DPLL 2 and 3 with one
	 * bit for phy C and D.
	 */
	if (phy >= PHY_C)
		id += DPLL_ID_DG1_DPLL2;

	return intel_get_shared_dpll_by_id(i915, id);
}

static void icl_ddi_combo_enable_clock(struct intel_encoder *encoder,
				       const struct intel_crtc_state *crtc_state)
{
	struct drm_i915_private *i915 = to_i915(encoder->base.dev);
	const struct intel_shared_dpll *pll = crtc_state->shared_dpll;
	enum phy phy = intel_encoder_to_phy(encoder);

	if (drm_WARN_ON(&i915->drm, !pll))
		return;

	_icl_ddi_enable_clock(i915, ICL_DPCLKA_CFGCR0,
			      ICL_DPCLKA_CFGCR0_DDI_CLK_SEL_MASK(phy),
			      ICL_DPCLKA_CFGCR0_DDI_CLK_SEL(pll->info->id, phy),
			      ICL_DPCLKA_CFGCR0_DDI_CLK_OFF(phy));
}

static void icl_ddi_combo_disable_clock(struct intel_encoder *encoder)
{
	struct drm_i915_private *i915 = to_i915(encoder->base.dev);
	enum phy phy = intel_encoder_to_phy(encoder);

	_icl_ddi_disable_clock(i915, ICL_DPCLKA_CFGCR0,
			       ICL_DPCLKA_CFGCR0_DDI_CLK_OFF(phy));
}

static bool icl_ddi_combo_is_clock_enabled(struct intel_encoder *encoder)
{
	struct drm_i915_private *i915 = to_i915(encoder->base.dev);
	enum phy phy = intel_encoder_to_phy(encoder);

	return _icl_ddi_is_clock_enabled(i915, ICL_DPCLKA_CFGCR0,
					 ICL_DPCLKA_CFGCR0_DDI_CLK_OFF(phy));
}

struct intel_shared_dpll *icl_ddi_combo_get_pll(struct intel_encoder *encoder)
{
	struct drm_i915_private *i915 = to_i915(encoder->base.dev);
	enum phy phy = intel_encoder_to_phy(encoder);

	return _icl_ddi_get_pll(i915, ICL_DPCLKA_CFGCR0,
				ICL_DPCLKA_CFGCR0_DDI_CLK_SEL_MASK(phy),
				ICL_DPCLKA_CFGCR0_DDI_CLK_SEL_SHIFT(phy));
}

static void jsl_ddi_tc_enable_clock(struct intel_encoder *encoder,
				    const struct intel_crtc_state *crtc_state)
{
	struct drm_i915_private *i915 = to_i915(encoder->base.dev);
	const struct intel_shared_dpll *pll = crtc_state->shared_dpll;
	enum port port = encoder->port;

	if (drm_WARN_ON(&i915->drm, !pll))
		return;

	/*
	 * "For DDIC and DDID, program DDI_CLK_SEL to map the MG clock to the port.
	 *  MG does not exist, but the programming is required to ungate DDIC and DDID."
	 */
	intel_de_write(i915, DDI_CLK_SEL(port), DDI_CLK_SEL_MG);

	icl_ddi_combo_enable_clock(encoder, crtc_state);
}

static void jsl_ddi_tc_disable_clock(struct intel_encoder *encoder)
{
	struct drm_i915_private *i915 = to_i915(encoder->base.dev);
	enum port port = encoder->port;

	icl_ddi_combo_disable_clock(encoder);

	intel_de_write(i915, DDI_CLK_SEL(port), DDI_CLK_SEL_NONE);
}

static bool jsl_ddi_tc_is_clock_enabled(struct intel_encoder *encoder)
{
	struct drm_i915_private *i915 = to_i915(encoder->base.dev);
	enum port port = encoder->port;
	u32 tmp;

	tmp = intel_de_read(i915, DDI_CLK_SEL(port));

	if ((tmp & DDI_CLK_SEL_MASK) == DDI_CLK_SEL_NONE)
		return false;

	return icl_ddi_combo_is_clock_enabled(encoder);
}

static void icl_ddi_tc_enable_clock(struct intel_encoder *encoder,
				    const struct intel_crtc_state *crtc_state)
{
	struct drm_i915_private *i915 = to_i915(encoder->base.dev);
	const struct intel_shared_dpll *pll = crtc_state->shared_dpll;
	enum tc_port tc_port = intel_encoder_to_tc(encoder);
	enum port port = encoder->port;

	if (drm_WARN_ON(&i915->drm, !pll))
		return;

	intel_de_write(i915, DDI_CLK_SEL(port),
		       icl_pll_to_ddi_clk_sel(encoder, crtc_state));

	mutex_lock(&i915->display.dpll.lock);

	intel_de_rmw(i915, ICL_DPCLKA_CFGCR0,
		     ICL_DPCLKA_CFGCR0_TC_CLK_OFF(tc_port), 0);

	mutex_unlock(&i915->display.dpll.lock);
}

static void icl_ddi_tc_disable_clock(struct intel_encoder *encoder)
{
	struct drm_i915_private *i915 = to_i915(encoder->base.dev);
	enum tc_port tc_port = intel_encoder_to_tc(encoder);
	enum port port = encoder->port;

	mutex_lock(&i915->display.dpll.lock);

	intel_de_rmw(i915, ICL_DPCLKA_CFGCR0,
		     0, ICL_DPCLKA_CFGCR0_TC_CLK_OFF(tc_port));

	mutex_unlock(&i915->display.dpll.lock);

	intel_de_write(i915, DDI_CLK_SEL(port), DDI_CLK_SEL_NONE);
}

static bool icl_ddi_tc_is_clock_enabled(struct intel_encoder *encoder)
{
	struct drm_i915_private *i915 = to_i915(encoder->base.dev);
	enum tc_port tc_port = intel_encoder_to_tc(encoder);
	enum port port = encoder->port;
	u32 tmp;

	tmp = intel_de_read(i915, DDI_CLK_SEL(port));

	if ((tmp & DDI_CLK_SEL_MASK) == DDI_CLK_SEL_NONE)
		return false;

	tmp = intel_de_read(i915, ICL_DPCLKA_CFGCR0);

	return !(tmp & ICL_DPCLKA_CFGCR0_TC_CLK_OFF(tc_port));
}

static struct intel_shared_dpll *icl_ddi_tc_get_pll(struct intel_encoder *encoder)
{
	struct drm_i915_private *i915 = to_i915(encoder->base.dev);
	enum tc_port tc_port = intel_encoder_to_tc(encoder);
	enum port port = encoder->port;
	enum intel_dpll_id id;
	u32 tmp;

	tmp = intel_de_read(i915, DDI_CLK_SEL(port));

	switch (tmp & DDI_CLK_SEL_MASK) {
	case DDI_CLK_SEL_TBT_162:
	case DDI_CLK_SEL_TBT_270:
	case DDI_CLK_SEL_TBT_540:
	case DDI_CLK_SEL_TBT_810:
		id = DPLL_ID_ICL_TBTPLL;
		break;
	case DDI_CLK_SEL_MG:
		id = icl_tc_port_to_pll_id(tc_port);
		break;
	default:
		MISSING_CASE(tmp);
		fallthrough;
	case DDI_CLK_SEL_NONE:
		return NULL;
	}

	return intel_get_shared_dpll_by_id(i915, id);
}

static struct intel_shared_dpll *bxt_ddi_get_pll(struct intel_encoder *encoder)
{
	struct drm_i915_private *i915 = to_i915(encoder->base.dev);
	enum intel_dpll_id id;

	switch (encoder->port) {
	case PORT_A:
		id = DPLL_ID_SKL_DPLL0;
		break;
	case PORT_B:
		id = DPLL_ID_SKL_DPLL1;
		break;
	case PORT_C:
		id = DPLL_ID_SKL_DPLL2;
		break;
	default:
		MISSING_CASE(encoder->port);
		return NULL;
	}

	return intel_get_shared_dpll_by_id(i915, id);
}

static void skl_ddi_enable_clock(struct intel_encoder *encoder,
				 const struct intel_crtc_state *crtc_state)
{
	struct drm_i915_private *i915 = to_i915(encoder->base.dev);
	const struct intel_shared_dpll *pll = crtc_state->shared_dpll;
	enum port port = encoder->port;

	if (drm_WARN_ON(&i915->drm, !pll))
		return;

	mutex_lock(&i915->display.dpll.lock);

	intel_de_rmw(i915, DPLL_CTRL2,
		     DPLL_CTRL2_DDI_CLK_OFF(port) |
		     DPLL_CTRL2_DDI_CLK_SEL_MASK(port),
		     DPLL_CTRL2_DDI_CLK_SEL(pll->info->id, port) |
		     DPLL_CTRL2_DDI_SEL_OVERRIDE(port));

	mutex_unlock(&i915->display.dpll.lock);
}

static void skl_ddi_disable_clock(struct intel_encoder *encoder)
{
	struct drm_i915_private *i915 = to_i915(encoder->base.dev);
	enum port port = encoder->port;

	mutex_lock(&i915->display.dpll.lock);

	intel_de_rmw(i915, DPLL_CTRL2,
		     0, DPLL_CTRL2_DDI_CLK_OFF(port));

	mutex_unlock(&i915->display.dpll.lock);
}

static bool skl_ddi_is_clock_enabled(struct intel_encoder *encoder)
{
	struct drm_i915_private *i915 = to_i915(encoder->base.dev);
	enum port port = encoder->port;

	/*
	 * FIXME Not sure if the override affects both
	 * the PLL selection and the CLK_OFF bit.
	 */
	return !(intel_de_read(i915, DPLL_CTRL2) & DPLL_CTRL2_DDI_CLK_OFF(port));
}

static struct intel_shared_dpll *skl_ddi_get_pll(struct intel_encoder *encoder)
{
	struct drm_i915_private *i915 = to_i915(encoder->base.dev);
	enum port port = encoder->port;
	enum intel_dpll_id id;
	u32 tmp;

	tmp = intel_de_read(i915, DPLL_CTRL2);

	/*
	 * FIXME Not sure if the override affects both
	 * the PLL selection and the CLK_OFF bit.
	 */
	if ((tmp & DPLL_CTRL2_DDI_SEL_OVERRIDE(port)) == 0)
		return NULL;

	id = (tmp & DPLL_CTRL2_DDI_CLK_SEL_MASK(port)) >>
		DPLL_CTRL2_DDI_CLK_SEL_SHIFT(port);

	return intel_get_shared_dpll_by_id(i915, id);
}

void hsw_ddi_enable_clock(struct intel_encoder *encoder,
			  const struct intel_crtc_state *crtc_state)
{
	struct drm_i915_private *i915 = to_i915(encoder->base.dev);
	const struct intel_shared_dpll *pll = crtc_state->shared_dpll;
	enum port port = encoder->port;

	if (drm_WARN_ON(&i915->drm, !pll))
		return;

	intel_de_write(i915, PORT_CLK_SEL(port), hsw_pll_to_ddi_pll_sel(pll));
}

void hsw_ddi_disable_clock(struct intel_encoder *encoder)
{
	struct drm_i915_private *i915 = to_i915(encoder->base.dev);
	enum port port = encoder->port;

	intel_de_write(i915, PORT_CLK_SEL(port), PORT_CLK_SEL_NONE);
}

bool hsw_ddi_is_clock_enabled(struct intel_encoder *encoder)
{
	struct drm_i915_private *i915 = to_i915(encoder->base.dev);
	enum port port = encoder->port;

	return intel_de_read(i915, PORT_CLK_SEL(port)) != PORT_CLK_SEL_NONE;
}

static struct intel_shared_dpll *hsw_ddi_get_pll(struct intel_encoder *encoder)
{
	struct drm_i915_private *i915 = to_i915(encoder->base.dev);
	enum port port = encoder->port;
	enum intel_dpll_id id;
	u32 tmp;

	tmp = intel_de_read(i915, PORT_CLK_SEL(port));

	switch (tmp & PORT_CLK_SEL_MASK) {
	case PORT_CLK_SEL_WRPLL1:
		id = DPLL_ID_WRPLL1;
		break;
	case PORT_CLK_SEL_WRPLL2:
		id = DPLL_ID_WRPLL2;
		break;
	case PORT_CLK_SEL_SPLL:
		id = DPLL_ID_SPLL;
		break;
	case PORT_CLK_SEL_LCPLL_810:
		id = DPLL_ID_LCPLL_810;
		break;
	case PORT_CLK_SEL_LCPLL_1350:
		id = DPLL_ID_LCPLL_1350;
		break;
	case PORT_CLK_SEL_LCPLL_2700:
		id = DPLL_ID_LCPLL_2700;
		break;
	default:
		MISSING_CASE(tmp);
		fallthrough;
	case PORT_CLK_SEL_NONE:
		return NULL;
	}

	return intel_get_shared_dpll_by_id(i915, id);
}

void intel_ddi_enable_clock(struct intel_encoder *encoder,
			    const struct intel_crtc_state *crtc_state)
{
	if (encoder->enable_clock)
		encoder->enable_clock(encoder, crtc_state);
}

void intel_ddi_disable_clock(struct intel_encoder *encoder)
{
	if (encoder->disable_clock)
		encoder->disable_clock(encoder);
}

void intel_ddi_sanitize_encoder_pll_mapping(struct intel_encoder *encoder)
{
	struct drm_i915_private *i915 = to_i915(encoder->base.dev);
	u32 port_mask;
	bool ddi_clk_needed;

	/*
	 * In case of DP MST, we sanitize the primary encoder only, not the
	 * virtual ones.
	 */
	if (encoder->type == INTEL_OUTPUT_DP_MST)
		return;

	if (!encoder->base.crtc && intel_encoder_is_dp(encoder)) {
		u8 pipe_mask;
		bool is_mst;

		intel_ddi_get_encoder_pipes(encoder, &pipe_mask, &is_mst);
		/*
		 * In the unlikely case that BIOS enables DP in MST mode, just
		 * warn since our MST HW readout is incomplete.
		 */
		if (drm_WARN_ON(&i915->drm, is_mst))
			return;
	}

	port_mask = BIT(encoder->port);
	ddi_clk_needed = encoder->base.crtc;

	if (encoder->type == INTEL_OUTPUT_DSI) {
		struct intel_encoder *other_encoder;

		port_mask = intel_dsi_encoder_ports(encoder);
		/*
		 * Sanity check that we haven't incorrectly registered another
		 * encoder using any of the ports of this DSI encoder.
		 */
		for_each_intel_encoder(&i915->drm, other_encoder) {
			if (other_encoder == encoder)
				continue;

			if (drm_WARN_ON(&i915->drm,
					port_mask & BIT(other_encoder->port)))
				return;
		}
		/*
		 * For DSI we keep the ddi clocks gated
		 * except during enable/disable sequence.
		 */
		ddi_clk_needed = false;
	}

	if (ddi_clk_needed || !encoder->is_clock_enabled ||
	    !encoder->is_clock_enabled(encoder))
		return;

	drm_dbg_kms(&i915->drm,
		    "[ENCODER:%d:%s] is disabled/in DSI mode with an ungated DDI clock, gate it\n",
		    encoder->base.base.id, encoder->base.name);

	encoder->disable_clock(encoder);
}

static void
icl_program_mg_dp_mode(struct intel_digital_port *dig_port,
		       const struct intel_crtc_state *crtc_state)
{
	struct drm_i915_private *dev_priv = to_i915(dig_port->base.base.dev);
	enum tc_port tc_port = intel_encoder_to_tc(&dig_port->base);
	u32 ln0, ln1, pin_assignment;
	u8 width;

	if (DISPLAY_VER(dev_priv) >= 14)
		return;

	if (!intel_encoder_is_tc(&dig_port->base) ||
	    intel_tc_port_in_tbt_alt_mode(dig_port))
		return;

	if (DISPLAY_VER(dev_priv) >= 12) {
		ln0 = intel_dkl_phy_read(dev_priv, DKL_DP_MODE(tc_port, 0));
		ln1 = intel_dkl_phy_read(dev_priv, DKL_DP_MODE(tc_port, 1));
	} else {
		ln0 = intel_de_read(dev_priv, MG_DP_MODE(0, tc_port));
		ln1 = intel_de_read(dev_priv, MG_DP_MODE(1, tc_port));
	}

	ln0 &= ~(MG_DP_MODE_CFG_DP_X1_MODE | MG_DP_MODE_CFG_DP_X2_MODE);
	ln1 &= ~(MG_DP_MODE_CFG_DP_X1_MODE | MG_DP_MODE_CFG_DP_X2_MODE);

	/* DPPATC */
	pin_assignment = intel_tc_port_get_pin_assignment_mask(dig_port);
	width = crtc_state->lane_count;

	switch (pin_assignment) {
	case 0x0:
		drm_WARN_ON(&dev_priv->drm,
			    !intel_tc_port_in_legacy_mode(dig_port));
		if (width == 1) {
			ln1 |= MG_DP_MODE_CFG_DP_X1_MODE;
		} else {
			ln0 |= MG_DP_MODE_CFG_DP_X2_MODE;
			ln1 |= MG_DP_MODE_CFG_DP_X2_MODE;
		}
		break;
	case 0x1:
		if (width == 4) {
			ln0 |= MG_DP_MODE_CFG_DP_X2_MODE;
			ln1 |= MG_DP_MODE_CFG_DP_X2_MODE;
		}
		break;
	case 0x2:
		if (width == 2) {
			ln0 |= MG_DP_MODE_CFG_DP_X2_MODE;
			ln1 |= MG_DP_MODE_CFG_DP_X2_MODE;
		}
		break;
	case 0x3:
	case 0x5:
		if (width == 1) {
			ln0 |= MG_DP_MODE_CFG_DP_X1_MODE;
			ln1 |= MG_DP_MODE_CFG_DP_X1_MODE;
		} else {
			ln0 |= MG_DP_MODE_CFG_DP_X2_MODE;
			ln1 |= MG_DP_MODE_CFG_DP_X2_MODE;
		}
		break;
	case 0x4:
	case 0x6:
		if (width == 1) {
			ln0 |= MG_DP_MODE_CFG_DP_X1_MODE;
			ln1 |= MG_DP_MODE_CFG_DP_X1_MODE;
		} else {
			ln0 |= MG_DP_MODE_CFG_DP_X2_MODE;
			ln1 |= MG_DP_MODE_CFG_DP_X2_MODE;
		}
		break;
	default:
		MISSING_CASE(pin_assignment);
	}

	if (DISPLAY_VER(dev_priv) >= 12) {
		intel_dkl_phy_write(dev_priv, DKL_DP_MODE(tc_port, 0), ln0);
		intel_dkl_phy_write(dev_priv, DKL_DP_MODE(tc_port, 1), ln1);
	} else {
		intel_de_write(dev_priv, MG_DP_MODE(0, tc_port), ln0);
		intel_de_write(dev_priv, MG_DP_MODE(1, tc_port), ln1);
	}
}

static enum transcoder
tgl_dp_tp_transcoder(const struct intel_crtc_state *crtc_state)
{
	if (intel_crtc_has_type(crtc_state, INTEL_OUTPUT_DP_MST))
		return crtc_state->mst_master_transcoder;
	else
		return crtc_state->cpu_transcoder;
}

i915_reg_t dp_tp_ctl_reg(struct intel_encoder *encoder,
			 const struct intel_crtc_state *crtc_state)
{
	struct drm_i915_private *dev_priv = to_i915(encoder->base.dev);

	if (DISPLAY_VER(dev_priv) >= 12)
		return TGL_DP_TP_CTL(dev_priv,
				     tgl_dp_tp_transcoder(crtc_state));
	else
		return DP_TP_CTL(encoder->port);
}

static i915_reg_t dp_tp_status_reg(struct intel_encoder *encoder,
				   const struct intel_crtc_state *crtc_state)
{
	struct drm_i915_private *dev_priv = to_i915(encoder->base.dev);

	if (DISPLAY_VER(dev_priv) >= 12)
		return TGL_DP_TP_STATUS(dev_priv,
					tgl_dp_tp_transcoder(crtc_state));
	else
		return DP_TP_STATUS(encoder->port);
}

void intel_ddi_clear_act_sent(struct intel_encoder *encoder,
			      const struct intel_crtc_state *crtc_state)
{
	struct intel_display *display = to_intel_display(encoder);

	intel_de_write(display, dp_tp_status_reg(encoder, crtc_state),
		       DP_TP_STATUS_ACT_SENT);
}

void intel_ddi_wait_for_act_sent(struct intel_encoder *encoder,
				 const struct intel_crtc_state *crtc_state)
{
	struct intel_display *display = to_intel_display(encoder);

	if (intel_de_wait_for_set(display, dp_tp_status_reg(encoder, crtc_state),
				  DP_TP_STATUS_ACT_SENT, 1))
		drm_err(display->drm, "Timed out waiting for ACT sent\n");
}

static void intel_dp_sink_set_msa_timing_par_ignore_state(struct intel_dp *intel_dp,
							  const struct intel_crtc_state *crtc_state,
							  bool enable)
{
	struct intel_display *display = to_intel_display(intel_dp);

	if (!crtc_state->vrr.enable)
		return;

	if (drm_dp_dpcd_writeb(&intel_dp->aux, DP_DOWNSPREAD_CTRL,
			       enable ? DP_MSA_TIMING_PAR_IGNORE_EN : 0) <= 0)
		drm_dbg_kms(display->drm,
			    "Failed to %s MSA_TIMING_PAR_IGNORE in the sink\n",
			    str_enable_disable(enable));
}

static void intel_dp_sink_set_fec_ready(struct intel_dp *intel_dp,
					const struct intel_crtc_state *crtc_state,
					bool enable)
{
	struct intel_display *display = to_intel_display(intel_dp);

	if (!crtc_state->fec_enable)
		return;

	if (drm_dp_dpcd_writeb(&intel_dp->aux, DP_FEC_CONFIGURATION,
			       enable ? DP_FEC_READY : 0) <= 0)
		drm_dbg_kms(display->drm, "Failed to set FEC_READY to %s in the sink\n",
			    str_enabled_disabled(enable));

	if (enable &&
	    drm_dp_dpcd_writeb(&intel_dp->aux, DP_FEC_STATUS,
			       DP_FEC_DECODE_EN_DETECTED | DP_FEC_DECODE_DIS_DETECTED) <= 0)
		drm_dbg_kms(display->drm, "Failed to clear FEC detected flags\n");
}

static int read_fec_detected_status(struct drm_dp_aux *aux)
{
	int ret;
	u8 status;

	ret = drm_dp_dpcd_readb(aux, DP_FEC_STATUS, &status);
	if (ret < 0)
		return ret;

	return status;
}

static int wait_for_fec_detected(struct drm_dp_aux *aux, bool enabled)
{
	struct intel_display *display = to_intel_display(aux->drm_dev);
	int mask = enabled ? DP_FEC_DECODE_EN_DETECTED : DP_FEC_DECODE_DIS_DETECTED;
	int status;
	int err;

	err = readx_poll_timeout(read_fec_detected_status, aux, status,
				 status & mask || status < 0,
				 10000, 200000);

	if (err || status < 0) {
		drm_dbg_kms(display->drm,
			    "Failed waiting for FEC %s to get detected: %d (status %d)\n",
			    str_enabled_disabled(enabled), err, status);
		return err ? err : status;
	}

	return 0;
}

int intel_ddi_wait_for_fec_status(struct intel_encoder *encoder,
				  const struct intel_crtc_state *crtc_state,
				  bool enabled)
{
	struct intel_display *display = to_intel_display(encoder);
	struct intel_dp *intel_dp = enc_to_intel_dp(encoder);
	int ret;

	if (!crtc_state->fec_enable)
		return 0;

	if (enabled)
		ret = intel_de_wait_for_set(display, dp_tp_status_reg(encoder, crtc_state),
					    DP_TP_STATUS_FEC_ENABLE_LIVE, 1);
	else
		ret = intel_de_wait_for_clear(display, dp_tp_status_reg(encoder, crtc_state),
					      DP_TP_STATUS_FEC_ENABLE_LIVE, 1);

	if (ret) {
		drm_err(display->drm,
			"Timeout waiting for FEC live state to get %s\n",
			str_enabled_disabled(enabled));
		return ret;
	}
	/*
	 * At least the Synoptics MST hub doesn't set the detected flag for
	 * FEC decoding disabling so skip waiting for that.
	 */
	if (enabled) {
		ret = wait_for_fec_detected(&intel_dp->aux, enabled);
		if (ret)
			return ret;
	}

	return 0;
}

static void intel_ddi_enable_fec(struct intel_encoder *encoder,
				 const struct intel_crtc_state *crtc_state)
{
	struct intel_display *display = to_intel_display(encoder);
	int i;
	int ret;

	if (!crtc_state->fec_enable)
		return;

	intel_de_rmw(display, dp_tp_ctl_reg(encoder, crtc_state),
		     0, DP_TP_CTL_FEC_ENABLE);

	if (DISPLAY_VER(display) < 30)
		return;

	ret = intel_ddi_wait_for_fec_status(encoder, crtc_state, true);
	if (!ret)
		return;

	for (i = 0; i < 3; i++) {
		drm_dbg_kms(display->drm, "Retry FEC enabling\n");

		intel_de_rmw(display, dp_tp_ctl_reg(encoder, crtc_state),
			     DP_TP_CTL_FEC_ENABLE, 0);

		ret = intel_ddi_wait_for_fec_status(encoder, crtc_state, false);
		if (ret)
			continue;

		intel_de_rmw(display, dp_tp_ctl_reg(encoder, crtc_state),
			     0, DP_TP_CTL_FEC_ENABLE);

		ret = intel_ddi_wait_for_fec_status(encoder, crtc_state, true);
		if (!ret)
			return;
	}

	drm_err(display->drm, "Failed to enable FEC after retries\n");
}

static void intel_ddi_disable_fec(struct intel_encoder *encoder,
				  const struct intel_crtc_state *crtc_state)
{
	struct drm_i915_private *dev_priv = to_i915(encoder->base.dev);

	if (!crtc_state->fec_enable)
		return;

	intel_de_rmw(dev_priv, dp_tp_ctl_reg(encoder, crtc_state),
		     DP_TP_CTL_FEC_ENABLE, 0);
	intel_de_posting_read(dev_priv, dp_tp_ctl_reg(encoder, crtc_state));
}

static void intel_ddi_power_up_lanes(struct intel_encoder *encoder,
				     const struct intel_crtc_state *crtc_state)
{
	struct drm_i915_private *i915 = to_i915(encoder->base.dev);
	struct intel_digital_port *dig_port = enc_to_dig_port(encoder);

	if (intel_encoder_is_combo(encoder)) {
		enum phy phy = intel_encoder_to_phy(encoder);

		intel_combo_phy_power_up_lanes(i915, phy, false,
					       crtc_state->lane_count,
					       dig_port->lane_reversal);
	}
}

/*
 * Splitter enable for eDP MSO is limited to certain pipes, on certain
 * platforms.
 */
static u8 intel_ddi_splitter_pipe_mask(struct drm_i915_private *i915)
{
	if (DISPLAY_VER(i915) > 20)
		return ~0;
	else if (IS_ALDERLAKE_P(i915))
		return BIT(PIPE_A) | BIT(PIPE_B);
	else
		return BIT(PIPE_A);
}

static void intel_ddi_mso_get_config(struct intel_encoder *encoder,
				     struct intel_crtc_state *pipe_config)
{
	struct intel_crtc *crtc = to_intel_crtc(pipe_config->uapi.crtc);
	struct drm_i915_private *i915 = to_i915(crtc->base.dev);
	enum pipe pipe = crtc->pipe;
	u32 dss1;

	if (!HAS_MSO(i915))
		return;

	dss1 = intel_de_read(i915, ICL_PIPE_DSS_CTL1(pipe));

	pipe_config->splitter.enable = dss1 & SPLITTER_ENABLE;
	if (!pipe_config->splitter.enable)
		return;

	if (drm_WARN_ON(&i915->drm, !(intel_ddi_splitter_pipe_mask(i915) & BIT(pipe)))) {
		pipe_config->splitter.enable = false;
		return;
	}

	switch (dss1 & SPLITTER_CONFIGURATION_MASK) {
	default:
		drm_WARN(&i915->drm, true,
			 "Invalid splitter configuration, dss1=0x%08x\n", dss1);
		fallthrough;
	case SPLITTER_CONFIGURATION_2_SEGMENT:
		pipe_config->splitter.link_count = 2;
		break;
	case SPLITTER_CONFIGURATION_4_SEGMENT:
		pipe_config->splitter.link_count = 4;
		break;
	}

	pipe_config->splitter.pixel_overlap = REG_FIELD_GET(OVERLAP_PIXELS_MASK, dss1);
}

static void intel_ddi_mso_configure(const struct intel_crtc_state *crtc_state)
{
	struct intel_crtc *crtc = to_intel_crtc(crtc_state->uapi.crtc);
	struct drm_i915_private *i915 = to_i915(crtc->base.dev);
	enum pipe pipe = crtc->pipe;
	u32 dss1 = 0;

	if (!HAS_MSO(i915))
		return;

	if (crtc_state->splitter.enable) {
		dss1 |= SPLITTER_ENABLE;
		dss1 |= OVERLAP_PIXELS(crtc_state->splitter.pixel_overlap);
		if (crtc_state->splitter.link_count == 2)
			dss1 |= SPLITTER_CONFIGURATION_2_SEGMENT;
		else
			dss1 |= SPLITTER_CONFIGURATION_4_SEGMENT;
	}

	intel_de_rmw(i915, ICL_PIPE_DSS_CTL1(pipe),
		     SPLITTER_ENABLE | SPLITTER_CONFIGURATION_MASK |
		     OVERLAP_PIXELS_MASK, dss1);
}

static u8 mtl_get_port_width(u8 lane_count)
{
	switch (lane_count) {
	case 1:
		return 0;
	case 2:
		return 1;
	case 3:
		return 4;
	case 4:
		return 3;
	default:
		MISSING_CASE(lane_count);
		return 4;
	}
}

static void
mtl_ddi_enable_d2d(struct intel_encoder *encoder)
{
	struct drm_i915_private *dev_priv = to_i915(encoder->base.dev);
	enum port port = encoder->port;
	i915_reg_t reg;
	u32 set_bits, wait_bits;

	if (DISPLAY_VER(dev_priv) >= 20) {
		reg = DDI_BUF_CTL(port);
		set_bits = XE2LPD_DDI_BUF_D2D_LINK_ENABLE;
		wait_bits = XE2LPD_DDI_BUF_D2D_LINK_STATE;
	} else {
		reg = XELPDP_PORT_BUF_CTL1(dev_priv, port);
		set_bits = XELPDP_PORT_BUF_D2D_LINK_ENABLE;
		wait_bits = XELPDP_PORT_BUF_D2D_LINK_STATE;
	}

	intel_de_rmw(dev_priv, reg, 0, set_bits);
	if (wait_for_us(intel_de_read(dev_priv, reg) & wait_bits, 100)) {
		drm_err(&dev_priv->drm, "Timeout waiting for D2D Link enable for DDI/PORT_BUF_CTL %c\n",
			port_name(port));
	}
}

static void mtl_port_buf_ctl_program(struct intel_encoder *encoder,
				     const struct intel_crtc_state *crtc_state)
{
	struct intel_display *display = to_intel_display(encoder);
	struct intel_digital_port *dig_port = enc_to_dig_port(encoder);
	enum port port = encoder->port;
	u32 val = 0;

	val |= XELPDP_PORT_WIDTH(mtl_get_port_width(crtc_state->lane_count));

	if (intel_dp_is_uhbr(crtc_state))
		val |= XELPDP_PORT_BUF_PORT_DATA_40BIT;
	else
		val |= XELPDP_PORT_BUF_PORT_DATA_10BIT;

	if (dig_port->lane_reversal)
		val |= XELPDP_PORT_REVERSAL;

	intel_de_rmw(display, XELPDP_PORT_BUF_CTL1(display, port),
		     XELPDP_PORT_WIDTH_MASK | XELPDP_PORT_BUF_PORT_DATA_WIDTH_MASK,
		     val);
}

static void mtl_port_buf_ctl_io_selection(struct intel_encoder *encoder)
{
	struct drm_i915_private *i915 = to_i915(encoder->base.dev);
	struct intel_digital_port *dig_port = enc_to_dig_port(encoder);
	u32 val;

	val = intel_tc_port_in_tbt_alt_mode(dig_port) ?
	      XELPDP_PORT_BUF_IO_SELECT_TBT : 0;
	intel_de_rmw(i915, XELPDP_PORT_BUF_CTL1(i915, encoder->port),
		     XELPDP_PORT_BUF_IO_SELECT_TBT, val);
}

static void mtl_ddi_pre_enable_dp(struct intel_atomic_state *state,
				  struct intel_encoder *encoder,
				  const struct intel_crtc_state *crtc_state,
				  const struct drm_connector_state *conn_state)
{
	struct intel_dp *intel_dp = enc_to_intel_dp(encoder);
	bool is_mst = intel_crtc_has_type(crtc_state, INTEL_OUTPUT_DP_MST);
<<<<<<< HEAD
	bool transparent_mode;
=======
	int ret;
>>>>>>> 2014c95a

	intel_dp_set_link_params(intel_dp,
				 crtc_state->port_clock,
				 crtc_state->lane_count);

	/*
	 * We only configure what the register value will be here.  Actual
	 * enabling happens during link training farther down.
	 */
	intel_ddi_init_dp_buf_reg(encoder, crtc_state);

	/*
	 * 1. Enable Power Wells
	 *
	 * This was handled at the beginning of intel_atomic_commit_tail(),
	 * before we called down into this function.
	 */

	/* 2. PMdemand was already set */

	/* 3. Select Thunderbolt */
	mtl_port_buf_ctl_io_selection(encoder);

	/* 4. Enable Panel Power if PPS is required */
	intel_pps_on(intel_dp);

	/* 5. Enable the port PLL */
	intel_ddi_enable_clock(encoder, crtc_state);

	/*
	 * 6.a Configure Transcoder Clock Select to direct the Port clock to the
	 * Transcoder.
	 */
	intel_ddi_enable_transcoder_clock(encoder, crtc_state);

	/*
	 * 6.b If DP v2.0/128b mode - Configure TRANS_DP2_CTL register settings.
	 * 6.c Configure TRANS_DDI_FUNC_CTL DDI Select, DDI Mode Select & MST
	 * Transport Select
	 */
	intel_ddi_config_transcoder_func(encoder, crtc_state);

	/*
	 * 6.e Program CoG/MSO configuration bits in DSS_CTL1 if selected.
	 */
	intel_ddi_mso_configure(crtc_state);

	if (!is_mst)
		intel_dp_set_power(intel_dp, DP_SET_POWER_D0);

	transparent_mode = intel_dp_lttpr_transparent_mode_enabled(intel_dp);
	drm_dp_lttpr_wake_timeout_setup(&intel_dp->aux, transparent_mode);

	intel_dp_configure_protocol_converter(intel_dp, crtc_state);
	if (!is_mst)
		intel_dp_sink_enable_decompression(state,
						   to_intel_connector(conn_state->connector),
						   crtc_state);

	/*
	 * DDI FEC: "anticipates enabling FEC encoding sets the FEC_READY bit
	 * in the FEC_CONFIGURATION register to 1 before initiating link
	 * training
	 */
	intel_dp_sink_set_fec_ready(intel_dp, crtc_state, true);

	intel_dp_check_frl_training(intel_dp);
	intel_dp_pcon_dsc_configure(intel_dp, crtc_state);

	/*
	 * 6. The rest of the below are substeps under the bspec's "Enable and
	 * Train Display Port" step.  Note that steps that are specific to
	 * MST will be handled by intel_mst_pre_enable_dp() before/after it
	 * calls into this function.  Also intel_mst_pre_enable_dp() only calls
	 * us when active_mst_links==0, so any steps designated for "single
	 * stream or multi-stream master transcoder" can just be performed
	 * unconditionally here.
	 *
	 * mtl_ddi_prepare_link_retrain() that is called by
	 * intel_dp_start_link_train() will execute steps: 6.d, 6.f, 6.g, 6.h,
	 * 6.i and 6.j
	 *
	 * 6.k Follow DisplayPort specification training sequence (see notes for
	 *     failure handling)
	 * 6.m If DisplayPort multi-stream - Set DP_TP_CTL link training to Idle
	 *     Pattern, wait for 5 idle patterns (DP_TP_STATUS Min_Idles_Sent)
	 *     (timeout after 800 us)
	 */
	intel_dp_start_link_train(state, intel_dp, crtc_state);

	/* 6.n Set DP_TP_CTL link training to Normal */
	if (!is_trans_port_sync_mode(crtc_state))
		intel_dp_stop_link_train(intel_dp, crtc_state);

	/* 6.o Configure and enable FEC if needed */
	intel_ddi_enable_fec(encoder, crtc_state);

	/* 7.a 128b/132b SST. */
	if (!is_mst && intel_dp_is_uhbr(crtc_state)) {
		/* VCPID 1, start slot 0 for 128b/132b, tu slots */
		ret = drm_dp_dpcd_write_payload(&intel_dp->aux, 1, 0, crtc_state->dp_m_n.tu);
		if (ret < 0)
			intel_dp_queue_modeset_retry_for_link(state, encoder, crtc_state);
	}

	if (!is_mst)
		intel_dsc_dp_pps_write(encoder, crtc_state);
}

static void tgl_ddi_pre_enable_dp(struct intel_atomic_state *state,
				  struct intel_encoder *encoder,
				  const struct intel_crtc_state *crtc_state,
				  const struct drm_connector_state *conn_state)
{
	struct intel_dp *intel_dp = enc_to_intel_dp(encoder);
	struct drm_i915_private *dev_priv = to_i915(encoder->base.dev);
	struct intel_digital_port *dig_port = enc_to_dig_port(encoder);
	bool is_mst = intel_crtc_has_type(crtc_state, INTEL_OUTPUT_DP_MST);
	int ret;

	intel_dp_set_link_params(intel_dp,
				 crtc_state->port_clock,
				 crtc_state->lane_count);

	/*
	 * We only configure what the register value will be here.  Actual
	 * enabling happens during link training farther down.
	 */
	intel_ddi_init_dp_buf_reg(encoder, crtc_state);

	/*
	 * 1. Enable Power Wells
	 *
	 * This was handled at the beginning of intel_atomic_commit_tail(),
	 * before we called down into this function.
	 */

	/* 2. Enable Panel Power if PPS is required */
	intel_pps_on(intel_dp);

	/*
	 * 3. For non-TBT Type-C ports, set FIA lane count
	 * (DFLEXDPSP.DPX4TXLATC)
	 *
	 * This was done before tgl_ddi_pre_enable_dp by
	 * hsw_crtc_enable()->intel_encoders_pre_pll_enable().
	 */

	/*
	 * 4. Enable the port PLL.
	 *
	 * The PLL enabling itself was already done before this function by
	 * hsw_crtc_enable()->intel_enable_shared_dpll().  We need only
	 * configure the PLL to port mapping here.
	 */
	intel_ddi_enable_clock(encoder, crtc_state);

	/* 5. If IO power is controlled through PWR_WELL_CTL, Enable IO Power */
	if (!intel_tc_port_in_tbt_alt_mode(dig_port)) {
		drm_WARN_ON(&dev_priv->drm, dig_port->ddi_io_wakeref);
		dig_port->ddi_io_wakeref = intel_display_power_get(dev_priv,
								   dig_port->ddi_io_power_domain);
	}

	/* 6. Program DP_MODE */
	icl_program_mg_dp_mode(dig_port, crtc_state);

	/*
	 * 7. The rest of the below are substeps under the bspec's "Enable and
	 * Train Display Port" step.  Note that steps that are specific to
	 * MST will be handled by intel_mst_pre_enable_dp() before/after it
	 * calls into this function.  Also intel_mst_pre_enable_dp() only calls
	 * us when active_mst_links==0, so any steps designated for "single
	 * stream or multi-stream master transcoder" can just be performed
	 * unconditionally here.
	 */

	/*
	 * 7.a Configure Transcoder Clock Select to direct the Port clock to the
	 * Transcoder.
	 */
	intel_ddi_enable_transcoder_clock(encoder, crtc_state);

	/*
	 * 7.b Configure TRANS_DDI_FUNC_CTL DDI Select, DDI Mode Select & MST
	 * Transport Select
	 */
	intel_ddi_config_transcoder_func(encoder, crtc_state);

	/*
	 * 7.c Configure & enable DP_TP_CTL with link training pattern 1
	 * selected
	 *
	 * This will be handled by the intel_dp_start_link_train() farther
	 * down this function.
	 */

	/* 7.e Configure voltage swing and related IO settings */
	encoder->set_signal_levels(encoder, crtc_state);

	/*
	 * 7.f Combo PHY: Configure PORT_CL_DW10 Static Power Down to power up
	 * the used lanes of the DDI.
	 */
	intel_ddi_power_up_lanes(encoder, crtc_state);

	/*
	 * 7.g Program CoG/MSO configuration bits in DSS_CTL1 if selected.
	 */
	intel_ddi_mso_configure(crtc_state);

	if (!is_mst)
		intel_dp_set_power(intel_dp, DP_SET_POWER_D0);

	intel_dp_configure_protocol_converter(intel_dp, crtc_state);
	if (!is_mst)
		intel_dp_sink_enable_decompression(state,
						   to_intel_connector(conn_state->connector),
						   crtc_state);
	/*
	 * DDI FEC: "anticipates enabling FEC encoding sets the FEC_READY bit
	 * in the FEC_CONFIGURATION register to 1 before initiating link
	 * training
	 */
	intel_dp_sink_set_fec_ready(intel_dp, crtc_state, true);

	intel_dp_check_frl_training(intel_dp);
	intel_dp_pcon_dsc_configure(intel_dp, crtc_state);

	/*
	 * 7.i Follow DisplayPort specification training sequence (see notes for
	 *     failure handling)
	 * 7.j If DisplayPort multi-stream - Set DP_TP_CTL link training to Idle
	 *     Pattern, wait for 5 idle patterns (DP_TP_STATUS Min_Idles_Sent)
	 *     (timeout after 800 us)
	 */
	intel_dp_start_link_train(state, intel_dp, crtc_state);

	/* 7.k Set DP_TP_CTL link training to Normal */
	if (!is_trans_port_sync_mode(crtc_state))
		intel_dp_stop_link_train(intel_dp, crtc_state);

	/* 7.l Configure and enable FEC if needed */
	intel_ddi_enable_fec(encoder, crtc_state);

	if (!is_mst && intel_dp_is_uhbr(crtc_state)) {
		/* VCPID 1, start slot 0 for 128b/132b, tu slots */
		ret = drm_dp_dpcd_write_payload(&intel_dp->aux, 1, 0, crtc_state->dp_m_n.tu);
		if (ret < 0)
			intel_dp_queue_modeset_retry_for_link(state, encoder, crtc_state);
	}

	if (!is_mst)
		intel_dsc_dp_pps_write(encoder, crtc_state);
}

static void hsw_ddi_pre_enable_dp(struct intel_atomic_state *state,
				  struct intel_encoder *encoder,
				  const struct intel_crtc_state *crtc_state,
				  const struct drm_connector_state *conn_state)
{
	struct intel_dp *intel_dp = enc_to_intel_dp(encoder);
	struct drm_i915_private *dev_priv = to_i915(encoder->base.dev);
	enum port port = encoder->port;
	struct intel_digital_port *dig_port = enc_to_dig_port(encoder);
	bool is_mst = intel_crtc_has_type(crtc_state, INTEL_OUTPUT_DP_MST);

	if (DISPLAY_VER(dev_priv) < 11)
		drm_WARN_ON(&dev_priv->drm,
			    is_mst && (port == PORT_A || port == PORT_E));
	else
		drm_WARN_ON(&dev_priv->drm, is_mst && port == PORT_A);

	intel_dp_set_link_params(intel_dp,
				 crtc_state->port_clock,
				 crtc_state->lane_count);

	/*
	 * We only configure what the register value will be here.  Actual
	 * enabling happens during link training farther down.
	 */
	intel_ddi_init_dp_buf_reg(encoder, crtc_state);

	intel_pps_on(intel_dp);

	intel_ddi_enable_clock(encoder, crtc_state);

	if (!intel_tc_port_in_tbt_alt_mode(dig_port)) {
		drm_WARN_ON(&dev_priv->drm, dig_port->ddi_io_wakeref);
		dig_port->ddi_io_wakeref = intel_display_power_get(dev_priv,
								   dig_port->ddi_io_power_domain);
	}

	icl_program_mg_dp_mode(dig_port, crtc_state);

	if (has_buf_trans_select(dev_priv))
		hsw_prepare_dp_ddi_buffers(encoder, crtc_state);

	encoder->set_signal_levels(encoder, crtc_state);

	intel_ddi_power_up_lanes(encoder, crtc_state);

	if (!is_mst)
		intel_dp_set_power(intel_dp, DP_SET_POWER_D0);
	intel_dp_configure_protocol_converter(intel_dp, crtc_state);
	if (!is_mst)
		intel_dp_sink_enable_decompression(state,
						   to_intel_connector(conn_state->connector),
						   crtc_state);
	intel_dp_sink_set_fec_ready(intel_dp, crtc_state, true);
	intel_dp_start_link_train(state, intel_dp, crtc_state);
	if ((port != PORT_A || DISPLAY_VER(dev_priv) >= 9) &&
	    !is_trans_port_sync_mode(crtc_state))
		intel_dp_stop_link_train(intel_dp, crtc_state);

	intel_ddi_enable_fec(encoder, crtc_state);

	if (!is_mst) {
		intel_ddi_enable_transcoder_clock(encoder, crtc_state);
		intel_dsc_dp_pps_write(encoder, crtc_state);
	}
}

static void intel_ddi_pre_enable_dp(struct intel_atomic_state *state,
				    struct intel_encoder *encoder,
				    const struct intel_crtc_state *crtc_state,
				    const struct drm_connector_state *conn_state)
{
	struct intel_display *display = to_intel_display(encoder);

	if (HAS_DP20(display))
		intel_dp_128b132b_sdp_crc16(enc_to_intel_dp(encoder),
					    crtc_state);

	/* Panel replay has to be enabled in sink dpcd before link training. */
	if (crtc_state->has_panel_replay)
		intel_psr_enable_sink(enc_to_intel_dp(encoder), crtc_state);

	if (DISPLAY_VER(display) >= 14)
		mtl_ddi_pre_enable_dp(state, encoder, crtc_state, conn_state);
	else if (DISPLAY_VER(display) >= 12)
		tgl_ddi_pre_enable_dp(state, encoder, crtc_state, conn_state);
	else
		hsw_ddi_pre_enable_dp(state, encoder, crtc_state, conn_state);

	/* MST will call a setting of MSA after an allocating of Virtual Channel
	 * from MST encoder pre_enable callback.
	 */
	if (!intel_crtc_has_type(crtc_state, INTEL_OUTPUT_DP_MST))
		intel_ddi_set_dp_msa(crtc_state, conn_state);
}

static void intel_ddi_pre_enable_hdmi(struct intel_atomic_state *state,
				      struct intel_encoder *encoder,
				      const struct intel_crtc_state *crtc_state,
				      const struct drm_connector_state *conn_state)
{
	struct intel_digital_port *dig_port = enc_to_dig_port(encoder);
	struct intel_hdmi *intel_hdmi = &dig_port->hdmi;
	struct drm_i915_private *dev_priv = to_i915(encoder->base.dev);

	intel_dp_dual_mode_set_tmds_output(intel_hdmi, true);
	intel_ddi_enable_clock(encoder, crtc_state);

	drm_WARN_ON(&dev_priv->drm, dig_port->ddi_io_wakeref);
	dig_port->ddi_io_wakeref = intel_display_power_get(dev_priv,
							   dig_port->ddi_io_power_domain);

	icl_program_mg_dp_mode(dig_port, crtc_state);

	intel_ddi_enable_transcoder_clock(encoder, crtc_state);

	dig_port->set_infoframes(encoder,
				 crtc_state->has_infoframe,
				 crtc_state, conn_state);
}

/*
 * Note: Also called from the ->pre_enable of the first active MST stream
 * encoder on its primary encoder.
 *
 * When called from DP MST code:
 *
 * - conn_state will be NULL
 *
 * - encoder will be the primary encoder (i.e. mst->primary)
 *
 * - the main connector associated with this port won't be active or linked to a
 *   crtc
 *
 * - crtc_state will be the state of the first stream to be activated on this
 *   port, and it may not be the same stream that will be deactivated last, but
 *   each stream should have a state that is identical when it comes to the DP
 *   link parameteres
 */
static void intel_ddi_pre_enable(struct intel_atomic_state *state,
				 struct intel_encoder *encoder,
				 const struct intel_crtc_state *crtc_state,
				 const struct drm_connector_state *conn_state)
{
	struct intel_crtc *crtc = to_intel_crtc(crtc_state->uapi.crtc);
	struct drm_i915_private *dev_priv = to_i915(crtc->base.dev);
	enum pipe pipe = crtc->pipe;

	drm_WARN_ON(&dev_priv->drm, crtc_state->has_pch_encoder);

	intel_set_cpu_fifo_underrun_reporting(dev_priv, pipe, true);

	if (intel_crtc_has_type(crtc_state, INTEL_OUTPUT_HDMI)) {
		intel_ddi_pre_enable_hdmi(state, encoder, crtc_state,
					  conn_state);
	} else {
		struct intel_digital_port *dig_port = enc_to_dig_port(encoder);

		intel_ddi_pre_enable_dp(state, encoder, crtc_state,
					conn_state);

		/* FIXME precompute everything properly */
		/* FIXME how do we turn infoframes off again? */
		if (dig_port->lspcon.active && intel_dp_has_hdmi_sink(&dig_port->dp))
			dig_port->set_infoframes(encoder,
						 crtc_state->has_infoframe,
						 crtc_state, conn_state);
	}
}

static void
mtl_ddi_disable_d2d_link(struct intel_encoder *encoder)
{
	struct drm_i915_private *dev_priv = to_i915(encoder->base.dev);
	enum port port = encoder->port;
	i915_reg_t reg;
	u32 clr_bits, wait_bits;

	if (DISPLAY_VER(dev_priv) >= 20) {
		reg = DDI_BUF_CTL(port);
		clr_bits = XE2LPD_DDI_BUF_D2D_LINK_ENABLE;
		wait_bits = XE2LPD_DDI_BUF_D2D_LINK_STATE;
	} else {
		reg = XELPDP_PORT_BUF_CTL1(dev_priv, port);
		clr_bits = XELPDP_PORT_BUF_D2D_LINK_ENABLE;
		wait_bits = XELPDP_PORT_BUF_D2D_LINK_STATE;
	}

	intel_de_rmw(dev_priv, reg, clr_bits, 0);
	if (wait_for_us(!(intel_de_read(dev_priv, reg) & wait_bits), 100))
		drm_err(&dev_priv->drm, "Timeout waiting for D2D Link disable for DDI/PORT_BUF_CTL %c\n",
			port_name(port));
}

static void mtl_disable_ddi_buf(struct intel_encoder *encoder,
				const struct intel_crtc_state *crtc_state)
{
	struct drm_i915_private *dev_priv = to_i915(encoder->base.dev);
	enum port port = encoder->port;
	u32 val;

	/* 3.b Clear DDI_CTL_DE Enable to 0. */
	val = intel_de_read(dev_priv, DDI_BUF_CTL(port));
	if (val & DDI_BUF_CTL_ENABLE) {
		val &= ~DDI_BUF_CTL_ENABLE;
		intel_de_write(dev_priv, DDI_BUF_CTL(port), val);

		/* 3.c Poll for PORT_BUF_CTL Idle Status == 1, timeout after 100us */
		mtl_wait_ddi_buf_idle(dev_priv, port);
	}

	/* 3.d Disable D2D Link */
	mtl_ddi_disable_d2d_link(encoder);

	/* 3.e Disable DP_TP_CTL */
	if (intel_crtc_has_dp_encoder(crtc_state)) {
		intel_de_rmw(dev_priv, dp_tp_ctl_reg(encoder, crtc_state),
			     DP_TP_CTL_ENABLE, 0);
	}
}

static void disable_ddi_buf(struct intel_encoder *encoder,
			    const struct intel_crtc_state *crtc_state)
{
	struct drm_i915_private *dev_priv = to_i915(encoder->base.dev);
	enum port port = encoder->port;
	bool wait = false;
	u32 val;

	val = intel_de_read(dev_priv, DDI_BUF_CTL(port));
	if (val & DDI_BUF_CTL_ENABLE) {
		val &= ~DDI_BUF_CTL_ENABLE;
		intel_de_write(dev_priv, DDI_BUF_CTL(port), val);
		wait = true;
	}

	if (intel_crtc_has_dp_encoder(crtc_state))
		intel_de_rmw(dev_priv, dp_tp_ctl_reg(encoder, crtc_state),
			     DP_TP_CTL_ENABLE, 0);

	intel_ddi_disable_fec(encoder, crtc_state);

	if (wait)
		intel_wait_ddi_buf_idle(dev_priv, port);
}

static void intel_disable_ddi_buf(struct intel_encoder *encoder,
				  const struct intel_crtc_state *crtc_state)
{
	struct drm_i915_private *dev_priv = to_i915(encoder->base.dev);

	if (DISPLAY_VER(dev_priv) >= 14) {
		mtl_disable_ddi_buf(encoder, crtc_state);

		/* 3.f Disable DP_TP_CTL FEC Enable if it is needed */
		intel_ddi_disable_fec(encoder, crtc_state);
	} else {
		disable_ddi_buf(encoder, crtc_state);
	}

	intel_ddi_wait_for_fec_status(encoder, crtc_state, false);
}

static void intel_ddi_post_disable_dp(struct intel_atomic_state *state,
				      struct intel_encoder *encoder,
				      const struct intel_crtc_state *old_crtc_state,
				      const struct drm_connector_state *old_conn_state)
{
	struct drm_i915_private *dev_priv = to_i915(encoder->base.dev);
	struct intel_digital_port *dig_port = enc_to_dig_port(encoder);
	struct intel_dp *intel_dp = &dig_port->dp;
	intel_wakeref_t wakeref;
	bool is_mst = intel_crtc_has_type(old_crtc_state,
					  INTEL_OUTPUT_DP_MST);

	if (!is_mst)
		intel_dp_set_infoframes(encoder, false,
					old_crtc_state, old_conn_state);

	/*
	 * Power down sink before disabling the port, otherwise we end
	 * up getting interrupts from the sink on detecting link loss.
	 */
	intel_dp_set_power(intel_dp, DP_SET_POWER_D3);

	if (DISPLAY_VER(dev_priv) >= 12) {
		if (is_mst) {
			enum transcoder cpu_transcoder = old_crtc_state->cpu_transcoder;

			intel_de_rmw(dev_priv,
				     TRANS_DDI_FUNC_CTL(dev_priv, cpu_transcoder),
				     TGL_TRANS_DDI_PORT_MASK | TRANS_DDI_MODE_SELECT_MASK,
				     0);
		}
	} else {
		if (!is_mst)
			intel_ddi_disable_transcoder_clock(old_crtc_state);
	}

	intel_disable_ddi_buf(encoder, old_crtc_state);

	intel_dp_sink_set_fec_ready(intel_dp, old_crtc_state, false);

	intel_ddi_config_transcoder_dp2(old_crtc_state, false);

	/*
	 * From TGL spec: "If single stream or multi-stream master transcoder:
	 * Configure Transcoder Clock select to direct no clock to the
	 * transcoder"
	 */
	if (DISPLAY_VER(dev_priv) >= 12)
		intel_ddi_disable_transcoder_clock(old_crtc_state);

	intel_pps_vdd_on(intel_dp);
	intel_pps_off(intel_dp);

	wakeref = fetch_and_zero(&dig_port->ddi_io_wakeref);

	if (wakeref)
		intel_display_power_put(dev_priv,
					dig_port->ddi_io_power_domain,
					wakeref);

	intel_ddi_disable_clock(encoder);

	/* De-select Thunderbolt */
	if (DISPLAY_VER(dev_priv) >= 14)
		intel_de_rmw(dev_priv, XELPDP_PORT_BUF_CTL1(dev_priv, encoder->port),
			     XELPDP_PORT_BUF_IO_SELECT_TBT, 0);
}

static void intel_ddi_post_disable_hdmi(struct intel_atomic_state *state,
					struct intel_encoder *encoder,
					const struct intel_crtc_state *old_crtc_state,
					const struct drm_connector_state *old_conn_state)
{
	struct drm_i915_private *dev_priv = to_i915(encoder->base.dev);
	struct intel_digital_port *dig_port = enc_to_dig_port(encoder);
	struct intel_hdmi *intel_hdmi = &dig_port->hdmi;
	intel_wakeref_t wakeref;

	dig_port->set_infoframes(encoder, false,
				 old_crtc_state, old_conn_state);

	if (DISPLAY_VER(dev_priv) < 12)
		intel_ddi_disable_transcoder_clock(old_crtc_state);

	intel_disable_ddi_buf(encoder, old_crtc_state);

	if (DISPLAY_VER(dev_priv) >= 12)
		intel_ddi_disable_transcoder_clock(old_crtc_state);

	wakeref = fetch_and_zero(&dig_port->ddi_io_wakeref);
	if (wakeref)
		intel_display_power_put(dev_priv,
					dig_port->ddi_io_power_domain,
					wakeref);

	intel_ddi_disable_clock(encoder);

	intel_dp_dual_mode_set_tmds_output(intel_hdmi, false);
}

static void intel_ddi_post_disable_hdmi_or_sst(struct intel_atomic_state *state,
					       struct intel_encoder *encoder,
					       const struct intel_crtc_state *old_crtc_state,
					       const struct drm_connector_state *old_conn_state)
{
	struct intel_display *display = to_intel_display(encoder);
	struct drm_i915_private *dev_priv = to_i915(encoder->base.dev);
	struct intel_dp *intel_dp = enc_to_intel_dp(encoder);
	struct intel_crtc *pipe_crtc;
	bool is_hdmi = intel_crtc_has_type(old_crtc_state, INTEL_OUTPUT_HDMI);
	int i;

	for_each_pipe_crtc_modeset_disable(display, pipe_crtc, old_crtc_state, i) {
		const struct intel_crtc_state *old_pipe_crtc_state =
			intel_atomic_get_old_crtc_state(state, pipe_crtc);

		intel_crtc_vblank_off(old_pipe_crtc_state);
	}

	intel_disable_transcoder(old_crtc_state);

	/* 128b/132b SST */
	if (!is_hdmi && intel_dp_is_uhbr(old_crtc_state)) {
		/* VCPID 1, start slot 0 for 128b/132b, clear */
		drm_dp_dpcd_write_payload(&intel_dp->aux, 1, 0, 0);

		intel_ddi_clear_act_sent(encoder, old_crtc_state);

		intel_de_rmw(display, TRANS_DDI_FUNC_CTL(display, old_crtc_state->cpu_transcoder),
			     TRANS_DDI_DP_VC_PAYLOAD_ALLOC, 0);

		intel_ddi_wait_for_act_sent(encoder, old_crtc_state);
		drm_dp_dpcd_poll_act_handled(&intel_dp->aux, 0);
	}

	intel_ddi_disable_transcoder_func(old_crtc_state);

	for_each_pipe_crtc_modeset_disable(display, pipe_crtc, old_crtc_state, i) {
		const struct intel_crtc_state *old_pipe_crtc_state =
			intel_atomic_get_old_crtc_state(state, pipe_crtc);

		intel_dsc_disable(old_pipe_crtc_state);

		if (DISPLAY_VER(dev_priv) >= 9)
			skl_scaler_disable(old_pipe_crtc_state);
		else
			ilk_pfit_disable(old_pipe_crtc_state);
	}
}

/*
 * Note: Also called from the ->post_disable of the last active MST stream
 * encoder on its primary encoder. See also the comment for
 * intel_ddi_pre_enable().
 */
static void intel_ddi_post_disable(struct intel_atomic_state *state,
				   struct intel_encoder *encoder,
				   const struct intel_crtc_state *old_crtc_state,
				   const struct drm_connector_state *old_conn_state)
{
	if (!intel_crtc_has_type(old_crtc_state, INTEL_OUTPUT_DP_MST))
		intel_ddi_post_disable_hdmi_or_sst(state, encoder, old_crtc_state,
						   old_conn_state);

	/*
	 * When called from DP MST code:
	 * - old_conn_state will be NULL
	 * - encoder will be the main encoder (ie. mst->primary)
	 * - the main connector associated with this port
	 *   won't be active or linked to a crtc
	 * - old_crtc_state will be the state of the last stream to
	 *   be deactivated on this port, and it may not be the same
	 *   stream that was activated last, but each stream
	 *   should have a state that is identical when it comes to
	 *   the DP link parameteres
	 */

	if (intel_crtc_has_type(old_crtc_state, INTEL_OUTPUT_HDMI))
		intel_ddi_post_disable_hdmi(state, encoder, old_crtc_state,
					    old_conn_state);
	else
		intel_ddi_post_disable_dp(state, encoder, old_crtc_state,
					  old_conn_state);
}

/*
 * Note: Also called from the ->post_pll_disable of the last active MST stream
 * encoder on its primary encoder. See also the comment for
 * intel_ddi_pre_enable().
 */
static void intel_ddi_post_pll_disable(struct intel_atomic_state *state,
				       struct intel_encoder *encoder,
				       const struct intel_crtc_state *old_crtc_state,
				       const struct drm_connector_state *old_conn_state)
{
	struct intel_digital_port *dig_port = enc_to_dig_port(encoder);

	main_link_aux_power_domain_put(dig_port, old_crtc_state);

	if (intel_encoder_is_tc(encoder))
		intel_tc_port_put_link(dig_port);
}

static void trans_port_sync_stop_link_train(struct intel_atomic_state *state,
					    struct intel_encoder *encoder,
					    const struct intel_crtc_state *crtc_state)
{
	const struct drm_connector_state *conn_state;
	struct drm_connector *conn;
	int i;

	if (!crtc_state->sync_mode_slaves_mask)
		return;

	for_each_new_connector_in_state(&state->base, conn, conn_state, i) {
		struct intel_encoder *slave_encoder =
			to_intel_encoder(conn_state->best_encoder);
		struct intel_crtc *slave_crtc = to_intel_crtc(conn_state->crtc);
		const struct intel_crtc_state *slave_crtc_state;

		if (!slave_crtc)
			continue;

		slave_crtc_state =
			intel_atomic_get_new_crtc_state(state, slave_crtc);

		if (slave_crtc_state->master_transcoder !=
		    crtc_state->cpu_transcoder)
			continue;

		intel_dp_stop_link_train(enc_to_intel_dp(slave_encoder),
					 slave_crtc_state);
	}

	usleep_range(200, 400);

	intel_dp_stop_link_train(enc_to_intel_dp(encoder),
				 crtc_state);
}

static void intel_ddi_enable_dp(struct intel_atomic_state *state,
				struct intel_encoder *encoder,
				const struct intel_crtc_state *crtc_state,
				const struct drm_connector_state *conn_state)
{
	struct drm_i915_private *dev_priv = to_i915(encoder->base.dev);
	struct intel_dp *intel_dp = enc_to_intel_dp(encoder);
	struct intel_digital_port *dig_port = enc_to_dig_port(encoder);
	enum port port = encoder->port;

	if (port == PORT_A && DISPLAY_VER(dev_priv) < 9)
		intel_dp_stop_link_train(intel_dp, crtc_state);

	drm_connector_update_privacy_screen(conn_state);
	intel_edp_backlight_on(crtc_state, conn_state);

	if (!dig_port->lspcon.active || intel_dp_has_hdmi_sink(&dig_port->dp))
		intel_dp_set_infoframes(encoder, true, crtc_state, conn_state);

	trans_port_sync_stop_link_train(state, encoder, crtc_state);
}

static i915_reg_t
gen9_chicken_trans_reg_by_port(struct intel_display *display, enum port port)
{
	static const enum transcoder trans[] = {
		[PORT_A] = TRANSCODER_EDP,
		[PORT_B] = TRANSCODER_A,
		[PORT_C] = TRANSCODER_B,
		[PORT_D] = TRANSCODER_C,
		[PORT_E] = TRANSCODER_A,
	};

	drm_WARN_ON(display->drm, DISPLAY_VER(display) < 9);

	if (drm_WARN_ON(display->drm, port < PORT_A || port > PORT_E))
		port = PORT_A;

	return CHICKEN_TRANS(display, trans[port]);
}

static void intel_ddi_enable_hdmi(struct intel_atomic_state *state,
				  struct intel_encoder *encoder,
				  const struct intel_crtc_state *crtc_state,
				  const struct drm_connector_state *conn_state)
{
	struct intel_display *display = to_intel_display(encoder);
	struct drm_i915_private *dev_priv = to_i915(encoder->base.dev);
	struct intel_digital_port *dig_port = enc_to_dig_port(encoder);
	struct drm_connector *connector = conn_state->connector;
	enum port port = encoder->port;
	u32 buf_ctl;

	if (!intel_hdmi_handle_sink_scrambling(encoder, connector,
					       crtc_state->hdmi_high_tmds_clock_ratio,
					       crtc_state->hdmi_scrambling))
		drm_dbg_kms(&dev_priv->drm,
			    "[CONNECTOR:%d:%s] Failed to configure sink scrambling/TMDS bit clock ratio\n",
			    connector->base.id, connector->name);

	if (has_buf_trans_select(dev_priv))
		hsw_prepare_hdmi_ddi_buffers(encoder, crtc_state);

	/* e. Enable D2D Link for C10/C20 Phy */
	if (DISPLAY_VER(dev_priv) >= 14)
		mtl_ddi_enable_d2d(encoder);

	encoder->set_signal_levels(encoder, crtc_state);

	/* Display WA #1143: skl,kbl,cfl */
	if (DISPLAY_VER(dev_priv) == 9 && !IS_BROXTON(dev_priv)) {
		/*
		 * For some reason these chicken bits have been
		 * stuffed into a transcoder register, event though
		 * the bits affect a specific DDI port rather than
		 * a specific transcoder.
		 */
		i915_reg_t reg = gen9_chicken_trans_reg_by_port(display, port);
		u32 val;

		val = intel_de_read(dev_priv, reg);

		if (port == PORT_E)
			val |= DDIE_TRAINING_OVERRIDE_ENABLE |
				DDIE_TRAINING_OVERRIDE_VALUE;
		else
			val |= DDI_TRAINING_OVERRIDE_ENABLE |
				DDI_TRAINING_OVERRIDE_VALUE;

		intel_de_write(dev_priv, reg, val);
		intel_de_posting_read(dev_priv, reg);

		udelay(1);

		if (port == PORT_E)
			val &= ~(DDIE_TRAINING_OVERRIDE_ENABLE |
				 DDIE_TRAINING_OVERRIDE_VALUE);
		else
			val &= ~(DDI_TRAINING_OVERRIDE_ENABLE |
				 DDI_TRAINING_OVERRIDE_VALUE);

		intel_de_write(dev_priv, reg, val);
	}

	intel_ddi_power_up_lanes(encoder, crtc_state);

	/* In HDMI/DVI mode, the port width, and swing/emphasis values
	 * are ignored so nothing special needs to be done besides
	 * enabling the port.
	 *
	 * On ADL_P the PHY link rate and lane count must be programmed but
	 * these are both 0 for HDMI.
	 *
	 * But MTL onwards HDMI2.1 is supported and in TMDS mode this
	 * is filled with lane count, already set in the crtc_state.
	 * The same is required to be filled in PORT_BUF_CTL for C10/20 Phy.
	 */
	buf_ctl = DDI_BUF_CTL_ENABLE;

	if (dig_port->lane_reversal)
		buf_ctl |= DDI_BUF_PORT_REVERSAL;
	if (dig_port->ddi_a_4_lanes)
		buf_ctl |= DDI_A_4_LANES;

	if (DISPLAY_VER(dev_priv) >= 14) {
		u8  lane_count = mtl_get_port_width(crtc_state->lane_count);
		u32 port_buf = 0;

		port_buf |= XELPDP_PORT_WIDTH(lane_count);

		if (dig_port->lane_reversal)
			port_buf |= XELPDP_PORT_REVERSAL;

		intel_de_rmw(dev_priv, XELPDP_PORT_BUF_CTL1(dev_priv, port),
			     XELPDP_PORT_WIDTH_MASK | XELPDP_PORT_REVERSAL, port_buf);

		buf_ctl |= DDI_PORT_WIDTH(lane_count);

		if (DISPLAY_VER(dev_priv) >= 20)
			buf_ctl |= XE2LPD_DDI_BUF_D2D_LINK_ENABLE;
	} else if (IS_ALDERLAKE_P(dev_priv) && intel_encoder_is_tc(encoder)) {
		drm_WARN_ON(&dev_priv->drm, !intel_tc_port_in_legacy_mode(dig_port));
		buf_ctl |= DDI_BUF_CTL_TC_PHY_OWNERSHIP;
	}

	intel_de_write(dev_priv, DDI_BUF_CTL(port), buf_ctl);

	intel_wait_ddi_buf_active(encoder);
}

static void intel_ddi_enable(struct intel_atomic_state *state,
			     struct intel_encoder *encoder,
			     const struct intel_crtc_state *crtc_state,
			     const struct drm_connector_state *conn_state)
{
	struct intel_display *display = to_intel_display(encoder);
	struct intel_crtc *pipe_crtc;
	enum transcoder cpu_transcoder = crtc_state->cpu_transcoder;
	bool is_hdmi = intel_crtc_has_type(crtc_state, INTEL_OUTPUT_HDMI);
	int i;

	/* 128b/132b SST */
	if (!is_hdmi && intel_dp_is_uhbr(crtc_state)) {
		const struct drm_display_mode *adjusted_mode = &crtc_state->hw.adjusted_mode;
		u64 crtc_clock_hz = KHz(adjusted_mode->crtc_clock);

		intel_de_write(display, TRANS_DP2_VFREQHIGH(cpu_transcoder),
			       TRANS_DP2_VFREQ_PIXEL_CLOCK(crtc_clock_hz >> 24));
		intel_de_write(display, TRANS_DP2_VFREQLOW(cpu_transcoder),
			       TRANS_DP2_VFREQ_PIXEL_CLOCK(crtc_clock_hz & 0xffffff));
	}

	intel_ddi_enable_transcoder_func(encoder, crtc_state);

	/* Enable/Disable DP2.0 SDP split config before transcoder */
	intel_audio_sdp_split_update(crtc_state);

	/* 128b/132b SST */
	if (!is_hdmi && intel_dp_is_uhbr(crtc_state)) {
		struct intel_dp *intel_dp = enc_to_intel_dp(encoder);

		intel_ddi_clear_act_sent(encoder, crtc_state);

		intel_de_rmw(display, TRANS_DDI_FUNC_CTL(display, cpu_transcoder), 0,
			     TRANS_DDI_DP_VC_PAYLOAD_ALLOC);

		intel_ddi_wait_for_act_sent(encoder, crtc_state);
		drm_dp_dpcd_poll_act_handled(&intel_dp->aux, 0);
	}

	intel_enable_transcoder(crtc_state);

	intel_ddi_wait_for_fec_status(encoder, crtc_state, true);

	for_each_pipe_crtc_modeset_enable(display, pipe_crtc, crtc_state, i) {
		const struct intel_crtc_state *pipe_crtc_state =
			intel_atomic_get_new_crtc_state(state, pipe_crtc);

		intel_crtc_vblank_on(pipe_crtc_state);
	}

	if (is_hdmi)
		intel_ddi_enable_hdmi(state, encoder, crtc_state, conn_state);
	else
		intel_ddi_enable_dp(state, encoder, crtc_state, conn_state);

	intel_hdcp_enable(state, encoder, crtc_state, conn_state);

}

static void intel_ddi_disable_dp(struct intel_atomic_state *state,
				 struct intel_encoder *encoder,
				 const struct intel_crtc_state *old_crtc_state,
				 const struct drm_connector_state *old_conn_state)
{
	struct intel_dp *intel_dp = enc_to_intel_dp(encoder);
	struct intel_connector *connector =
		to_intel_connector(old_conn_state->connector);

	intel_dp->link_trained = false;

	intel_psr_disable(intel_dp, old_crtc_state);
	intel_edp_backlight_off(old_conn_state);
	/* Disable the decompression in DP Sink */
	intel_dp_sink_disable_decompression(state,
					    connector, old_crtc_state);
	/* Disable Ignore_MSA bit in DP Sink */
	intel_dp_sink_set_msa_timing_par_ignore_state(intel_dp, old_crtc_state,
						      false);
}

static void intel_ddi_disable_hdmi(struct intel_atomic_state *state,
				   struct intel_encoder *encoder,
				   const struct intel_crtc_state *old_crtc_state,
				   const struct drm_connector_state *old_conn_state)
{
	struct drm_i915_private *i915 = to_i915(encoder->base.dev);
	struct drm_connector *connector = old_conn_state->connector;

	if (!intel_hdmi_handle_sink_scrambling(encoder, connector,
					       false, false))
		drm_dbg_kms(&i915->drm,
			    "[CONNECTOR:%d:%s] Failed to reset sink scrambling/TMDS bit clock ratio\n",
			    connector->base.id, connector->name);
}

static void intel_ddi_disable(struct intel_atomic_state *state,
			      struct intel_encoder *encoder,
			      const struct intel_crtc_state *old_crtc_state,
			      const struct drm_connector_state *old_conn_state)
{
	intel_tc_port_link_cancel_reset_work(enc_to_dig_port(encoder));

	intel_hdcp_disable(to_intel_connector(old_conn_state->connector));

	if (intel_crtc_has_type(old_crtc_state, INTEL_OUTPUT_HDMI))
		intel_ddi_disable_hdmi(state, encoder, old_crtc_state,
				       old_conn_state);
	else
		intel_ddi_disable_dp(state, encoder, old_crtc_state,
				     old_conn_state);
}

static void intel_ddi_update_pipe_dp(struct intel_atomic_state *state,
				     struct intel_encoder *encoder,
				     const struct intel_crtc_state *crtc_state,
				     const struct drm_connector_state *conn_state)
{
	intel_ddi_set_dp_msa(crtc_state, conn_state);

	intel_dp_set_infoframes(encoder, true, crtc_state, conn_state);

	intel_backlight_update(state, encoder, crtc_state, conn_state);
	drm_connector_update_privacy_screen(conn_state);
}

static void intel_ddi_update_pipe_hdmi(struct intel_encoder *encoder,
				       const struct intel_crtc_state *crtc_state,
				       const struct drm_connector_state *conn_state)
{
	intel_hdmi_fastset_infoframes(encoder, crtc_state, conn_state);
}

void intel_ddi_update_pipe(struct intel_atomic_state *state,
			   struct intel_encoder *encoder,
			   const struct intel_crtc_state *crtc_state,
			   const struct drm_connector_state *conn_state)
{

	if (!intel_crtc_has_type(crtc_state, INTEL_OUTPUT_HDMI) &&
	    !intel_encoder_is_mst(encoder))
		intel_ddi_update_pipe_dp(state, encoder, crtc_state,
					 conn_state);

	if (intel_crtc_has_type(crtc_state, INTEL_OUTPUT_HDMI))
		intel_ddi_update_pipe_hdmi(encoder, crtc_state,
					   conn_state);

	intel_hdcp_update_pipe(state, encoder, crtc_state, conn_state);
}

void intel_ddi_update_active_dpll(struct intel_atomic_state *state,
				  struct intel_encoder *encoder,
				  struct intel_crtc *crtc)
{
	struct drm_i915_private *i915 = to_i915(encoder->base.dev);
	const struct intel_crtc_state *crtc_state =
		intel_atomic_get_new_crtc_state(state, crtc);
	struct intel_crtc *pipe_crtc;

	/* FIXME: Add MTL pll_mgr */
	if (DISPLAY_VER(i915) >= 14 || !intel_encoder_is_tc(encoder))
		return;

	for_each_intel_crtc_in_pipe_mask(&i915->drm, pipe_crtc,
					 intel_crtc_joined_pipe_mask(crtc_state))
		intel_update_active_dpll(state, pipe_crtc, encoder);
}

/*
 * Note: Also called from the ->pre_pll_enable of the first active MST stream
 * encoder on its primary encoder. See also the comment for
 * intel_ddi_pre_enable().
 */
static void
intel_ddi_pre_pll_enable(struct intel_atomic_state *state,
			 struct intel_encoder *encoder,
			 const struct intel_crtc_state *crtc_state,
			 const struct drm_connector_state *conn_state)
{
	struct drm_i915_private *dev_priv = to_i915(encoder->base.dev);
	struct intel_digital_port *dig_port = enc_to_dig_port(encoder);
	bool is_tc_port = intel_encoder_is_tc(encoder);

	if (is_tc_port) {
		struct intel_crtc *crtc = to_intel_crtc(crtc_state->uapi.crtc);

		intel_tc_port_get_link(dig_port, crtc_state->lane_count);
		intel_ddi_update_active_dpll(state, encoder, crtc);
	}

	main_link_aux_power_domain_get(dig_port, crtc_state);

	if (is_tc_port && !intel_tc_port_in_tbt_alt_mode(dig_port))
		/*
		 * Program the lane count for static/dynamic connections on
		 * Type-C ports.  Skip this step for TBT.
		 */
		intel_tc_port_set_fia_lane_count(dig_port, crtc_state->lane_count);
	else if (IS_GEMINILAKE(dev_priv) || IS_BROXTON(dev_priv))
		bxt_dpio_phy_set_lane_optim_mask(encoder,
						 crtc_state->lane_lat_optim_mask);
}

static void adlp_tbt_to_dp_alt_switch_wa(struct intel_encoder *encoder)
{
	struct drm_i915_private *i915 = to_i915(encoder->base.dev);
	enum tc_port tc_port = intel_encoder_to_tc(encoder);
	int ln;

	for (ln = 0; ln < 2; ln++)
		intel_dkl_phy_rmw(i915, DKL_PCS_DW5(tc_port, ln), DKL_PCS_DW5_CORE_SOFTRESET, 0);
}

static void mtl_ddi_prepare_link_retrain(struct intel_dp *intel_dp,
					 const struct intel_crtc_state *crtc_state)
{
	struct intel_display *display = to_intel_display(crtc_state);
	struct intel_digital_port *dig_port = dp_to_dig_port(intel_dp);
	struct intel_encoder *encoder = &dig_port->base;
	enum port port = encoder->port;
	u32 dp_tp_ctl;

	/*
	 * TODO: To train with only a different voltage swing entry is not
	 * necessary disable and enable port
	 */
	dp_tp_ctl = intel_de_read(display, dp_tp_ctl_reg(encoder, crtc_state));
	if (dp_tp_ctl & DP_TP_CTL_ENABLE)
		mtl_disable_ddi_buf(encoder, crtc_state);

	/* 6.d Configure and enable DP_TP_CTL with link training pattern 1 selected */
	dp_tp_ctl = DP_TP_CTL_ENABLE | DP_TP_CTL_LINK_TRAIN_PAT1;
	if (intel_crtc_has_type(crtc_state, INTEL_OUTPUT_DP_MST) ||
	    intel_dp_is_uhbr(crtc_state)) {
		dp_tp_ctl |= DP_TP_CTL_MODE_MST;
	} else {
		dp_tp_ctl |= DP_TP_CTL_MODE_SST;
		if (crtc_state->enhanced_framing)
			dp_tp_ctl |= DP_TP_CTL_ENHANCED_FRAME_ENABLE;
	}
	intel_de_write(display, dp_tp_ctl_reg(encoder, crtc_state), dp_tp_ctl);
	intel_de_posting_read(display, dp_tp_ctl_reg(encoder, crtc_state));

	/* 6.f Enable D2D Link */
	mtl_ddi_enable_d2d(encoder);

	/* 6.g Configure voltage swing and related IO settings */
	encoder->set_signal_levels(encoder, crtc_state);

	/* 6.h Configure PORT_BUF_CTL1 */
	mtl_port_buf_ctl_program(encoder, crtc_state);

	/* 6.i Configure and enable DDI_CTL_DE to start sending valid data to port slice */
	intel_dp->DP |= DDI_BUF_CTL_ENABLE;
	if (DISPLAY_VER(display) >= 20)
		intel_dp->DP |= XE2LPD_DDI_BUF_D2D_LINK_ENABLE;

	intel_de_write(display, DDI_BUF_CTL(port), intel_dp->DP);
	intel_de_posting_read(display, DDI_BUF_CTL(port));

	/* 6.j Poll for PORT_BUF_CTL Idle Status == 0, timeout after 100 us */
	intel_wait_ddi_buf_active(encoder);
}

static void intel_ddi_prepare_link_retrain(struct intel_dp *intel_dp,
					   const struct intel_crtc_state *crtc_state)
{
	struct intel_digital_port *dig_port = dp_to_dig_port(intel_dp);
	struct intel_encoder *encoder = &dig_port->base;
	struct drm_i915_private *dev_priv = to_i915(encoder->base.dev);
	enum port port = encoder->port;
	u32 dp_tp_ctl, ddi_buf_ctl;
	bool wait = false;

	dp_tp_ctl = intel_de_read(dev_priv, dp_tp_ctl_reg(encoder, crtc_state));

	if (dp_tp_ctl & DP_TP_CTL_ENABLE) {
		ddi_buf_ctl = intel_de_read(dev_priv, DDI_BUF_CTL(port));
		if (ddi_buf_ctl & DDI_BUF_CTL_ENABLE) {
			intel_de_write(dev_priv, DDI_BUF_CTL(port),
				       ddi_buf_ctl & ~DDI_BUF_CTL_ENABLE);
			wait = true;
		}

		dp_tp_ctl &= ~DP_TP_CTL_ENABLE;
		intel_de_write(dev_priv, dp_tp_ctl_reg(encoder, crtc_state), dp_tp_ctl);
		intel_de_posting_read(dev_priv, dp_tp_ctl_reg(encoder, crtc_state));

		if (wait)
			intel_wait_ddi_buf_idle(dev_priv, port);
	}

	dp_tp_ctl = DP_TP_CTL_ENABLE | DP_TP_CTL_LINK_TRAIN_PAT1;
	if (intel_crtc_has_type(crtc_state, INTEL_OUTPUT_DP_MST) ||
	    intel_dp_is_uhbr(crtc_state)) {
		dp_tp_ctl |= DP_TP_CTL_MODE_MST;
	} else {
		dp_tp_ctl |= DP_TP_CTL_MODE_SST;
		if (crtc_state->enhanced_framing)
			dp_tp_ctl |= DP_TP_CTL_ENHANCED_FRAME_ENABLE;
	}
	intel_de_write(dev_priv, dp_tp_ctl_reg(encoder, crtc_state), dp_tp_ctl);
	intel_de_posting_read(dev_priv, dp_tp_ctl_reg(encoder, crtc_state));

	if (IS_ALDERLAKE_P(dev_priv) &&
	    (intel_tc_port_in_dp_alt_mode(dig_port) || intel_tc_port_in_legacy_mode(dig_port)))
		adlp_tbt_to_dp_alt_switch_wa(encoder);

	intel_dp->DP |= DDI_BUF_CTL_ENABLE;
	intel_de_write(dev_priv, DDI_BUF_CTL(port), intel_dp->DP);
	intel_de_posting_read(dev_priv, DDI_BUF_CTL(port));

	intel_wait_ddi_buf_active(encoder);
}

static void intel_ddi_set_link_train(struct intel_dp *intel_dp,
				     const struct intel_crtc_state *crtc_state,
				     u8 dp_train_pat)
{
	struct intel_encoder *encoder = &dp_to_dig_port(intel_dp)->base;
	struct drm_i915_private *dev_priv = to_i915(encoder->base.dev);
	u32 temp;

	temp = intel_de_read(dev_priv, dp_tp_ctl_reg(encoder, crtc_state));

	temp &= ~DP_TP_CTL_LINK_TRAIN_MASK;
	switch (intel_dp_training_pattern_symbol(dp_train_pat)) {
	case DP_TRAINING_PATTERN_DISABLE:
		temp |= DP_TP_CTL_LINK_TRAIN_NORMAL;
		break;
	case DP_TRAINING_PATTERN_1:
		temp |= DP_TP_CTL_LINK_TRAIN_PAT1;
		break;
	case DP_TRAINING_PATTERN_2:
		temp |= DP_TP_CTL_LINK_TRAIN_PAT2;
		break;
	case DP_TRAINING_PATTERN_3:
		temp |= DP_TP_CTL_LINK_TRAIN_PAT3;
		break;
	case DP_TRAINING_PATTERN_4:
		temp |= DP_TP_CTL_LINK_TRAIN_PAT4;
		break;
	}

	intel_de_write(dev_priv, dp_tp_ctl_reg(encoder, crtc_state), temp);
}

static void intel_ddi_set_idle_link_train(struct intel_dp *intel_dp,
					  const struct intel_crtc_state *crtc_state)
{
	struct intel_encoder *encoder = &dp_to_dig_port(intel_dp)->base;
	struct drm_i915_private *dev_priv = to_i915(encoder->base.dev);
	enum port port = encoder->port;

	intel_de_rmw(dev_priv, dp_tp_ctl_reg(encoder, crtc_state),
		     DP_TP_CTL_LINK_TRAIN_MASK, DP_TP_CTL_LINK_TRAIN_IDLE);

	/*
	 * Until TGL on PORT_A we can have only eDP in SST mode. There the only
	 * reason we need to set idle transmission mode is to work around a HW
	 * issue where we enable the pipe while not in idle link-training mode.
	 * In this case there is requirement to wait for a minimum number of
	 * idle patterns to be sent.
	 */
	if (port == PORT_A && DISPLAY_VER(dev_priv) < 12)
		return;

	if (intel_de_wait_for_set(dev_priv,
				  dp_tp_status_reg(encoder, crtc_state),
				  DP_TP_STATUS_IDLE_DONE, 2))
		drm_err(&dev_priv->drm,
			"Timed out waiting for DP idle patterns\n");
}

static bool intel_ddi_is_audio_enabled(struct drm_i915_private *dev_priv,
				       enum transcoder cpu_transcoder)
{
	if (cpu_transcoder == TRANSCODER_EDP)
		return false;

	if (!intel_display_power_is_enabled(dev_priv, POWER_DOMAIN_AUDIO_MMIO))
		return false;

	return intel_de_read(dev_priv, HSW_AUD_PIN_ELD_CP_VLD) &
		AUDIO_OUTPUT_ENABLE(cpu_transcoder);
}

static int tgl_ddi_min_voltage_level(const struct intel_crtc_state *crtc_state)
{
	if (crtc_state->port_clock > 594000)
		return 2;
	else
		return 0;
}

static int jsl_ddi_min_voltage_level(const struct intel_crtc_state *crtc_state)
{
	if (crtc_state->port_clock > 594000)
		return 3;
	else
		return 0;
}

static int icl_ddi_min_voltage_level(const struct intel_crtc_state *crtc_state)
{
	if (crtc_state->port_clock > 594000)
		return 1;
	else
		return 0;
}

void intel_ddi_compute_min_voltage_level(struct intel_crtc_state *crtc_state)
{
	struct drm_i915_private *dev_priv = to_i915(crtc_state->uapi.crtc->dev);

	if (DISPLAY_VER(dev_priv) >= 14)
		crtc_state->min_voltage_level = icl_ddi_min_voltage_level(crtc_state);
	else if (DISPLAY_VER(dev_priv) >= 12)
		crtc_state->min_voltage_level = tgl_ddi_min_voltage_level(crtc_state);
	else if (IS_JASPERLAKE(dev_priv) || IS_ELKHARTLAKE(dev_priv))
		crtc_state->min_voltage_level = jsl_ddi_min_voltage_level(crtc_state);
	else if (DISPLAY_VER(dev_priv) >= 11)
		crtc_state->min_voltage_level = icl_ddi_min_voltage_level(crtc_state);
}

static enum transcoder bdw_transcoder_master_readout(struct drm_i915_private *dev_priv,
						     enum transcoder cpu_transcoder)
{
	u32 master_select;

	if (DISPLAY_VER(dev_priv) >= 11) {
		u32 ctl2 = intel_de_read(dev_priv,
					 TRANS_DDI_FUNC_CTL2(dev_priv, cpu_transcoder));

		if ((ctl2 & PORT_SYNC_MODE_ENABLE) == 0)
			return INVALID_TRANSCODER;

		master_select = REG_FIELD_GET(PORT_SYNC_MODE_MASTER_SELECT_MASK, ctl2);
	} else {
		u32 ctl = intel_de_read(dev_priv,
					TRANS_DDI_FUNC_CTL(dev_priv, cpu_transcoder));

		if ((ctl & TRANS_DDI_PORT_SYNC_ENABLE) == 0)
			return INVALID_TRANSCODER;

		master_select = REG_FIELD_GET(TRANS_DDI_PORT_SYNC_MASTER_SELECT_MASK, ctl);
	}

	if (master_select == 0)
		return TRANSCODER_EDP;
	else
		return master_select - 1;
}

static void bdw_get_trans_port_sync_config(struct intel_crtc_state *crtc_state)
{
	struct drm_i915_private *dev_priv = to_i915(crtc_state->uapi.crtc->dev);
	u32 transcoders = BIT(TRANSCODER_A) | BIT(TRANSCODER_B) |
		BIT(TRANSCODER_C) | BIT(TRANSCODER_D);
	enum transcoder cpu_transcoder;

	crtc_state->master_transcoder =
		bdw_transcoder_master_readout(dev_priv, crtc_state->cpu_transcoder);

	for_each_cpu_transcoder_masked(dev_priv, cpu_transcoder, transcoders) {
		enum intel_display_power_domain power_domain;
		intel_wakeref_t trans_wakeref;

		power_domain = POWER_DOMAIN_TRANSCODER(cpu_transcoder);
		trans_wakeref = intel_display_power_get_if_enabled(dev_priv,
								   power_domain);

		if (!trans_wakeref)
			continue;

		if (bdw_transcoder_master_readout(dev_priv, cpu_transcoder) ==
		    crtc_state->cpu_transcoder)
			crtc_state->sync_mode_slaves_mask |= BIT(cpu_transcoder);

		intel_display_power_put(dev_priv, power_domain, trans_wakeref);
	}

	drm_WARN_ON(&dev_priv->drm,
		    crtc_state->master_transcoder != INVALID_TRANSCODER &&
		    crtc_state->sync_mode_slaves_mask);
}

static void intel_ddi_read_func_ctl_dvi(struct intel_encoder *encoder,
					struct intel_crtc_state *crtc_state,
					u32 ddi_func_ctl)
{
	struct intel_display *display = to_intel_display(encoder);

	crtc_state->output_types |= BIT(INTEL_OUTPUT_HDMI);
	if (DISPLAY_VER(display) >= 14)
		crtc_state->lane_count =
			((ddi_func_ctl & DDI_PORT_WIDTH_MASK) >> DDI_PORT_WIDTH_SHIFT) + 1;
	else
		crtc_state->lane_count = 4;
}

static void intel_ddi_read_func_ctl_hdmi(struct intel_encoder *encoder,
					 struct intel_crtc_state *crtc_state,
					 u32 ddi_func_ctl)
{
	crtc_state->has_hdmi_sink = true;

	crtc_state->infoframes.enable |=
		intel_hdmi_infoframes_enabled(encoder, crtc_state);

	if (crtc_state->infoframes.enable)
		crtc_state->has_infoframe = true;

	if (ddi_func_ctl & TRANS_DDI_HDMI_SCRAMBLING)
		crtc_state->hdmi_scrambling = true;
	if (ddi_func_ctl & TRANS_DDI_HIGH_TMDS_CHAR_RATE)
		crtc_state->hdmi_high_tmds_clock_ratio = true;

	intel_ddi_read_func_ctl_dvi(encoder, crtc_state, ddi_func_ctl);
}

static void intel_ddi_read_func_ctl_fdi(struct intel_encoder *encoder,
					struct intel_crtc_state *crtc_state,
					u32 ddi_func_ctl)
{
	struct intel_display *display = to_intel_display(encoder);

	crtc_state->output_types |= BIT(INTEL_OUTPUT_ANALOG);
	crtc_state->enhanced_framing =
		intel_de_read(display, dp_tp_ctl_reg(encoder, crtc_state)) &
		DP_TP_CTL_ENHANCED_FRAME_ENABLE;
}

static void intel_ddi_read_func_ctl_dp_sst(struct intel_encoder *encoder,
					   struct intel_crtc_state *crtc_state,
					   u32 ddi_func_ctl)
{
	struct intel_display *display = to_intel_display(encoder);
	struct intel_crtc *crtc = to_intel_crtc(crtc_state->uapi.crtc);
	struct intel_digital_port *dig_port = enc_to_dig_port(encoder);
	enum transcoder cpu_transcoder = crtc_state->cpu_transcoder;

	if (encoder->type == INTEL_OUTPUT_EDP)
		crtc_state->output_types |= BIT(INTEL_OUTPUT_EDP);
	else
		crtc_state->output_types |= BIT(INTEL_OUTPUT_DP);
	crtc_state->lane_count =
		((ddi_func_ctl & DDI_PORT_WIDTH_MASK) >> DDI_PORT_WIDTH_SHIFT) + 1;

	if (DISPLAY_VER(display) >= 12 &&
	    (ddi_func_ctl & TRANS_DDI_MODE_SELECT_MASK) == TRANS_DDI_MODE_SELECT_FDI_OR_128B132B)
		crtc_state->mst_master_transcoder =
			REG_FIELD_GET(TRANS_DDI_MST_TRANSPORT_SELECT_MASK, ddi_func_ctl);

	intel_cpu_transcoder_get_m1_n1(crtc, cpu_transcoder, &crtc_state->dp_m_n);
	intel_cpu_transcoder_get_m2_n2(crtc, cpu_transcoder, &crtc_state->dp_m2_n2);

	crtc_state->enhanced_framing =
		intel_de_read(display, dp_tp_ctl_reg(encoder, crtc_state)) &
		DP_TP_CTL_ENHANCED_FRAME_ENABLE;

	if (DISPLAY_VER(display) >= 11)
		crtc_state->fec_enable =
			intel_de_read(display,
				      dp_tp_ctl_reg(encoder, crtc_state)) & DP_TP_CTL_FEC_ENABLE;

	if (dig_port->lspcon.active && intel_dp_has_hdmi_sink(&dig_port->dp))
		crtc_state->infoframes.enable |=
			intel_lspcon_infoframes_enabled(encoder, crtc_state);
	else
		crtc_state->infoframes.enable |=
			intel_hdmi_infoframes_enabled(encoder, crtc_state);
}

static void intel_ddi_read_func_ctl_dp_mst(struct intel_encoder *encoder,
					   struct intel_crtc_state *crtc_state,
					   u32 ddi_func_ctl)
{
	struct intel_display *display = to_intel_display(encoder);
	struct intel_crtc *crtc = to_intel_crtc(crtc_state->uapi.crtc);
	enum transcoder cpu_transcoder = crtc_state->cpu_transcoder;

	crtc_state->output_types |= BIT(INTEL_OUTPUT_DP_MST);
	crtc_state->lane_count =
		((ddi_func_ctl & DDI_PORT_WIDTH_MASK) >> DDI_PORT_WIDTH_SHIFT) + 1;

	if (DISPLAY_VER(display) >= 12)
		crtc_state->mst_master_transcoder =
			REG_FIELD_GET(TRANS_DDI_MST_TRANSPORT_SELECT_MASK, ddi_func_ctl);

	intel_cpu_transcoder_get_m1_n1(crtc, cpu_transcoder, &crtc_state->dp_m_n);

	if (DISPLAY_VER(display) >= 11)
		crtc_state->fec_enable =
			intel_de_read(display,
				      dp_tp_ctl_reg(encoder, crtc_state)) & DP_TP_CTL_FEC_ENABLE;

	crtc_state->infoframes.enable |=
		intel_hdmi_infoframes_enabled(encoder, crtc_state);
}

static void intel_ddi_read_func_ctl(struct intel_encoder *encoder,
				    struct intel_crtc_state *pipe_config)
{
	struct intel_display *display = to_intel_display(encoder);
	struct drm_i915_private *dev_priv = to_i915(encoder->base.dev);
	enum transcoder cpu_transcoder = pipe_config->cpu_transcoder;
	u32 ddi_func_ctl, ddi_mode, flags = 0;

	ddi_func_ctl = intel_de_read(dev_priv, TRANS_DDI_FUNC_CTL(dev_priv, cpu_transcoder));
	if (ddi_func_ctl & TRANS_DDI_PHSYNC)
		flags |= DRM_MODE_FLAG_PHSYNC;
	else
		flags |= DRM_MODE_FLAG_NHSYNC;
	if (ddi_func_ctl & TRANS_DDI_PVSYNC)
		flags |= DRM_MODE_FLAG_PVSYNC;
	else
		flags |= DRM_MODE_FLAG_NVSYNC;

	pipe_config->hw.adjusted_mode.flags |= flags;

	switch (ddi_func_ctl & TRANS_DDI_BPC_MASK) {
	case TRANS_DDI_BPC_6:
		pipe_config->pipe_bpp = 18;
		break;
	case TRANS_DDI_BPC_8:
		pipe_config->pipe_bpp = 24;
		break;
	case TRANS_DDI_BPC_10:
		pipe_config->pipe_bpp = 30;
		break;
	case TRANS_DDI_BPC_12:
		pipe_config->pipe_bpp = 36;
		break;
	default:
		break;
	}

	ddi_mode = ddi_func_ctl & TRANS_DDI_MODE_SELECT_MASK;

	if (ddi_mode == TRANS_DDI_MODE_SELECT_HDMI) {
		intel_ddi_read_func_ctl_hdmi(encoder, pipe_config, ddi_func_ctl);
	} else if (ddi_mode == TRANS_DDI_MODE_SELECT_DVI) {
		intel_ddi_read_func_ctl_dvi(encoder, pipe_config, ddi_func_ctl);
	} else if (ddi_mode == TRANS_DDI_MODE_SELECT_FDI_OR_128B132B && !HAS_DP20(display)) {
		intel_ddi_read_func_ctl_fdi(encoder, pipe_config, ddi_func_ctl);
	} else if (ddi_mode == TRANS_DDI_MODE_SELECT_DP_SST) {
		intel_ddi_read_func_ctl_dp_sst(encoder, pipe_config, ddi_func_ctl);
	} else if (ddi_mode == TRANS_DDI_MODE_SELECT_DP_MST) {
		intel_ddi_read_func_ctl_dp_mst(encoder, pipe_config, ddi_func_ctl);
	} else if (ddi_mode == TRANS_DDI_MODE_SELECT_FDI_OR_128B132B && HAS_DP20(display)) {
		struct intel_dp *intel_dp = enc_to_intel_dp(encoder);

		/*
		 * If this is true, we know we're being called from mst stream
		 * encoder's ->get_config().
		 */
		if (intel_dp->is_mst)
			intel_ddi_read_func_ctl_dp_mst(encoder, pipe_config, ddi_func_ctl);
		else
			intel_ddi_read_func_ctl_dp_sst(encoder, pipe_config, ddi_func_ctl);
	}
}

/*
 * Note: Also called from the ->get_config of the MST stream encoders on their
 * primary encoder, via the platform specific hooks here. See also the comment
 * for intel_ddi_pre_enable().
 */
static void intel_ddi_get_config(struct intel_encoder *encoder,
				 struct intel_crtc_state *pipe_config)
{
	struct drm_i915_private *dev_priv = to_i915(encoder->base.dev);
	enum transcoder cpu_transcoder = pipe_config->cpu_transcoder;

	/* XXX: DSI transcoder paranoia */
	if (drm_WARN_ON(&dev_priv->drm, transcoder_is_dsi(cpu_transcoder)))
		return;

	intel_ddi_read_func_ctl(encoder, pipe_config);

	intel_ddi_mso_get_config(encoder, pipe_config);

	pipe_config->has_audio =
		intel_ddi_is_audio_enabled(dev_priv, cpu_transcoder);

	if (encoder->type == INTEL_OUTPUT_EDP)
		intel_edp_fixup_vbt_bpp(encoder, pipe_config->pipe_bpp);

	ddi_dotclock_get(pipe_config);

	if (IS_GEMINILAKE(dev_priv) || IS_BROXTON(dev_priv))
		pipe_config->lane_lat_optim_mask =
			bxt_dpio_phy_get_lane_lat_optim_mask(encoder);

	intel_ddi_compute_min_voltage_level(pipe_config);

	intel_hdmi_read_gcp_infoframe(encoder, pipe_config);

	intel_read_infoframe(encoder, pipe_config,
			     HDMI_INFOFRAME_TYPE_AVI,
			     &pipe_config->infoframes.avi);
	intel_read_infoframe(encoder, pipe_config,
			     HDMI_INFOFRAME_TYPE_SPD,
			     &pipe_config->infoframes.spd);
	intel_read_infoframe(encoder, pipe_config,
			     HDMI_INFOFRAME_TYPE_VENDOR,
			     &pipe_config->infoframes.hdmi);
	intel_read_infoframe(encoder, pipe_config,
			     HDMI_INFOFRAME_TYPE_DRM,
			     &pipe_config->infoframes.drm);

	if (DISPLAY_VER(dev_priv) >= 8)
		bdw_get_trans_port_sync_config(pipe_config);

	intel_psr_get_config(encoder, pipe_config);

	intel_read_dp_sdp(encoder, pipe_config, HDMI_PACKET_TYPE_GAMUT_METADATA);
	intel_read_dp_sdp(encoder, pipe_config, DP_SDP_VSC);
	intel_read_dp_sdp(encoder, pipe_config, DP_SDP_ADAPTIVE_SYNC);

	intel_audio_codec_get_config(encoder, pipe_config);
}

void intel_ddi_get_clock(struct intel_encoder *encoder,
			 struct intel_crtc_state *crtc_state,
			 struct intel_shared_dpll *pll)
{
	struct drm_i915_private *i915 = to_i915(encoder->base.dev);
	enum icl_port_dpll_id port_dpll_id = ICL_PORT_DPLL_DEFAULT;
	struct icl_port_dpll *port_dpll = &crtc_state->icl_port_dplls[port_dpll_id];
	bool pll_active;

	if (drm_WARN_ON(&i915->drm, !pll))
		return;

	port_dpll->pll = pll;
	pll_active = intel_dpll_get_hw_state(i915, pll, &port_dpll->hw_state);
	drm_WARN_ON(&i915->drm, !pll_active);

	icl_set_active_port_dpll(crtc_state, port_dpll_id);

	crtc_state->port_clock = intel_dpll_get_freq(i915, crtc_state->shared_dpll,
						     &crtc_state->dpll_hw_state);
}

static void mtl_ddi_get_config(struct intel_encoder *encoder,
			       struct intel_crtc_state *crtc_state)
{
	intel_cx0pll_readout_hw_state(encoder, &crtc_state->dpll_hw_state.cx0pll);

	if (crtc_state->dpll_hw_state.cx0pll.tbt_mode)
		crtc_state->port_clock = intel_mtl_tbt_calc_port_clock(encoder);
	else
		crtc_state->port_clock = intel_cx0pll_calc_port_clock(encoder, &crtc_state->dpll_hw_state.cx0pll);

	intel_ddi_get_config(encoder, crtc_state);
}

static void dg2_ddi_get_config(struct intel_encoder *encoder,
				struct intel_crtc_state *crtc_state)
{
	intel_mpllb_readout_hw_state(encoder, &crtc_state->dpll_hw_state.mpllb);
	crtc_state->port_clock = intel_mpllb_calc_port_clock(encoder, &crtc_state->dpll_hw_state.mpllb);

	intel_ddi_get_config(encoder, crtc_state);
}

static void adls_ddi_get_config(struct intel_encoder *encoder,
				struct intel_crtc_state *crtc_state)
{
	intel_ddi_get_clock(encoder, crtc_state, adls_ddi_get_pll(encoder));
	intel_ddi_get_config(encoder, crtc_state);
}

static void rkl_ddi_get_config(struct intel_encoder *encoder,
			       struct intel_crtc_state *crtc_state)
{
	intel_ddi_get_clock(encoder, crtc_state, rkl_ddi_get_pll(encoder));
	intel_ddi_get_config(encoder, crtc_state);
}

static void dg1_ddi_get_config(struct intel_encoder *encoder,
			       struct intel_crtc_state *crtc_state)
{
	intel_ddi_get_clock(encoder, crtc_state, dg1_ddi_get_pll(encoder));
	intel_ddi_get_config(encoder, crtc_state);
}

static void icl_ddi_combo_get_config(struct intel_encoder *encoder,
				     struct intel_crtc_state *crtc_state)
{
	intel_ddi_get_clock(encoder, crtc_state, icl_ddi_combo_get_pll(encoder));
	intel_ddi_get_config(encoder, crtc_state);
}

static bool icl_ddi_tc_pll_is_tbt(const struct intel_shared_dpll *pll)
{
	return pll->info->id == DPLL_ID_ICL_TBTPLL;
}

static enum icl_port_dpll_id
icl_ddi_tc_port_pll_type(struct intel_encoder *encoder,
			 const struct intel_crtc_state *crtc_state)
{
	struct drm_i915_private *i915 = to_i915(encoder->base.dev);
	const struct intel_shared_dpll *pll = crtc_state->shared_dpll;

	if (drm_WARN_ON(&i915->drm, !pll))
		return ICL_PORT_DPLL_DEFAULT;

	if (icl_ddi_tc_pll_is_tbt(pll))
		return ICL_PORT_DPLL_DEFAULT;
	else
		return ICL_PORT_DPLL_MG_PHY;
}

enum icl_port_dpll_id
intel_ddi_port_pll_type(struct intel_encoder *encoder,
			const struct intel_crtc_state *crtc_state)
{
	if (!encoder->port_pll_type)
		return ICL_PORT_DPLL_DEFAULT;

	return encoder->port_pll_type(encoder, crtc_state);
}

static void icl_ddi_tc_get_clock(struct intel_encoder *encoder,
				 struct intel_crtc_state *crtc_state,
				 struct intel_shared_dpll *pll)
{
	struct drm_i915_private *i915 = to_i915(encoder->base.dev);
	enum icl_port_dpll_id port_dpll_id;
	struct icl_port_dpll *port_dpll;
	bool pll_active;

	if (drm_WARN_ON(&i915->drm, !pll))
		return;

	if (icl_ddi_tc_pll_is_tbt(pll))
		port_dpll_id = ICL_PORT_DPLL_DEFAULT;
	else
		port_dpll_id = ICL_PORT_DPLL_MG_PHY;

	port_dpll = &crtc_state->icl_port_dplls[port_dpll_id];

	port_dpll->pll = pll;
	pll_active = intel_dpll_get_hw_state(i915, pll, &port_dpll->hw_state);
	drm_WARN_ON(&i915->drm, !pll_active);

	icl_set_active_port_dpll(crtc_state, port_dpll_id);

	if (icl_ddi_tc_pll_is_tbt(crtc_state->shared_dpll))
		crtc_state->port_clock = icl_calc_tbt_pll_link(i915, encoder->port);
	else
		crtc_state->port_clock = intel_dpll_get_freq(i915, crtc_state->shared_dpll,
							     &crtc_state->dpll_hw_state);
}

static void icl_ddi_tc_get_config(struct intel_encoder *encoder,
				  struct intel_crtc_state *crtc_state)
{
	icl_ddi_tc_get_clock(encoder, crtc_state, icl_ddi_tc_get_pll(encoder));
	intel_ddi_get_config(encoder, crtc_state);
}

static void bxt_ddi_get_config(struct intel_encoder *encoder,
			       struct intel_crtc_state *crtc_state)
{
	intel_ddi_get_clock(encoder, crtc_state, bxt_ddi_get_pll(encoder));
	intel_ddi_get_config(encoder, crtc_state);
}

static void skl_ddi_get_config(struct intel_encoder *encoder,
			       struct intel_crtc_state *crtc_state)
{
	intel_ddi_get_clock(encoder, crtc_state, skl_ddi_get_pll(encoder));
	intel_ddi_get_config(encoder, crtc_state);
}

void hsw_ddi_get_config(struct intel_encoder *encoder,
			struct intel_crtc_state *crtc_state)
{
	intel_ddi_get_clock(encoder, crtc_state, hsw_ddi_get_pll(encoder));
	intel_ddi_get_config(encoder, crtc_state);
}

static void intel_ddi_sync_state(struct intel_encoder *encoder,
				 const struct intel_crtc_state *crtc_state)
{
	if (intel_encoder_is_tc(encoder))
		intel_tc_port_sanitize_mode(enc_to_dig_port(encoder),
					    crtc_state);

	if ((crtc_state && intel_crtc_has_dp_encoder(crtc_state)) ||
	    (!crtc_state && intel_encoder_is_dp(encoder)))
		intel_dp_sync_state(encoder, crtc_state);
}

static bool intel_ddi_initial_fastset_check(struct intel_encoder *encoder,
					    struct intel_crtc_state *crtc_state)
{
	struct drm_i915_private *i915 = to_i915(encoder->base.dev);
	bool fastset = true;

	if (intel_encoder_is_tc(encoder)) {
		drm_dbg_kms(&i915->drm, "[ENCODER:%d:%s] Forcing full modeset to compute TC port DPLLs\n",
			    encoder->base.base.id, encoder->base.name);
		crtc_state->uapi.mode_changed = true;
		fastset = false;
	}

	if (intel_crtc_has_dp_encoder(crtc_state) &&
	    !intel_dp_initial_fastset_check(encoder, crtc_state))
		fastset = false;

	return fastset;
}

static enum intel_output_type
intel_ddi_compute_output_type(struct intel_encoder *encoder,
			      struct intel_crtc_state *crtc_state,
			      struct drm_connector_state *conn_state)
{
	switch (conn_state->connector->connector_type) {
	case DRM_MODE_CONNECTOR_HDMIA:
		return INTEL_OUTPUT_HDMI;
	case DRM_MODE_CONNECTOR_eDP:
		return INTEL_OUTPUT_EDP;
	case DRM_MODE_CONNECTOR_DisplayPort:
		return INTEL_OUTPUT_DP;
	default:
		MISSING_CASE(conn_state->connector->connector_type);
		return INTEL_OUTPUT_UNUSED;
	}
}

static int intel_ddi_compute_config(struct intel_encoder *encoder,
				    struct intel_crtc_state *pipe_config,
				    struct drm_connector_state *conn_state)
{
	struct intel_crtc *crtc = to_intel_crtc(pipe_config->uapi.crtc);
	struct drm_i915_private *dev_priv = to_i915(encoder->base.dev);
	enum port port = encoder->port;
	int ret;

	if (HAS_TRANSCODER(dev_priv, TRANSCODER_EDP) && port == PORT_A)
		pipe_config->cpu_transcoder = TRANSCODER_EDP;

	if (intel_crtc_has_type(pipe_config, INTEL_OUTPUT_HDMI)) {
		pipe_config->has_hdmi_sink =
			intel_hdmi_compute_has_hdmi_sink(encoder, pipe_config, conn_state);

		ret = intel_hdmi_compute_config(encoder, pipe_config, conn_state);
	} else {
		ret = intel_dp_compute_config(encoder, pipe_config, conn_state);
	}

	if (ret)
		return ret;

	if (IS_HASWELL(dev_priv) && crtc->pipe == PIPE_A &&
	    pipe_config->cpu_transcoder == TRANSCODER_EDP)
		pipe_config->pch_pfit.force_thru =
			pipe_config->pch_pfit.enabled ||
			pipe_config->crc_enabled;

	if (IS_GEMINILAKE(dev_priv) || IS_BROXTON(dev_priv))
		pipe_config->lane_lat_optim_mask =
			bxt_dpio_phy_calc_lane_lat_optim_mask(pipe_config->lane_count);

	intel_ddi_compute_min_voltage_level(pipe_config);

	return 0;
}

static bool mode_equal(const struct drm_display_mode *mode1,
		       const struct drm_display_mode *mode2)
{
	return drm_mode_match(mode1, mode2,
			      DRM_MODE_MATCH_TIMINGS |
			      DRM_MODE_MATCH_FLAGS |
			      DRM_MODE_MATCH_3D_FLAGS) &&
		mode1->clock == mode2->clock; /* we want an exact match */
}

static bool m_n_equal(const struct intel_link_m_n *m_n_1,
		      const struct intel_link_m_n *m_n_2)
{
	return m_n_1->tu == m_n_2->tu &&
		m_n_1->data_m == m_n_2->data_m &&
		m_n_1->data_n == m_n_2->data_n &&
		m_n_1->link_m == m_n_2->link_m &&
		m_n_1->link_n == m_n_2->link_n;
}

static bool crtcs_port_sync_compatible(const struct intel_crtc_state *crtc_state1,
				       const struct intel_crtc_state *crtc_state2)
{
	/*
	 * FIXME the modeset sequence is currently wrong and
	 * can't deal with joiner + port sync at the same time.
	 */
	return crtc_state1->hw.active && crtc_state2->hw.active &&
		!crtc_state1->joiner_pipes && !crtc_state2->joiner_pipes &&
		crtc_state1->output_types == crtc_state2->output_types &&
		crtc_state1->output_format == crtc_state2->output_format &&
		crtc_state1->lane_count == crtc_state2->lane_count &&
		crtc_state1->port_clock == crtc_state2->port_clock &&
		mode_equal(&crtc_state1->hw.adjusted_mode,
			   &crtc_state2->hw.adjusted_mode) &&
		m_n_equal(&crtc_state1->dp_m_n, &crtc_state2->dp_m_n);
}

static u8
intel_ddi_port_sync_transcoders(const struct intel_crtc_state *ref_crtc_state,
				int tile_group_id)
{
	struct drm_connector *connector;
	const struct drm_connector_state *conn_state;
	struct drm_i915_private *dev_priv = to_i915(ref_crtc_state->uapi.crtc->dev);
	struct intel_atomic_state *state =
		to_intel_atomic_state(ref_crtc_state->uapi.state);
	u8 transcoders = 0;
	int i;

	/*
	 * We don't enable port sync on BDW due to missing w/as and
	 * due to not having adjusted the modeset sequence appropriately.
	 */
	if (DISPLAY_VER(dev_priv) < 9)
		return 0;

	if (!intel_crtc_has_type(ref_crtc_state, INTEL_OUTPUT_DP))
		return 0;

	for_each_new_connector_in_state(&state->base, connector, conn_state, i) {
		struct intel_crtc *crtc = to_intel_crtc(conn_state->crtc);
		const struct intel_crtc_state *crtc_state;

		if (!crtc)
			continue;

		if (!connector->has_tile ||
		    connector->tile_group->id !=
		    tile_group_id)
			continue;
		crtc_state = intel_atomic_get_new_crtc_state(state,
							     crtc);
		if (!crtcs_port_sync_compatible(ref_crtc_state,
						crtc_state))
			continue;
		transcoders |= BIT(crtc_state->cpu_transcoder);
	}

	return transcoders;
}

static int intel_ddi_compute_config_late(struct intel_encoder *encoder,
					 struct intel_crtc_state *crtc_state,
					 struct drm_connector_state *conn_state)
{
	struct drm_i915_private *i915 = to_i915(encoder->base.dev);
	struct drm_connector *connector = conn_state->connector;
	u8 port_sync_transcoders = 0;

	drm_dbg_kms(&i915->drm, "[ENCODER:%d:%s] [CRTC:%d:%s]\n",
		    encoder->base.base.id, encoder->base.name,
		    crtc_state->uapi.crtc->base.id, crtc_state->uapi.crtc->name);

	if (connector->has_tile)
		port_sync_transcoders = intel_ddi_port_sync_transcoders(crtc_state,
									connector->tile_group->id);

	/*
	 * EDP Transcoders cannot be ensalved
	 * make them a master always when present
	 */
	if (port_sync_transcoders & BIT(TRANSCODER_EDP))
		crtc_state->master_transcoder = TRANSCODER_EDP;
	else
		crtc_state->master_transcoder = ffs(port_sync_transcoders) - 1;

	if (crtc_state->master_transcoder == crtc_state->cpu_transcoder) {
		crtc_state->master_transcoder = INVALID_TRANSCODER;
		crtc_state->sync_mode_slaves_mask =
			port_sync_transcoders & ~BIT(crtc_state->cpu_transcoder);
	}

	return 0;
}

static void intel_ddi_encoder_destroy(struct drm_encoder *encoder)
{
	struct drm_i915_private *i915 = to_i915(encoder->dev);
	struct intel_digital_port *dig_port = enc_to_dig_port(to_intel_encoder(encoder));

	intel_dp_encoder_flush_work(encoder);
	if (intel_encoder_is_tc(&dig_port->base))
		intel_tc_port_cleanup(dig_port);
	intel_display_power_flush_work(i915);

	drm_encoder_cleanup(encoder);
	kfree(dig_port->hdcp_port_data.streams);
	kfree(dig_port);
}

static void intel_ddi_encoder_reset(struct drm_encoder *encoder)
{
	struct intel_dp *intel_dp = enc_to_intel_dp(to_intel_encoder(encoder));
	struct intel_digital_port *dig_port = enc_to_dig_port(to_intel_encoder(encoder));

	intel_dp->reset_link_params = true;
	intel_dp_invalidate_source_oui(intel_dp);

	intel_pps_encoder_reset(intel_dp);

	if (intel_encoder_is_tc(&dig_port->base))
		intel_tc_port_init_mode(dig_port);
}

static int intel_ddi_encoder_late_register(struct drm_encoder *_encoder)
{
	struct intel_encoder *encoder = to_intel_encoder(_encoder);

	intel_tc_port_link_reset(enc_to_dig_port(encoder));

	return 0;
}

static const struct drm_encoder_funcs intel_ddi_funcs = {
	.reset = intel_ddi_encoder_reset,
	.destroy = intel_ddi_encoder_destroy,
	.late_register = intel_ddi_encoder_late_register,
};

static int intel_ddi_init_dp_connector(struct intel_digital_port *dig_port)
{
	struct drm_i915_private *i915 = to_i915(dig_port->base.base.dev);
	struct intel_connector *connector;
	enum port port = dig_port->base.port;

	connector = intel_connector_alloc();
	if (!connector)
		return -ENOMEM;

	dig_port->dp.output_reg = DDI_BUF_CTL(port);
	if (DISPLAY_VER(i915) >= 14)
		dig_port->dp.prepare_link_retrain = mtl_ddi_prepare_link_retrain;
	else
		dig_port->dp.prepare_link_retrain = intel_ddi_prepare_link_retrain;
	dig_port->dp.set_link_train = intel_ddi_set_link_train;
	dig_port->dp.set_idle_link_train = intel_ddi_set_idle_link_train;

	dig_port->dp.voltage_max = intel_ddi_dp_voltage_max;
	dig_port->dp.preemph_max = intel_ddi_dp_preemph_max;

	if (!intel_dp_init_connector(dig_port, connector)) {
		kfree(connector);
		return -EINVAL;
	}

	if (dig_port->base.type == INTEL_OUTPUT_EDP) {
		struct drm_device *dev = dig_port->base.base.dev;
		struct drm_privacy_screen *privacy_screen;

		privacy_screen = drm_privacy_screen_get(dev->dev, NULL);
		if (!IS_ERR(privacy_screen)) {
			drm_connector_attach_privacy_screen_provider(&connector->base,
								     privacy_screen);
		} else if (PTR_ERR(privacy_screen) != -ENODEV) {
			drm_warn(dev, "Error getting privacy-screen\n");
		}
	}

	return 0;
}

static int intel_hdmi_reset_link(struct intel_encoder *encoder,
				 struct drm_modeset_acquire_ctx *ctx)
{
	struct drm_i915_private *dev_priv = to_i915(encoder->base.dev);
	struct intel_hdmi *hdmi = enc_to_intel_hdmi(encoder);
	struct intel_connector *connector = hdmi->attached_connector;
	struct i2c_adapter *ddc = connector->base.ddc;
	struct drm_connector_state *conn_state;
	struct intel_crtc_state *crtc_state;
	struct intel_crtc *crtc;
	u8 config;
	int ret;

	if (connector->base.status != connector_status_connected)
		return 0;

	ret = drm_modeset_lock(&dev_priv->drm.mode_config.connection_mutex,
			       ctx);
	if (ret)
		return ret;

	conn_state = connector->base.state;

	crtc = to_intel_crtc(conn_state->crtc);
	if (!crtc)
		return 0;

	ret = drm_modeset_lock(&crtc->base.mutex, ctx);
	if (ret)
		return ret;

	crtc_state = to_intel_crtc_state(crtc->base.state);

	drm_WARN_ON(&dev_priv->drm,
		    !intel_crtc_has_type(crtc_state, INTEL_OUTPUT_HDMI));

	if (!crtc_state->hw.active)
		return 0;

	if (!crtc_state->hdmi_high_tmds_clock_ratio &&
	    !crtc_state->hdmi_scrambling)
		return 0;

	if (conn_state->commit &&
	    !try_wait_for_completion(&conn_state->commit->hw_done))
		return 0;

	ret = drm_scdc_readb(ddc, SCDC_TMDS_CONFIG, &config);
	if (ret < 0) {
		drm_err(&dev_priv->drm, "[CONNECTOR:%d:%s] Failed to read TMDS config: %d\n",
			connector->base.base.id, connector->base.name, ret);
		return 0;
	}

	if (!!(config & SCDC_TMDS_BIT_CLOCK_RATIO_BY_40) ==
	    crtc_state->hdmi_high_tmds_clock_ratio &&
	    !!(config & SCDC_SCRAMBLING_ENABLE) ==
	    crtc_state->hdmi_scrambling)
		return 0;

	/*
	 * HDMI 2.0 says that one should not send scrambled data
	 * prior to configuring the sink scrambling, and that
	 * TMDS clock/data transmission should be suspended when
	 * changing the TMDS clock rate in the sink. So let's
	 * just do a full modeset here, even though some sinks
	 * would be perfectly happy if were to just reconfigure
	 * the SCDC settings on the fly.
	 */
	return intel_modeset_commit_pipes(dev_priv, BIT(crtc->pipe), ctx);
}

static void intel_ddi_link_check(struct intel_encoder *encoder)
{
	struct drm_i915_private *i915 = to_i915(encoder->base.dev);
	struct intel_digital_port *dig_port = enc_to_dig_port(encoder);

	/* TODO: Move checking the HDMI link state here as well. */
	drm_WARN_ON(&i915->drm, !dig_port->dp.attached_connector);

	intel_dp_link_check(encoder);
}

static enum intel_hotplug_state
intel_ddi_hotplug(struct intel_encoder *encoder,
		  struct intel_connector *connector)
{
	struct intel_digital_port *dig_port = enc_to_dig_port(encoder);
	struct intel_dp *intel_dp = &dig_port->dp;
	bool is_tc = intel_encoder_is_tc(encoder);
	struct drm_modeset_acquire_ctx ctx;
	enum intel_hotplug_state state;
	int ret;

	if (intel_dp_test_phy(intel_dp))
		return INTEL_HOTPLUG_UNCHANGED;

	state = intel_encoder_hotplug(encoder, connector);

	if (!intel_tc_port_link_reset(dig_port)) {
		if (connector->base.connector_type == DRM_MODE_CONNECTOR_HDMIA) {
			intel_modeset_lock_ctx_retry(&ctx, NULL, 0, ret)
				ret = intel_hdmi_reset_link(encoder, &ctx);
			drm_WARN_ON(encoder->base.dev, ret);
		} else {
			intel_dp_check_link_state(intel_dp);
		}
	}

	/*
	 * Unpowered type-c dongles can take some time to boot and be
	 * responsible, so here giving some time to those dongles to power up
	 * and then retrying the probe.
	 *
	 * On many platforms the HDMI live state signal is known to be
	 * unreliable, so we can't use it to detect if a sink is connected or
	 * not. Instead we detect if it's connected based on whether we can
	 * read the EDID or not. That in turn has a problem during disconnect,
	 * since the HPD interrupt may be raised before the DDC lines get
	 * disconnected (due to how the required length of DDC vs. HPD
	 * connector pins are specified) and so we'll still be able to get a
	 * valid EDID. To solve this schedule another detection cycle if this
	 * time around we didn't detect any change in the sink's connection
	 * status.
	 *
	 * Type-c connectors which get their HPD signal deasserted then
	 * reasserted, without unplugging/replugging the sink from the
	 * connector, introduce a delay until the AUX channel communication
	 * becomes functional. Retry the detection for 5 seconds on type-c
	 * connectors to account for this delay.
	 */
	if (state == INTEL_HOTPLUG_UNCHANGED &&
	    connector->hotplug_retries < (is_tc ? 5 : 1) &&
	    !dig_port->dp.is_mst)
		state = INTEL_HOTPLUG_RETRY;

	return state;
}

static bool lpt_digital_port_connected(struct intel_encoder *encoder)
{
	struct drm_i915_private *dev_priv = to_i915(encoder->base.dev);
	u32 bit = dev_priv->display.hotplug.pch_hpd[encoder->hpd_pin];

	return intel_de_read(dev_priv, SDEISR) & bit;
}

static bool hsw_digital_port_connected(struct intel_encoder *encoder)
{
	struct drm_i915_private *dev_priv = to_i915(encoder->base.dev);
	u32 bit = dev_priv->display.hotplug.hpd[encoder->hpd_pin];

	return intel_de_read(dev_priv, DEISR) & bit;
}

static bool bdw_digital_port_connected(struct intel_encoder *encoder)
{
	struct drm_i915_private *dev_priv = to_i915(encoder->base.dev);
	u32 bit = dev_priv->display.hotplug.hpd[encoder->hpd_pin];

	return intel_de_read(dev_priv, GEN8_DE_PORT_ISR) & bit;
}

static int intel_ddi_init_hdmi_connector(struct intel_digital_port *dig_port)
{
	struct intel_connector *connector;
	enum port port = dig_port->base.port;

	connector = intel_connector_alloc();
	if (!connector)
		return -ENOMEM;

	dig_port->hdmi.hdmi_reg = DDI_BUF_CTL(port);

	if (!intel_hdmi_init_connector(dig_port, connector)) {
		/*
		 * HDMI connector init failures may just mean conflicting DDC
		 * pins or not having enough lanes. Handle them gracefully, but
		 * don't fail the entire DDI init.
		 */
		dig_port->hdmi.hdmi_reg = INVALID_MMIO_REG;
		kfree(connector);
	}

	return 0;
}

static bool intel_ddi_a_force_4_lanes(struct intel_digital_port *dig_port)
{
	struct drm_i915_private *dev_priv = to_i915(dig_port->base.base.dev);

	if (dig_port->base.port != PORT_A)
		return false;

	if (dig_port->ddi_a_4_lanes)
		return false;

	/* Broxton/Geminilake: Bspec says that DDI_A_4_LANES is the only
	 *                     supported configuration
	 */
	if (IS_GEMINILAKE(dev_priv) || IS_BROXTON(dev_priv))
		return true;

	return false;
}

static int
intel_ddi_max_lanes(struct intel_digital_port *dig_port)
{
	struct drm_i915_private *dev_priv = to_i915(dig_port->base.base.dev);
	enum port port = dig_port->base.port;
	int max_lanes = 4;

	if (DISPLAY_VER(dev_priv) >= 11)
		return max_lanes;

	if (port == PORT_A || port == PORT_E) {
		if (intel_de_read(dev_priv, DDI_BUF_CTL(PORT_A)) & DDI_A_4_LANES)
			max_lanes = port == PORT_A ? 4 : 0;
		else
			/* Both A and E share 2 lanes */
			max_lanes = 2;
	}

	/*
	 * Some BIOS might fail to set this bit on port A if eDP
	 * wasn't lit up at boot.  Force this bit set when needed
	 * so we use the proper lane count for our calculations.
	 */
	if (intel_ddi_a_force_4_lanes(dig_port)) {
		drm_dbg_kms(&dev_priv->drm,
			    "Forcing DDI_A_4_LANES for port A\n");
		dig_port->ddi_a_4_lanes = true;
		max_lanes = 4;
	}

	return max_lanes;
}

static enum hpd_pin xelpd_hpd_pin(struct drm_i915_private *dev_priv,
				  enum port port)
{
	if (port >= PORT_D_XELPD)
		return HPD_PORT_D + port - PORT_D_XELPD;
	else if (port >= PORT_TC1)
		return HPD_PORT_TC1 + port - PORT_TC1;
	else
		return HPD_PORT_A + port - PORT_A;
}

static enum hpd_pin dg1_hpd_pin(struct drm_i915_private *dev_priv,
				enum port port)
{
	if (port >= PORT_TC1)
		return HPD_PORT_C + port - PORT_TC1;
	else
		return HPD_PORT_A + port - PORT_A;
}

static enum hpd_pin tgl_hpd_pin(struct drm_i915_private *dev_priv,
				enum port port)
{
	if (port >= PORT_TC1)
		return HPD_PORT_TC1 + port - PORT_TC1;
	else
		return HPD_PORT_A + port - PORT_A;
}

static enum hpd_pin rkl_hpd_pin(struct drm_i915_private *dev_priv,
				enum port port)
{
	if (HAS_PCH_TGP(dev_priv))
		return tgl_hpd_pin(dev_priv, port);

	if (port >= PORT_TC1)
		return HPD_PORT_C + port - PORT_TC1;
	else
		return HPD_PORT_A + port - PORT_A;
}

static enum hpd_pin icl_hpd_pin(struct drm_i915_private *dev_priv,
				enum port port)
{
	if (port >= PORT_C)
		return HPD_PORT_TC1 + port - PORT_C;
	else
		return HPD_PORT_A + port - PORT_A;
}

static enum hpd_pin ehl_hpd_pin(struct drm_i915_private *dev_priv,
				enum port port)
{
	if (port == PORT_D)
		return HPD_PORT_A;

	if (HAS_PCH_TGP(dev_priv))
		return icl_hpd_pin(dev_priv, port);

	return HPD_PORT_A + port - PORT_A;
}

static enum hpd_pin skl_hpd_pin(struct drm_i915_private *dev_priv, enum port port)
{
	if (HAS_PCH_TGP(dev_priv))
		return icl_hpd_pin(dev_priv, port);

	return HPD_PORT_A + port - PORT_A;
}

static bool intel_ddi_is_tc(struct drm_i915_private *i915, enum port port)
{
	if (DISPLAY_VER(i915) >= 12)
		return port >= PORT_TC1;
	else if (DISPLAY_VER(i915) >= 11)
		return port >= PORT_C;
	else
		return false;
}

static void intel_ddi_encoder_suspend(struct intel_encoder *encoder)
{
	intel_dp_encoder_suspend(encoder);
}

static void intel_ddi_tc_encoder_suspend_complete(struct intel_encoder *encoder)
{
	struct intel_dp *intel_dp = enc_to_intel_dp(encoder);
	struct intel_digital_port *dig_port = dp_to_dig_port(intel_dp);

	/*
	 * TODO: Move this to intel_dp_encoder_suspend(),
	 * once modeset locking around that is removed.
	 */
	intel_encoder_link_check_flush_work(encoder);
	intel_tc_port_suspend(dig_port);
}

static void intel_ddi_encoder_shutdown(struct intel_encoder *encoder)
{
	if (intel_encoder_is_dp(encoder))
		intel_dp_encoder_shutdown(encoder);
	if (intel_encoder_is_hdmi(encoder))
		intel_hdmi_encoder_shutdown(encoder);
}

static void intel_ddi_tc_encoder_shutdown_complete(struct intel_encoder *encoder)
{
	struct intel_dp *intel_dp = enc_to_intel_dp(encoder);
	struct intel_digital_port *dig_port = dp_to_dig_port(intel_dp);

	intel_tc_port_cleanup(dig_port);
}

#define port_tc_name(port) ((port) - PORT_TC1 + '1')
#define tc_port_name(tc_port) ((tc_port) - TC_PORT_1 + '1')

static bool port_strap_detected(struct drm_i915_private *i915, enum port port)
{
	/* straps not used on skl+ */
	if (DISPLAY_VER(i915) >= 9)
		return true;

	switch (port) {
	case PORT_A:
		return intel_de_read(i915, DDI_BUF_CTL(PORT_A)) & DDI_INIT_DISPLAY_DETECTED;
	case PORT_B:
		return intel_de_read(i915, SFUSE_STRAP) & SFUSE_STRAP_DDIB_DETECTED;
	case PORT_C:
		return intel_de_read(i915, SFUSE_STRAP) & SFUSE_STRAP_DDIC_DETECTED;
	case PORT_D:
		return intel_de_read(i915, SFUSE_STRAP) & SFUSE_STRAP_DDID_DETECTED;
	case PORT_E:
		return true; /* no strap for DDI-E */
	default:
		MISSING_CASE(port);
		return false;
	}
}

static bool need_aux_ch(struct intel_encoder *encoder, bool init_dp)
{
	return init_dp || intel_encoder_is_tc(encoder);
}

static bool assert_has_icl_dsi(struct drm_i915_private *i915)
{
	return !drm_WARN(&i915->drm, !IS_ALDERLAKE_P(i915) &&
			 !IS_TIGERLAKE(i915) && DISPLAY_VER(i915) != 11,
			 "Platform does not support DSI\n");
}

static bool port_in_use(struct drm_i915_private *i915, enum port port)
{
	struct intel_encoder *encoder;

	for_each_intel_encoder(&i915->drm, encoder) {
		/* FIXME what about second port for dual link DSI? */
		if (encoder->port == port)
			return true;
	}

	return false;
}

void intel_ddi_init(struct intel_display *display,
		    const struct intel_bios_encoder_data *devdata)
{
	struct drm_i915_private *dev_priv = to_i915(display->drm);
	struct intel_digital_port *dig_port;
	struct intel_encoder *encoder;
	bool init_hdmi, init_dp;
	enum port port;
	enum phy phy;
	u32 ddi_buf_ctl;

	port = intel_bios_encoder_port(devdata);
	if (port == PORT_NONE)
		return;

	if (!port_strap_detected(dev_priv, port)) {
		drm_dbg_kms(&dev_priv->drm,
			    "Port %c strap not detected\n", port_name(port));
		return;
	}

	if (!assert_port_valid(dev_priv, port))
		return;

	if (port_in_use(dev_priv, port)) {
		drm_dbg_kms(&dev_priv->drm,
			    "Port %c already claimed\n", port_name(port));
		return;
	}

	if (intel_bios_encoder_supports_dsi(devdata)) {
		/* BXT/GLK handled elsewhere, for now at least */
		if (!assert_has_icl_dsi(dev_priv))
			return;

		icl_dsi_init(display, devdata);
		return;
	}

	phy = intel_port_to_phy(dev_priv, port);

	/*
	 * On platforms with HTI (aka HDPORT), if it's enabled at boot it may
	 * have taken over some of the PHYs and made them unavailable to the
	 * driver.  In that case we should skip initializing the corresponding
	 * outputs.
	 */
	if (intel_hti_uses_phy(display, phy)) {
		drm_dbg_kms(&dev_priv->drm, "PORT %c / PHY %c reserved by HTI\n",
			    port_name(port), phy_name(phy));
		return;
	}

	init_hdmi = intel_bios_encoder_supports_dvi(devdata) ||
		intel_bios_encoder_supports_hdmi(devdata);
	init_dp = intel_bios_encoder_supports_dp(devdata);

	if (intel_bios_encoder_is_lspcon(devdata)) {
		/*
		 * Lspcon device needs to be driven with DP connector
		 * with special detection sequence. So make sure DP
		 * is initialized before lspcon.
		 */
		init_dp = true;
		init_hdmi = false;
		drm_dbg_kms(&dev_priv->drm, "VBT says port %c has lspcon\n",
			    port_name(port));
	}

	if (!init_dp && !init_hdmi) {
		drm_dbg_kms(&dev_priv->drm,
			    "VBT says port %c is not DVI/HDMI/DP compatible, respect it\n",
			    port_name(port));
		return;
	}

	if (intel_phy_is_snps(dev_priv, phy) &&
	    dev_priv->display.snps.phy_failed_calibration & BIT(phy)) {
		drm_dbg_kms(&dev_priv->drm,
			    "SNPS PHY %c failed to calibrate, proceeding anyway\n",
			    phy_name(phy));
	}

	dig_port = kzalloc(sizeof(*dig_port), GFP_KERNEL);
	if (!dig_port)
		return;

	dig_port->aux_ch = AUX_CH_NONE;

	encoder = &dig_port->base;
	encoder->devdata = devdata;

	if (DISPLAY_VER(dev_priv) >= 13 && port >= PORT_D_XELPD) {
		drm_encoder_init(&dev_priv->drm, &encoder->base, &intel_ddi_funcs,
				 DRM_MODE_ENCODER_TMDS,
				 "DDI %c/PHY %c",
				 port_name(port - PORT_D_XELPD + PORT_D),
				 phy_name(phy));
	} else if (DISPLAY_VER(dev_priv) >= 12) {
		enum tc_port tc_port = intel_port_to_tc(dev_priv, port);

		drm_encoder_init(&dev_priv->drm, &encoder->base, &intel_ddi_funcs,
				 DRM_MODE_ENCODER_TMDS,
				 "DDI %s%c/PHY %s%c",
				 port >= PORT_TC1 ? "TC" : "",
				 port >= PORT_TC1 ? port_tc_name(port) : port_name(port),
				 tc_port != TC_PORT_NONE ? "TC" : "",
				 tc_port != TC_PORT_NONE ? tc_port_name(tc_port) : phy_name(phy));
	} else if (DISPLAY_VER(dev_priv) >= 11) {
		enum tc_port tc_port = intel_port_to_tc(dev_priv, port);

		drm_encoder_init(&dev_priv->drm, &encoder->base, &intel_ddi_funcs,
				 DRM_MODE_ENCODER_TMDS,
				 "DDI %c%s/PHY %s%c",
				 port_name(port),
				 port >= PORT_C ? " (TC)" : "",
				 tc_port != TC_PORT_NONE ? "TC" : "",
				 tc_port != TC_PORT_NONE ? tc_port_name(tc_port) : phy_name(phy));
	} else {
		drm_encoder_init(&dev_priv->drm, &encoder->base, &intel_ddi_funcs,
				 DRM_MODE_ENCODER_TMDS,
				 "DDI %c/PHY %c", port_name(port), phy_name(phy));
	}

	intel_encoder_link_check_init(encoder, intel_ddi_link_check);

	mutex_init(&dig_port->hdcp_mutex);
	dig_port->num_hdcp_streams = 0;

	encoder->hotplug = intel_ddi_hotplug;
	encoder->compute_output_type = intel_ddi_compute_output_type;
	encoder->compute_config = intel_ddi_compute_config;
	encoder->compute_config_late = intel_ddi_compute_config_late;
	encoder->enable = intel_ddi_enable;
	encoder->pre_pll_enable = intel_ddi_pre_pll_enable;
	encoder->pre_enable = intel_ddi_pre_enable;
	encoder->disable = intel_ddi_disable;
	encoder->post_pll_disable = intel_ddi_post_pll_disable;
	encoder->post_disable = intel_ddi_post_disable;
	encoder->update_pipe = intel_ddi_update_pipe;
	encoder->audio_enable = intel_audio_codec_enable;
	encoder->audio_disable = intel_audio_codec_disable;
	encoder->get_hw_state = intel_ddi_get_hw_state;
	encoder->sync_state = intel_ddi_sync_state;
	encoder->initial_fastset_check = intel_ddi_initial_fastset_check;
	encoder->suspend = intel_ddi_encoder_suspend;
	encoder->shutdown = intel_ddi_encoder_shutdown;
	encoder->get_power_domains = intel_ddi_get_power_domains;

	encoder->type = INTEL_OUTPUT_DDI;
	encoder->power_domain = intel_display_power_ddi_lanes_domain(dev_priv, port);
	encoder->port = port;
	encoder->cloneable = 0;
	encoder->pipe_mask = ~0;

	if (DISPLAY_VER(dev_priv) >= 14) {
		encoder->enable_clock = intel_mtl_pll_enable;
		encoder->disable_clock = intel_mtl_pll_disable;
		encoder->port_pll_type = intel_mtl_port_pll_type;
		encoder->get_config = mtl_ddi_get_config;
	} else if (IS_DG2(dev_priv)) {
		encoder->enable_clock = intel_mpllb_enable;
		encoder->disable_clock = intel_mpllb_disable;
		encoder->get_config = dg2_ddi_get_config;
	} else if (IS_ALDERLAKE_S(dev_priv)) {
		encoder->enable_clock = adls_ddi_enable_clock;
		encoder->disable_clock = adls_ddi_disable_clock;
		encoder->is_clock_enabled = adls_ddi_is_clock_enabled;
		encoder->get_config = adls_ddi_get_config;
	} else if (IS_ROCKETLAKE(dev_priv)) {
		encoder->enable_clock = rkl_ddi_enable_clock;
		encoder->disable_clock = rkl_ddi_disable_clock;
		encoder->is_clock_enabled = rkl_ddi_is_clock_enabled;
		encoder->get_config = rkl_ddi_get_config;
	} else if (IS_DG1(dev_priv)) {
		encoder->enable_clock = dg1_ddi_enable_clock;
		encoder->disable_clock = dg1_ddi_disable_clock;
		encoder->is_clock_enabled = dg1_ddi_is_clock_enabled;
		encoder->get_config = dg1_ddi_get_config;
	} else if (IS_JASPERLAKE(dev_priv) || IS_ELKHARTLAKE(dev_priv)) {
		if (intel_ddi_is_tc(dev_priv, port)) {
			encoder->enable_clock = jsl_ddi_tc_enable_clock;
			encoder->disable_clock = jsl_ddi_tc_disable_clock;
			encoder->is_clock_enabled = jsl_ddi_tc_is_clock_enabled;
			encoder->port_pll_type = icl_ddi_tc_port_pll_type;
			encoder->get_config = icl_ddi_combo_get_config;
		} else {
			encoder->enable_clock = icl_ddi_combo_enable_clock;
			encoder->disable_clock = icl_ddi_combo_disable_clock;
			encoder->is_clock_enabled = icl_ddi_combo_is_clock_enabled;
			encoder->get_config = icl_ddi_combo_get_config;
		}
	} else if (DISPLAY_VER(dev_priv) >= 11) {
		if (intel_ddi_is_tc(dev_priv, port)) {
			encoder->enable_clock = icl_ddi_tc_enable_clock;
			encoder->disable_clock = icl_ddi_tc_disable_clock;
			encoder->is_clock_enabled = icl_ddi_tc_is_clock_enabled;
			encoder->port_pll_type = icl_ddi_tc_port_pll_type;
			encoder->get_config = icl_ddi_tc_get_config;
		} else {
			encoder->enable_clock = icl_ddi_combo_enable_clock;
			encoder->disable_clock = icl_ddi_combo_disable_clock;
			encoder->is_clock_enabled = icl_ddi_combo_is_clock_enabled;
			encoder->get_config = icl_ddi_combo_get_config;
		}
	} else if (IS_GEMINILAKE(dev_priv) || IS_BROXTON(dev_priv)) {
		/* BXT/GLK have fixed PLL->port mapping */
		encoder->get_config = bxt_ddi_get_config;
	} else if (DISPLAY_VER(dev_priv) == 9) {
		encoder->enable_clock = skl_ddi_enable_clock;
		encoder->disable_clock = skl_ddi_disable_clock;
		encoder->is_clock_enabled = skl_ddi_is_clock_enabled;
		encoder->get_config = skl_ddi_get_config;
	} else if (IS_BROADWELL(dev_priv) || IS_HASWELL(dev_priv)) {
		encoder->enable_clock = hsw_ddi_enable_clock;
		encoder->disable_clock = hsw_ddi_disable_clock;
		encoder->is_clock_enabled = hsw_ddi_is_clock_enabled;
		encoder->get_config = hsw_ddi_get_config;
	}

	if (DISPLAY_VER(dev_priv) >= 14) {
		encoder->set_signal_levels = intel_cx0_phy_set_signal_levels;
	} else if (IS_DG2(dev_priv)) {
		encoder->set_signal_levels = intel_snps_phy_set_signal_levels;
	} else if (DISPLAY_VER(dev_priv) >= 12) {
		if (intel_encoder_is_combo(encoder))
			encoder->set_signal_levels = icl_combo_phy_set_signal_levels;
		else
			encoder->set_signal_levels = tgl_dkl_phy_set_signal_levels;
	} else if (DISPLAY_VER(dev_priv) >= 11) {
		if (intel_encoder_is_combo(encoder))
			encoder->set_signal_levels = icl_combo_phy_set_signal_levels;
		else
			encoder->set_signal_levels = icl_mg_phy_set_signal_levels;
	} else if (IS_GEMINILAKE(dev_priv) || IS_BROXTON(dev_priv)) {
		encoder->set_signal_levels = bxt_dpio_phy_set_signal_levels;
	} else {
		encoder->set_signal_levels = hsw_set_signal_levels;
	}

	intel_ddi_buf_trans_init(encoder);

	if (DISPLAY_VER(dev_priv) >= 13)
		encoder->hpd_pin = xelpd_hpd_pin(dev_priv, port);
	else if (IS_DG1(dev_priv))
		encoder->hpd_pin = dg1_hpd_pin(dev_priv, port);
	else if (IS_ROCKETLAKE(dev_priv))
		encoder->hpd_pin = rkl_hpd_pin(dev_priv, port);
	else if (DISPLAY_VER(dev_priv) >= 12)
		encoder->hpd_pin = tgl_hpd_pin(dev_priv, port);
	else if (IS_JASPERLAKE(dev_priv) || IS_ELKHARTLAKE(dev_priv))
		encoder->hpd_pin = ehl_hpd_pin(dev_priv, port);
	else if (DISPLAY_VER(dev_priv) == 11)
		encoder->hpd_pin = icl_hpd_pin(dev_priv, port);
	else if (DISPLAY_VER(dev_priv) == 9 && !IS_BROXTON(dev_priv))
		encoder->hpd_pin = skl_hpd_pin(dev_priv, port);
	else
		encoder->hpd_pin = intel_hpd_pin_default(dev_priv, port);

	ddi_buf_ctl = intel_de_read(dev_priv, DDI_BUF_CTL(port));

	dig_port->lane_reversal = intel_bios_encoder_lane_reversal(devdata) ||
		ddi_buf_ctl & DDI_BUF_PORT_REVERSAL;

	dig_port->ddi_a_4_lanes = DISPLAY_VER(dev_priv) < 11 && ddi_buf_ctl & DDI_A_4_LANES;

	dig_port->dp.output_reg = INVALID_MMIO_REG;
	dig_port->max_lanes = intel_ddi_max_lanes(dig_port);

	if (need_aux_ch(encoder, init_dp)) {
		dig_port->aux_ch = intel_dp_aux_ch(encoder);
		if (dig_port->aux_ch == AUX_CH_NONE)
			goto err;
	}

	if (intel_encoder_is_tc(encoder)) {
		bool is_legacy =
			!intel_bios_encoder_supports_typec_usb(devdata) &&
			!intel_bios_encoder_supports_tbt(devdata);

		if (!is_legacy && init_hdmi) {
			is_legacy = !init_dp;

			drm_dbg_kms(&dev_priv->drm,
				    "VBT says port %c is non-legacy TC and has HDMI (with DP: %s), assume it's %s\n",
				    port_name(port),
				    str_yes_no(init_dp),
				    is_legacy ? "legacy" : "non-legacy");
		}

		encoder->suspend_complete = intel_ddi_tc_encoder_suspend_complete;
		encoder->shutdown_complete = intel_ddi_tc_encoder_shutdown_complete;

		dig_port->lock = intel_tc_port_lock;
		dig_port->unlock = intel_tc_port_unlock;

		if (intel_tc_port_init(dig_port, is_legacy) < 0)
			goto err;
	}

	drm_WARN_ON(&dev_priv->drm, port > PORT_I);
	dig_port->ddi_io_power_domain = intel_display_power_ddi_io_domain(dev_priv, port);

	if (DISPLAY_VER(dev_priv) >= 11) {
		if (intel_encoder_is_tc(encoder))
			dig_port->connected = intel_tc_port_connected;
		else
			dig_port->connected = lpt_digital_port_connected;
	} else if (IS_GEMINILAKE(dev_priv) || IS_BROXTON(dev_priv)) {
		dig_port->connected = bdw_digital_port_connected;
	} else if (DISPLAY_VER(dev_priv) == 9) {
		dig_port->connected = lpt_digital_port_connected;
	} else if (IS_BROADWELL(dev_priv)) {
		if (port == PORT_A)
			dig_port->connected = bdw_digital_port_connected;
		else
			dig_port->connected = lpt_digital_port_connected;
	} else if (IS_HASWELL(dev_priv)) {
		if (port == PORT_A)
			dig_port->connected = hsw_digital_port_connected;
		else
			dig_port->connected = lpt_digital_port_connected;
	}

	intel_infoframe_init(dig_port);

	if (init_dp) {
		if (intel_ddi_init_dp_connector(dig_port))
			goto err;

		dig_port->hpd_pulse = intel_dp_hpd_pulse;

		if (dig_port->dp.mso_link_count)
			encoder->pipe_mask = intel_ddi_splitter_pipe_mask(dev_priv);
	}

	/*
	 * In theory we don't need the encoder->type check,
	 * but leave it just in case we have some really bad VBTs...
	 */
	if (encoder->type != INTEL_OUTPUT_EDP && init_hdmi) {
		if (intel_ddi_init_hdmi_connector(dig_port))
			goto err;
	}

	return;

err:
	drm_encoder_cleanup(&encoder->base);
	kfree(dig_port);
}<|MERGE_RESOLUTION|>--- conflicted
+++ resolved
@@ -2594,11 +2594,8 @@
 {
 	struct intel_dp *intel_dp = enc_to_intel_dp(encoder);
 	bool is_mst = intel_crtc_has_type(crtc_state, INTEL_OUTPUT_DP_MST);
-<<<<<<< HEAD
 	bool transparent_mode;
-=======
 	int ret;
->>>>>>> 2014c95a
 
 	intel_dp_set_link_params(intel_dp,
 				 crtc_state->port_clock,
