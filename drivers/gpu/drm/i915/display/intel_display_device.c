// SPDX-License-Identifier: MIT
/*
 * Copyright © 2023 Intel Corporation
 */

#include <drm/intel/pciids.h>
#include <drm/drm_color_mgmt.h>
#include <linux/pci.h>

#include "i915_drv.h"
#include "i915_reg.h"
#include "intel_cx0_phy_regs.h"
#include "intel_de.h"
#include "intel_display.h"
#include "intel_display_device.h"
#include "intel_display_params.h"
#include "intel_display_power.h"
#include "intel_display_reg_defs.h"
#include "intel_fbc.h"
#include "intel_step.h"

__diag_push();
__diag_ignore_all("-Woverride-init", "Allow field initialization overrides for display info");

struct stepping_desc {
	const enum intel_step *map; /* revid to step map */
	size_t size; /* map size */
};

#define STEP_INFO(_map)				\
	.step_info.map = _map,			\
	.step_info.size = ARRAY_SIZE(_map)

struct subplatform_desc {
	struct intel_display_platforms platforms;
	const char *name;
	const u16 *pciidlist;
	struct stepping_desc step_info;
};

#define SUBPLATFORM(_platform, _subplatform)				\
	.platforms._platform##_##_subplatform = 1,			\
	.name = #_subplatform

/*
 * Group subplatform alias that matches multiple subplatforms. For making ult
 * cover both ult and ulx on HSW/BDW.
 */
#define SUBPLATFORM_GROUP(_platform, _subplatform)			\
	.platforms._platform##_##_subplatform = 1

struct platform_desc {
	struct intel_display_platforms platforms;
	const char *name;
	const struct subplatform_desc *subplatforms;
	const struct intel_display_device_info *info; /* NULL for GMD ID */
	struct stepping_desc step_info;
};

#define PLATFORM(_platform)			 \
	.platforms._platform = 1,		 \
	.name = #_platform

/*
 * Group platform alias that matches multiple platforms. For aliases such as g4x
 * that covers both g45 and gm45.
 */
#define PLATFORM_GROUP(_platform)		\
	.platforms._platform = 1

#define ID(id) (id)

static const struct intel_display_device_info no_display = {};

#define PIPE_A_OFFSET		0x70000
#define PIPE_B_OFFSET		0x71000
#define PIPE_C_OFFSET		0x72000
#define PIPE_D_OFFSET		0x73000
#define CHV_PIPE_C_OFFSET	0x74000
/*
 * There's actually no pipe EDP. Some pipe registers have
 * simply shifted from the pipe to the transcoder, while
 * keeping their original offset. Thus we need PIPE_EDP_OFFSET
 * to access such registers in transcoder EDP.
 */
#define PIPE_EDP_OFFSET	0x7f000

/* ICL DSI 0 and 1 */
#define PIPE_DSI0_OFFSET	0x7b000
#define PIPE_DSI1_OFFSET	0x7b800

#define TRANSCODER_A_OFFSET 0x60000
#define TRANSCODER_B_OFFSET 0x61000
#define TRANSCODER_C_OFFSET 0x62000
#define CHV_TRANSCODER_C_OFFSET 0x63000
#define TRANSCODER_D_OFFSET 0x63000
#define TRANSCODER_EDP_OFFSET 0x6f000
#define TRANSCODER_DSI0_OFFSET	0x6b000
#define TRANSCODER_DSI1_OFFSET	0x6b800

#define CURSOR_A_OFFSET 0x70080
#define CURSOR_B_OFFSET 0x700c0
#define CHV_CURSOR_C_OFFSET 0x700e0
#define IVB_CURSOR_B_OFFSET 0x71080
#define IVB_CURSOR_C_OFFSET 0x72080
#define TGL_CURSOR_D_OFFSET 0x73080

#define I845_PIPE_OFFSETS \
	.pipe_offsets = { \
		[TRANSCODER_A] = PIPE_A_OFFSET,	\
	}, \
	.trans_offsets = { \
		[TRANSCODER_A] = TRANSCODER_A_OFFSET, \
	}

#define I9XX_PIPE_OFFSETS \
	.pipe_offsets = { \
		[TRANSCODER_A] = PIPE_A_OFFSET,	\
		[TRANSCODER_B] = PIPE_B_OFFSET, \
	}, \
	.trans_offsets = { \
		[TRANSCODER_A] = TRANSCODER_A_OFFSET, \
		[TRANSCODER_B] = TRANSCODER_B_OFFSET, \
	}

#define IVB_PIPE_OFFSETS \
	.pipe_offsets = { \
		[TRANSCODER_A] = PIPE_A_OFFSET,	\
		[TRANSCODER_B] = PIPE_B_OFFSET, \
		[TRANSCODER_C] = PIPE_C_OFFSET, \
	}, \
	.trans_offsets = { \
		[TRANSCODER_A] = TRANSCODER_A_OFFSET, \
		[TRANSCODER_B] = TRANSCODER_B_OFFSET, \
		[TRANSCODER_C] = TRANSCODER_C_OFFSET, \
	}

#define HSW_PIPE_OFFSETS \
	.pipe_offsets = { \
		[TRANSCODER_A] = PIPE_A_OFFSET,	\
		[TRANSCODER_B] = PIPE_B_OFFSET, \
		[TRANSCODER_C] = PIPE_C_OFFSET, \
		[TRANSCODER_EDP] = PIPE_EDP_OFFSET, \
	}, \
	.trans_offsets = { \
		[TRANSCODER_A] = TRANSCODER_A_OFFSET, \
		[TRANSCODER_B] = TRANSCODER_B_OFFSET, \
		[TRANSCODER_C] = TRANSCODER_C_OFFSET, \
		[TRANSCODER_EDP] = TRANSCODER_EDP_OFFSET, \
	}

#define CHV_PIPE_OFFSETS \
	.pipe_offsets = { \
		[TRANSCODER_A] = PIPE_A_OFFSET, \
		[TRANSCODER_B] = PIPE_B_OFFSET, \
		[TRANSCODER_C] = CHV_PIPE_C_OFFSET, \
	}, \
	.trans_offsets = { \
		[TRANSCODER_A] = TRANSCODER_A_OFFSET, \
		[TRANSCODER_B] = TRANSCODER_B_OFFSET, \
		[TRANSCODER_C] = CHV_TRANSCODER_C_OFFSET, \
	}

#define I845_CURSOR_OFFSETS \
	.cursor_offsets = { \
		[PIPE_A] = CURSOR_A_OFFSET, \
	}

#define I9XX_CURSOR_OFFSETS \
	.cursor_offsets = { \
		[PIPE_A] = CURSOR_A_OFFSET, \
		[PIPE_B] = CURSOR_B_OFFSET, \
	}

#define CHV_CURSOR_OFFSETS \
	.cursor_offsets = { \
		[PIPE_A] = CURSOR_A_OFFSET, \
		[PIPE_B] = CURSOR_B_OFFSET, \
		[PIPE_C] = CHV_CURSOR_C_OFFSET, \
	}

#define IVB_CURSOR_OFFSETS \
	.cursor_offsets = { \
		[PIPE_A] = CURSOR_A_OFFSET, \
		[PIPE_B] = IVB_CURSOR_B_OFFSET, \
		[PIPE_C] = IVB_CURSOR_C_OFFSET, \
	}

#define TGL_CURSOR_OFFSETS \
	.cursor_offsets = { \
		[PIPE_A] = CURSOR_A_OFFSET, \
		[PIPE_B] = IVB_CURSOR_B_OFFSET, \
		[PIPE_C] = IVB_CURSOR_C_OFFSET, \
		[PIPE_D] = TGL_CURSOR_D_OFFSET, \
	}

#define I845_COLORS \
	.color = { .gamma_lut_size = 256 }
#define I9XX_COLORS \
	.color = { .gamma_lut_size = 129, \
		   .gamma_lut_tests = DRM_COLOR_LUT_NON_DECREASING, \
	}
#define ILK_COLORS \
	.color = { .gamma_lut_size = 1024 }
#define IVB_COLORS \
	.color = { .degamma_lut_size = 1024, .gamma_lut_size = 1024 }
#define CHV_COLORS \
	.color = { \
		.degamma_lut_size = 65, .gamma_lut_size = 257, \
		.degamma_lut_tests = DRM_COLOR_LUT_NON_DECREASING, \
		.gamma_lut_tests = DRM_COLOR_LUT_NON_DECREASING, \
	}
#define GLK_COLORS \
	.color = { \
		.degamma_lut_size = 33, .gamma_lut_size = 1024, \
		.degamma_lut_tests = DRM_COLOR_LUT_NON_DECREASING | \
				     DRM_COLOR_LUT_EQUAL_CHANNELS, \
	}
#define ICL_COLORS \
	.color = { \
		.degamma_lut_size = 33, .gamma_lut_size = 262145, \
		.degamma_lut_tests = DRM_COLOR_LUT_NON_DECREASING | \
				     DRM_COLOR_LUT_EQUAL_CHANNELS, \
		.gamma_lut_tests = DRM_COLOR_LUT_NON_DECREASING, \
	}

#define I830_DISPLAY \
	.has_overlay = 1, \
	.cursor_needs_physical = 1, \
	.overlay_needs_physical = 1, \
	.has_gmch = 1, \
	I9XX_PIPE_OFFSETS, \
	I9XX_CURSOR_OFFSETS, \
	I9XX_COLORS, \
	\
	.__runtime_defaults.ip.ver = 2, \
	.__runtime_defaults.pipe_mask = BIT(PIPE_A) | BIT(PIPE_B), \
	.__runtime_defaults.cpu_transcoder_mask = \
		BIT(TRANSCODER_A) | BIT(TRANSCODER_B)

#define I845_DISPLAY \
	.has_overlay = 1, \
	.overlay_needs_physical = 1, \
	.has_gmch = 1, \
	I845_PIPE_OFFSETS, \
	I845_CURSOR_OFFSETS, \
	I845_COLORS, \
	\
	.__runtime_defaults.ip.ver = 2, \
	.__runtime_defaults.pipe_mask = BIT(PIPE_A), \
	.__runtime_defaults.cpu_transcoder_mask = BIT(TRANSCODER_A)

static const struct platform_desc i830_desc = {
	PLATFORM(i830),
	.info = &(const struct intel_display_device_info) {
		I830_DISPLAY,

		.__runtime_defaults.port_mask = BIT(PORT_A) | BIT(PORT_B) | BIT(PORT_C), /* DVO A/B/C */
	},
};

static const struct platform_desc i845_desc = {
	PLATFORM(i845g),
	.info = &(const struct intel_display_device_info) {
		I845_DISPLAY,

		.__runtime_defaults.port_mask = BIT(PORT_B) | BIT(PORT_C), /* DVO B/C */
	},
};

static const struct platform_desc i85x_desc = {
	PLATFORM(i85x),
	.info = &(const struct intel_display_device_info) {
		I830_DISPLAY,

		.__runtime_defaults.port_mask = BIT(PORT_B) | BIT(PORT_C), /* DVO B/C */
		.__runtime_defaults.fbc_mask = BIT(INTEL_FBC_A),
	},
};

static const struct platform_desc i865g_desc = {
	PLATFORM(i865g),
	.info = &(const struct intel_display_device_info) {
		I845_DISPLAY,

		.__runtime_defaults.port_mask = BIT(PORT_B) | BIT(PORT_C), /* DVO B/C */
		.__runtime_defaults.fbc_mask = BIT(INTEL_FBC_A),
	},
};

#define GEN3_DISPLAY   \
	.has_gmch = 1, \
	.has_overlay = 1, \
	I9XX_PIPE_OFFSETS, \
	I9XX_CURSOR_OFFSETS, \
	\
	.__runtime_defaults.ip.ver = 3, \
	.__runtime_defaults.pipe_mask = BIT(PIPE_A) | BIT(PIPE_B), \
	.__runtime_defaults.cpu_transcoder_mask = \
		BIT(TRANSCODER_A) | BIT(TRANSCODER_B), \
	.__runtime_defaults.port_mask = BIT(PORT_B) | BIT(PORT_C) /* SDVO B/C */

static const struct platform_desc i915g_desc = {
	PLATFORM(i915g),
	.info = &(const struct intel_display_device_info) {
		GEN3_DISPLAY,
		I845_COLORS,
		.cursor_needs_physical = 1,
		.overlay_needs_physical = 1,
	},
};

static const struct platform_desc i915gm_desc = {
	PLATFORM(i915gm),
	.info = &(const struct intel_display_device_info) {
		GEN3_DISPLAY,
		I9XX_COLORS,
		.cursor_needs_physical = 1,
		.overlay_needs_physical = 1,
		.supports_tv = 1,

		.__runtime_defaults.fbc_mask = BIT(INTEL_FBC_A),
	},
};

static const struct platform_desc i945g_desc = {
	PLATFORM(i945g),
	.info = &(const struct intel_display_device_info) {
		GEN3_DISPLAY,
		I845_COLORS,
		.has_hotplug = 1,
		.cursor_needs_physical = 1,
		.overlay_needs_physical = 1,
	},
};

static const struct platform_desc i945gm_desc = {
	PLATFORM(i915gm),
	.info = &(const struct intel_display_device_info) {
		GEN3_DISPLAY,
		I9XX_COLORS,
		.has_hotplug = 1,
		.cursor_needs_physical = 1,
		.overlay_needs_physical = 1,
		.supports_tv = 1,

		.__runtime_defaults.fbc_mask = BIT(INTEL_FBC_A),
	},
};

static const struct platform_desc g33_desc = {
	PLATFORM(g33),
	.info = &(const struct intel_display_device_info) {
		GEN3_DISPLAY,
		I845_COLORS,
		.has_hotplug = 1,
	},
};

static const struct platform_desc pnv_desc = {
	PLATFORM(pineview),
	.info = &(const struct intel_display_device_info) {
		GEN3_DISPLAY,
		I9XX_COLORS,
		.has_hotplug = 1,
	},
};

#define GEN4_DISPLAY \
	.has_hotplug = 1, \
	.has_gmch = 1, \
	I9XX_PIPE_OFFSETS, \
	I9XX_CURSOR_OFFSETS, \
	I9XX_COLORS, \
	\
	.__runtime_defaults.ip.ver = 4, \
	.__runtime_defaults.pipe_mask = BIT(PIPE_A) | BIT(PIPE_B), \
	.__runtime_defaults.cpu_transcoder_mask = \
		BIT(TRANSCODER_A) | BIT(TRANSCODER_B)

static const struct platform_desc i965g_desc = {
	PLATFORM(i965g),
	.info = &(const struct intel_display_device_info) {
		GEN4_DISPLAY,
		.has_overlay = 1,

		.__runtime_defaults.port_mask = BIT(PORT_B) | BIT(PORT_C), /* SDVO B/C */
	},
};

static const struct platform_desc i965gm_desc = {
	PLATFORM(i965gm),
	.info = &(const struct intel_display_device_info) {
		GEN4_DISPLAY,
		.has_overlay = 1,
		.supports_tv = 1,

		.__runtime_defaults.port_mask = BIT(PORT_B) | BIT(PORT_C), /* SDVO B/C */
		.__runtime_defaults.fbc_mask = BIT(INTEL_FBC_A),
	},
};

static const struct platform_desc g45_desc = {
	PLATFORM(g45),
	PLATFORM_GROUP(g4x),
	.info = &(const struct intel_display_device_info) {
		GEN4_DISPLAY,

		.__runtime_defaults.port_mask = BIT(PORT_B) | BIT(PORT_C) | BIT(PORT_D), /* SDVO/HDMI/DP B/C, DP D */
	},
};

static const struct platform_desc gm45_desc = {
	PLATFORM(gm45),
	PLATFORM_GROUP(g4x),
	.info = &(const struct intel_display_device_info) {
		GEN4_DISPLAY,
		.supports_tv = 1,

		.__runtime_defaults.port_mask = BIT(PORT_B) | BIT(PORT_C) | BIT(PORT_D), /* SDVO/HDMI/DP B/C, DP D */
		.__runtime_defaults.fbc_mask = BIT(INTEL_FBC_A),
	},
};

#define ILK_DISPLAY \
	.has_hotplug = 1, \
	I9XX_PIPE_OFFSETS, \
	I9XX_CURSOR_OFFSETS, \
	ILK_COLORS, \
	\
	.__runtime_defaults.ip.ver = 5, \
	.__runtime_defaults.pipe_mask = BIT(PIPE_A) | BIT(PIPE_B), \
	.__runtime_defaults.cpu_transcoder_mask = \
		BIT(TRANSCODER_A) | BIT(TRANSCODER_B), \
	.__runtime_defaults.port_mask = BIT(PORT_A) | BIT(PORT_B) | BIT(PORT_C) | BIT(PORT_D) /* DP A, SDVO/HDMI/DP B, HDMI/DP C/D */

static const struct platform_desc ilk_d_desc = {
	PLATFORM(ironlake),
	.info = &(const struct intel_display_device_info) {
		ILK_DISPLAY,
	},
};

static const struct platform_desc ilk_m_desc = {
	PLATFORM(ironlake),
	.info = &(const struct intel_display_device_info) {
		ILK_DISPLAY,

		.__runtime_defaults.fbc_mask = BIT(INTEL_FBC_A),
	},
};

static const struct platform_desc snb_desc = {
	PLATFORM(sandybridge),
	.info = &(const struct intel_display_device_info) {
		.has_hotplug = 1,
		I9XX_PIPE_OFFSETS,
		I9XX_CURSOR_OFFSETS,
		ILK_COLORS,

		.__runtime_defaults.ip.ver = 6,
		.__runtime_defaults.pipe_mask = BIT(PIPE_A) | BIT(PIPE_B),
		.__runtime_defaults.cpu_transcoder_mask =
		BIT(TRANSCODER_A) | BIT(TRANSCODER_B),
		.__runtime_defaults.port_mask = BIT(PORT_A) | BIT(PORT_B) | BIT(PORT_C) | BIT(PORT_D), /* DP A, SDVO/HDMI/DP B, HDMI/DP C/D */
		.__runtime_defaults.fbc_mask = BIT(INTEL_FBC_A),
	},
};

static const struct platform_desc ivb_desc = {
	PLATFORM(ivybridge),
	.info = &(const struct intel_display_device_info) {
		.has_hotplug = 1,
		IVB_PIPE_OFFSETS,
		IVB_CURSOR_OFFSETS,
		IVB_COLORS,

		.__runtime_defaults.ip.ver = 7,
		.__runtime_defaults.pipe_mask = BIT(PIPE_A) | BIT(PIPE_B) | BIT(PIPE_C),
		.__runtime_defaults.cpu_transcoder_mask =
		BIT(TRANSCODER_A) | BIT(TRANSCODER_B) | BIT(TRANSCODER_C),
		.__runtime_defaults.port_mask = BIT(PORT_A) | BIT(PORT_B) | BIT(PORT_C) | BIT(PORT_D), /* DP A, SDVO/HDMI/DP B, HDMI/DP C/D */
		.__runtime_defaults.fbc_mask = BIT(INTEL_FBC_A),
	},
};

static const struct platform_desc vlv_desc = {
	PLATFORM(valleyview),
	.info = &(const struct intel_display_device_info) {
		.has_gmch = 1,
		.has_hotplug = 1,
		.mmio_offset = VLV_DISPLAY_BASE,
		I9XX_PIPE_OFFSETS,
		I9XX_CURSOR_OFFSETS,
		I9XX_COLORS,

		.__runtime_defaults.ip.ver = 7,
		.__runtime_defaults.pipe_mask = BIT(PIPE_A) | BIT(PIPE_B),
		.__runtime_defaults.cpu_transcoder_mask =
		BIT(TRANSCODER_A) | BIT(TRANSCODER_B),
		.__runtime_defaults.port_mask = BIT(PORT_B) | BIT(PORT_C), /* HDMI/DP B/C */
	},
};

static const u16 hsw_ult_ids[] = {
	INTEL_HSW_ULT_GT1_IDS(ID),
	INTEL_HSW_ULT_GT2_IDS(ID),
	INTEL_HSW_ULT_GT3_IDS(ID),
	0
};

static const u16 hsw_ulx_ids[] = {
	INTEL_HSW_ULX_GT1_IDS(ID),
	INTEL_HSW_ULX_GT2_IDS(ID),
	0
};

static const struct platform_desc hsw_desc = {
	PLATFORM(haswell),
	.subplatforms = (const struct subplatform_desc[]) {
		/* Special case: Use ult both as group and subplatform. */
		{
			SUBPLATFORM(haswell, ult),
			SUBPLATFORM_GROUP(haswell, ult),
			.pciidlist = hsw_ult_ids,
		},
		{
			SUBPLATFORM(haswell, ulx),
			SUBPLATFORM_GROUP(haswell, ult),
			.pciidlist = hsw_ulx_ids,
		},
		{},
	},
	.info = &(const struct intel_display_device_info) {
		.has_ddi = 1,
		.has_dp_mst = 1,
		.has_fpga_dbg = 1,
		.has_hotplug = 1,
		.has_psr = 1,
		.has_psr_hw_tracking = 1,
		HSW_PIPE_OFFSETS,
		IVB_CURSOR_OFFSETS,
		IVB_COLORS,

		.__runtime_defaults.ip.ver = 7,
		.__runtime_defaults.pipe_mask = BIT(PIPE_A) | BIT(PIPE_B) | BIT(PIPE_C),
		.__runtime_defaults.cpu_transcoder_mask =
		BIT(TRANSCODER_A) | BIT(TRANSCODER_B) |
		BIT(TRANSCODER_C) | BIT(TRANSCODER_EDP),
		.__runtime_defaults.port_mask = BIT(PORT_A) | BIT(PORT_B) | BIT(PORT_C) | BIT(PORT_D) | BIT(PORT_E),
		.__runtime_defaults.fbc_mask = BIT(INTEL_FBC_A),
	},
};

static const u16 bdw_ult_ids[] = {
	INTEL_BDW_ULT_GT1_IDS(ID),
	INTEL_BDW_ULT_GT2_IDS(ID),
	INTEL_BDW_ULT_GT3_IDS(ID),
	INTEL_BDW_ULT_RSVD_IDS(ID),
	0
};

static const u16 bdw_ulx_ids[] = {
	INTEL_BDW_ULX_GT1_IDS(ID),
	INTEL_BDW_ULX_GT2_IDS(ID),
	INTEL_BDW_ULX_GT3_IDS(ID),
	INTEL_BDW_ULX_RSVD_IDS(ID),
	0
};

static const struct platform_desc bdw_desc = {
	PLATFORM(broadwell),
	.subplatforms = (const struct subplatform_desc[]) {
		/* Special case: Use ult both as group and subplatform. */
		{
			SUBPLATFORM(broadwell, ult),
			SUBPLATFORM_GROUP(broadwell, ult),
			.pciidlist = bdw_ult_ids,
		},
		{
			SUBPLATFORM(broadwell, ulx),
			SUBPLATFORM_GROUP(broadwell, ult),
			.pciidlist = bdw_ulx_ids,
		},
		{},
	},
	.info = &(const struct intel_display_device_info) {
		.has_ddi = 1,
		.has_dp_mst = 1,
		.has_fpga_dbg = 1,
		.has_hotplug = 1,
		.has_psr = 1,
		.has_psr_hw_tracking = 1,
		HSW_PIPE_OFFSETS,
		IVB_CURSOR_OFFSETS,
		IVB_COLORS,

		.__runtime_defaults.ip.ver = 8,
		.__runtime_defaults.pipe_mask = BIT(PIPE_A) | BIT(PIPE_B) | BIT(PIPE_C),
		.__runtime_defaults.cpu_transcoder_mask =
		BIT(TRANSCODER_A) | BIT(TRANSCODER_B) |
		BIT(TRANSCODER_C) | BIT(TRANSCODER_EDP),
		.__runtime_defaults.port_mask = BIT(PORT_A) | BIT(PORT_B) | BIT(PORT_C) | BIT(PORT_D) | BIT(PORT_E),
		.__runtime_defaults.fbc_mask = BIT(INTEL_FBC_A),
	},
};

static const struct platform_desc chv_desc = {
	PLATFORM(cherryview),
	.info = &(const struct intel_display_device_info) {
		.has_hotplug = 1,
		.has_gmch = 1,
		.mmio_offset = VLV_DISPLAY_BASE,
		CHV_PIPE_OFFSETS,
		CHV_CURSOR_OFFSETS,
		CHV_COLORS,

		.__runtime_defaults.ip.ver = 8,
		.__runtime_defaults.pipe_mask = BIT(PIPE_A) | BIT(PIPE_B) | BIT(PIPE_C),
		.__runtime_defaults.cpu_transcoder_mask =
		BIT(TRANSCODER_A) | BIT(TRANSCODER_B) | BIT(TRANSCODER_C),
		.__runtime_defaults.port_mask = BIT(PORT_B) | BIT(PORT_C) | BIT(PORT_D), /* HDMI/DP B/C/D */
	},
};

static const struct intel_display_device_info skl_display = {
	.dbuf.size = 896 - 4, /* 4 blocks for bypass path allocation */
	.dbuf.slice_mask = BIT(DBUF_S1),
	.has_ddi = 1,
	.has_dp_mst = 1,
	.has_fpga_dbg = 1,
	.has_hotplug = 1,
	.has_ipc = 1,
	.has_psr = 1,
	.has_psr_hw_tracking = 1,
	HSW_PIPE_OFFSETS,
	IVB_CURSOR_OFFSETS,
	IVB_COLORS,

	.__runtime_defaults.ip.ver = 9,
	.__runtime_defaults.has_dmc = 1,
	.__runtime_defaults.has_hdcp = 1,
	.__runtime_defaults.pipe_mask = BIT(PIPE_A) | BIT(PIPE_B) | BIT(PIPE_C),
	.__runtime_defaults.cpu_transcoder_mask =
	BIT(TRANSCODER_A) | BIT(TRANSCODER_B) |
	BIT(TRANSCODER_C) | BIT(TRANSCODER_EDP),
	.__runtime_defaults.port_mask = BIT(PORT_A) | BIT(PORT_B) | BIT(PORT_C) | BIT(PORT_D) | BIT(PORT_E),
	.__runtime_defaults.fbc_mask = BIT(INTEL_FBC_A),
};

static const u16 skl_ult_ids[] = {
	INTEL_SKL_ULT_GT1_IDS(ID),
	INTEL_SKL_ULT_GT2_IDS(ID),
	INTEL_SKL_ULT_GT3_IDS(ID),
	0
};

static const u16 skl_ulx_ids[] = {
	INTEL_SKL_ULX_GT1_IDS(ID),
	INTEL_SKL_ULX_GT2_IDS(ID),
	0
};

static const enum intel_step skl_steppings[] = {
	[0x6] = STEP_G0,
	[0x7] = STEP_H0,
	[0x9] = STEP_J0,
	[0xA] = STEP_I1,
};

static const struct platform_desc skl_desc = {
	PLATFORM(skylake),
	.subplatforms = (const struct subplatform_desc[]) {
		{
			SUBPLATFORM(skylake, ult),
			.pciidlist = skl_ult_ids,
		},
		{
			SUBPLATFORM(skylake, ulx),
			.pciidlist = skl_ulx_ids,
		},
		{},
	},
	.info = &skl_display,
	STEP_INFO(skl_steppings),
};

static const u16 kbl_ult_ids[] = {
	INTEL_KBL_ULT_GT1_IDS(ID),
	INTEL_KBL_ULT_GT2_IDS(ID),
	INTEL_KBL_ULT_GT3_IDS(ID),
	0
};

static const u16 kbl_ulx_ids[] = {
	INTEL_KBL_ULX_GT1_IDS(ID),
	INTEL_KBL_ULX_GT2_IDS(ID),
	INTEL_AML_KBL_GT2_IDS(ID),
	0
};

static const enum intel_step kbl_steppings[] = {
	[1] = STEP_B0,
	[2] = STEP_B0,
	[3] = STEP_B0,
	[4] = STEP_C0,
	[5] = STEP_B1,
	[6] = STEP_B1,
	[7] = STEP_C0,
};

static const struct platform_desc kbl_desc = {
	PLATFORM(kabylake),
	.subplatforms = (const struct subplatform_desc[]) {
		{
			SUBPLATFORM(kabylake, ult),
			.pciidlist = kbl_ult_ids,
		},
		{
			SUBPLATFORM(kabylake, ulx),
			.pciidlist = kbl_ulx_ids,
		},
		{},
	},
	.info = &skl_display,
	STEP_INFO(kbl_steppings),
};

static const u16 cfl_ult_ids[] = {
	INTEL_CFL_U_GT2_IDS(ID),
	INTEL_CFL_U_GT3_IDS(ID),
	INTEL_WHL_U_GT1_IDS(ID),
	INTEL_WHL_U_GT2_IDS(ID),
	INTEL_WHL_U_GT3_IDS(ID),
	0
};

static const u16 cfl_ulx_ids[] = {
	INTEL_AML_CFL_GT2_IDS(ID),
	0
};

static const struct platform_desc cfl_desc = {
	PLATFORM(coffeelake),
	.subplatforms = (const struct subplatform_desc[]) {
		{
			SUBPLATFORM(coffeelake, ult),
			.pciidlist = cfl_ult_ids,
		},
		{
			SUBPLATFORM(coffeelake, ulx),
			.pciidlist = cfl_ulx_ids,
		},
		{},
	},
	.info = &skl_display,
};

static const u16 cml_ult_ids[] = {
	INTEL_CML_U_GT1_IDS(ID),
	INTEL_CML_U_GT2_IDS(ID),
	0
};

static const struct platform_desc cml_desc = {
	PLATFORM(cometlake),
	.subplatforms = (const struct subplatform_desc[]) {
		{
			SUBPLATFORM(cometlake, ult),
			.pciidlist = cml_ult_ids,
		},
		{},
	},
	.info = &skl_display,
};

#define GEN9_LP_DISPLAY			 \
	.dbuf.slice_mask = BIT(DBUF_S1), \
	.has_dp_mst = 1, \
	.has_ddi = 1, \
	.has_fpga_dbg = 1, \
	.has_hotplug = 1, \
	.has_ipc = 1, \
	.has_psr = 1, \
	.has_psr_hw_tracking = 1, \
	HSW_PIPE_OFFSETS, \
	IVB_CURSOR_OFFSETS, \
	IVB_COLORS, \
	\
	.__runtime_defaults.has_dmc = 1, \
	.__runtime_defaults.has_hdcp = 1, \
	.__runtime_defaults.fbc_mask = BIT(INTEL_FBC_A), \
	.__runtime_defaults.pipe_mask = BIT(PIPE_A) | BIT(PIPE_B) | BIT(PIPE_C), \
	.__runtime_defaults.cpu_transcoder_mask = \
		BIT(TRANSCODER_A) | BIT(TRANSCODER_B) | \
		BIT(TRANSCODER_C) | BIT(TRANSCODER_EDP) | \
		BIT(TRANSCODER_DSI_A) | BIT(TRANSCODER_DSI_C), \
	.__runtime_defaults.port_mask = BIT(PORT_A) | BIT(PORT_B) | BIT(PORT_C)

static const enum intel_step bxt_steppings[] = {
	[0xA] = STEP_C0,
	[0xB] = STEP_C0,
	[0xC] = STEP_D0,
	[0xD] = STEP_E0,
};

static const struct platform_desc bxt_desc = {
	PLATFORM(broxton),
	.info = &(const struct intel_display_device_info) {
		GEN9_LP_DISPLAY,
		.dbuf.size = 512 - 4, /* 4 blocks for bypass path allocation */

		.__runtime_defaults.ip.ver = 9,
	},
	STEP_INFO(bxt_steppings),
};

static const enum intel_step glk_steppings[] = {
	[3] = STEP_B0,
};

static const struct platform_desc glk_desc = {
	PLATFORM(geminilake),
	.info = &(const struct intel_display_device_info) {
		GEN9_LP_DISPLAY,
		.dbuf.size = 1024 - 4, /* 4 blocks for bypass path allocation */
		GLK_COLORS,

		.__runtime_defaults.ip.ver = 10,
	},
	STEP_INFO(glk_steppings),
};

#define ICL_DISPLAY \
	.abox_mask = BIT(0), \
	.dbuf.size = 2048, \
	.dbuf.slice_mask = BIT(DBUF_S1) | BIT(DBUF_S2), \
	.has_ddi = 1, \
	.has_dp_mst = 1, \
	.has_fpga_dbg = 1, \
	.has_hotplug = 1, \
	.has_ipc = 1, \
	.has_psr = 1, \
	.has_psr_hw_tracking = 1, \
	.pipe_offsets = { \
		[TRANSCODER_A] = PIPE_A_OFFSET, \
		[TRANSCODER_B] = PIPE_B_OFFSET, \
		[TRANSCODER_C] = PIPE_C_OFFSET, \
		[TRANSCODER_EDP] = PIPE_EDP_OFFSET, \
		[TRANSCODER_DSI_0] = PIPE_DSI0_OFFSET, \
		[TRANSCODER_DSI_1] = PIPE_DSI1_OFFSET, \
	}, \
	.trans_offsets = { \
		[TRANSCODER_A] = TRANSCODER_A_OFFSET, \
		[TRANSCODER_B] = TRANSCODER_B_OFFSET, \
		[TRANSCODER_C] = TRANSCODER_C_OFFSET, \
		[TRANSCODER_EDP] = TRANSCODER_EDP_OFFSET, \
		[TRANSCODER_DSI_0] = TRANSCODER_DSI0_OFFSET, \
		[TRANSCODER_DSI_1] = TRANSCODER_DSI1_OFFSET, \
	}, \
	IVB_CURSOR_OFFSETS, \
	ICL_COLORS, \
	\
	.__runtime_defaults.ip.ver = 11, \
	.__runtime_defaults.has_dmc = 1, \
	.__runtime_defaults.has_dsc = 1, \
	.__runtime_defaults.has_hdcp = 1, \
	.__runtime_defaults.pipe_mask = BIT(PIPE_A) | BIT(PIPE_B) | BIT(PIPE_C), \
	.__runtime_defaults.cpu_transcoder_mask = \
		BIT(TRANSCODER_A) | BIT(TRANSCODER_B) | \
		BIT(TRANSCODER_C) | BIT(TRANSCODER_EDP) | \
		BIT(TRANSCODER_DSI_0) | BIT(TRANSCODER_DSI_1), \
	.__runtime_defaults.fbc_mask = BIT(INTEL_FBC_A)

static const u16 icl_port_f_ids[] = {
	INTEL_ICL_PORT_F_IDS(ID),
	0
};

static const enum intel_step icl_steppings[] = {
	[7] = STEP_D0,
};

static const struct platform_desc icl_desc = {
	PLATFORM(icelake),
	.subplatforms = (const struct subplatform_desc[]) {
		{
			SUBPLATFORM(icelake, port_f),
			.pciidlist = icl_port_f_ids,
		},
		{},
	},
	.info = &(const struct intel_display_device_info) {
		ICL_DISPLAY,

		.__runtime_defaults.port_mask = BIT(PORT_A) | BIT(PORT_B) | BIT(PORT_C) | BIT(PORT_D) | BIT(PORT_E),
	},
	STEP_INFO(icl_steppings),
};

static const struct intel_display_device_info jsl_ehl_display = {
	ICL_DISPLAY,

	.__runtime_defaults.port_mask = BIT(PORT_A) | BIT(PORT_B) | BIT(PORT_C) | BIT(PORT_D),
};

static const enum intel_step jsl_ehl_steppings[] = {
	[0] = STEP_A0,
	[1] = STEP_B0,
};

static const struct platform_desc jsl_desc = {
	PLATFORM(jasperlake),
	.info = &jsl_ehl_display,
	STEP_INFO(jsl_ehl_steppings),
};

static const struct platform_desc ehl_desc = {
	PLATFORM(elkhartlake),
	.info = &jsl_ehl_display,
	STEP_INFO(jsl_ehl_steppings),
};

#define XE_D_DISPLAY \
	.abox_mask = GENMASK(2, 1), \
	.dbuf.size = 2048, \
	.dbuf.slice_mask = BIT(DBUF_S1) | BIT(DBUF_S2), \
	.has_ddi = 1, \
	.has_dp_mst = 1, \
	.has_dsb = 1, \
	.has_fpga_dbg = 1, \
	.has_hotplug = 1, \
	.has_ipc = 1, \
	.has_psr = 1, \
	.has_psr_hw_tracking = 1, \
	.pipe_offsets = { \
		[TRANSCODER_A] = PIPE_A_OFFSET, \
		[TRANSCODER_B] = PIPE_B_OFFSET, \
		[TRANSCODER_C] = PIPE_C_OFFSET, \
		[TRANSCODER_D] = PIPE_D_OFFSET, \
		[TRANSCODER_DSI_0] = PIPE_DSI0_OFFSET, \
		[TRANSCODER_DSI_1] = PIPE_DSI1_OFFSET, \
	}, \
	.trans_offsets = { \
		[TRANSCODER_A] = TRANSCODER_A_OFFSET, \
		[TRANSCODER_B] = TRANSCODER_B_OFFSET, \
		[TRANSCODER_C] = TRANSCODER_C_OFFSET, \
		[TRANSCODER_D] = TRANSCODER_D_OFFSET, \
		[TRANSCODER_DSI_0] = TRANSCODER_DSI0_OFFSET, \
		[TRANSCODER_DSI_1] = TRANSCODER_DSI1_OFFSET, \
	}, \
	TGL_CURSOR_OFFSETS, \
	ICL_COLORS, \
	\
	.__runtime_defaults.ip.ver = 12, \
	.__runtime_defaults.has_dmc = 1, \
	.__runtime_defaults.has_dsc = 1, \
	.__runtime_defaults.has_hdcp = 1, \
	.__runtime_defaults.pipe_mask = \
		BIT(PIPE_A) | BIT(PIPE_B) | BIT(PIPE_C) | BIT(PIPE_D), \
	.__runtime_defaults.cpu_transcoder_mask = \
		BIT(TRANSCODER_A) | BIT(TRANSCODER_B) | \
		BIT(TRANSCODER_C) | BIT(TRANSCODER_D) | \
		BIT(TRANSCODER_DSI_0) | BIT(TRANSCODER_DSI_1), \
	.__runtime_defaults.fbc_mask = BIT(INTEL_FBC_A)

static const u16 tgl_uy_ids[] = {
	INTEL_TGL_GT2_IDS(ID),
	0
};

static const enum intel_step tgl_steppings[] = {
	[0] = STEP_B0,
	[1] = STEP_D0,
};

static const enum intel_step tgl_uy_steppings[] = {
	[0] = STEP_A0,
	[1] = STEP_C0,
	[2] = STEP_C0,
	[3] = STEP_D0,
};

static const struct platform_desc tgl_desc = {
	PLATFORM(tigerlake),
	.subplatforms = (const struct subplatform_desc[]) {
		{
			SUBPLATFORM(tigerlake, uy),
			.pciidlist = tgl_uy_ids,
			STEP_INFO(tgl_uy_steppings),
		},
		{},
	},
	.info = &(const struct intel_display_device_info) {
		XE_D_DISPLAY,

		/*
		 * FIXME DDI C/combo PHY C missing due to combo PHY
		 * code making a mess on SKUs where the PHY is missing.
		 */
		.__runtime_defaults.port_mask = BIT(PORT_A) | BIT(PORT_B) |
		BIT(PORT_TC1) | BIT(PORT_TC2) | BIT(PORT_TC3) | BIT(PORT_TC4) | BIT(PORT_TC5) | BIT(PORT_TC6),
	},
	STEP_INFO(tgl_steppings),
};

static const enum intel_step dg1_steppings[] = {
	[0] = STEP_A0,
	[1] = STEP_B0,
};

static const struct platform_desc dg1_desc = {
	PLATFORM(dg1),
	.info = &(const struct intel_display_device_info) {
		XE_D_DISPLAY,

		.__runtime_defaults.port_mask = BIT(PORT_A) | BIT(PORT_B) |
		BIT(PORT_TC1) | BIT(PORT_TC2),
	},
	STEP_INFO(dg1_steppings),
};

static const enum intel_step rkl_steppings[] = {
	[0] = STEP_A0,
	[1] = STEP_B0,
	[4] = STEP_C0,
};

static const struct platform_desc rkl_desc = {
	PLATFORM(rocketlake),
	.info = &(const struct intel_display_device_info) {
		XE_D_DISPLAY,
		.abox_mask = BIT(0),
		.has_hti = 1,
		.has_psr_hw_tracking = 0,

		.__runtime_defaults.pipe_mask = BIT(PIPE_A) | BIT(PIPE_B) | BIT(PIPE_C),
		.__runtime_defaults.cpu_transcoder_mask =
		BIT(TRANSCODER_A) | BIT(TRANSCODER_B) | BIT(TRANSCODER_C),
		.__runtime_defaults.port_mask = BIT(PORT_A) | BIT(PORT_B) |
		BIT(PORT_TC1) | BIT(PORT_TC2),
	},
	STEP_INFO(rkl_steppings),
};

static const u16 adls_rpls_ids[] = {
	INTEL_RPLS_IDS(ID),
	0
};

static const enum intel_step adl_s_steppings[] = {
	[0x0] = STEP_A0,
	[0x1] = STEP_A2,
	[0x4] = STEP_B0,
	[0x8] = STEP_B0,
	[0xC] = STEP_C0,
};

static const enum intel_step adl_s_rpl_s_steppings[] = {
	[0x4] = STEP_D0,
	[0xC] = STEP_C0,
};

static const struct platform_desc adl_s_desc = {
	PLATFORM(alderlake_s),
	.subplatforms = (const struct subplatform_desc[]) {
		{
			SUBPLATFORM(alderlake_s, raptorlake_s),
			.pciidlist = adls_rpls_ids,
			STEP_INFO(adl_s_rpl_s_steppings),
		},
		{},
	},
	.info = &(const struct intel_display_device_info) {
		XE_D_DISPLAY,
		.has_hti = 1,
		.has_psr_hw_tracking = 0,

		.__runtime_defaults.port_mask = BIT(PORT_A) |
		BIT(PORT_TC1) | BIT(PORT_TC2) | BIT(PORT_TC3) | BIT(PORT_TC4),
	},
	STEP_INFO(adl_s_steppings),
};

#define XE_LPD_FEATURES \
	.abox_mask = GENMASK(1, 0),						\
	.color = {								\
		.degamma_lut_size = 129, .gamma_lut_size = 1024,		\
		.degamma_lut_tests = DRM_COLOR_LUT_NON_DECREASING |		\
		DRM_COLOR_LUT_EQUAL_CHANNELS,					\
	},									\
	.dbuf.size = 4096,							\
	.dbuf.slice_mask = BIT(DBUF_S1) | BIT(DBUF_S2) | BIT(DBUF_S3) |		\
		BIT(DBUF_S4),							\
	.has_ddi = 1,								\
	.has_dp_mst = 1,							\
	.has_dsb = 1,								\
	.has_fpga_dbg = 1,							\
	.has_hotplug = 1,							\
	.has_ipc = 1,								\
	.has_psr = 1,								\
	.pipe_offsets = {							\
		[TRANSCODER_A] = PIPE_A_OFFSET,					\
		[TRANSCODER_B] = PIPE_B_OFFSET,					\
		[TRANSCODER_C] = PIPE_C_OFFSET,					\
		[TRANSCODER_D] = PIPE_D_OFFSET,					\
		[TRANSCODER_DSI_0] = PIPE_DSI0_OFFSET,				\
		[TRANSCODER_DSI_1] = PIPE_DSI1_OFFSET,				\
	},									\
	.trans_offsets = {							\
		[TRANSCODER_A] = TRANSCODER_A_OFFSET,				\
		[TRANSCODER_B] = TRANSCODER_B_OFFSET,				\
		[TRANSCODER_C] = TRANSCODER_C_OFFSET,				\
		[TRANSCODER_D] = TRANSCODER_D_OFFSET,				\
		[TRANSCODER_DSI_0] = TRANSCODER_DSI0_OFFSET,			\
		[TRANSCODER_DSI_1] = TRANSCODER_DSI1_OFFSET,			\
	},									\
	TGL_CURSOR_OFFSETS,							\
										\
	.__runtime_defaults.ip.ver = 13,					\
	.__runtime_defaults.has_dmc = 1,					\
	.__runtime_defaults.has_dsc = 1,					\
	.__runtime_defaults.fbc_mask = BIT(INTEL_FBC_A),			\
	.__runtime_defaults.has_hdcp = 1,					\
	.__runtime_defaults.pipe_mask =						\
		BIT(PIPE_A) | BIT(PIPE_B) | BIT(PIPE_C) | BIT(PIPE_D)

static const struct intel_display_device_info xe_lpd_display = {
	XE_LPD_FEATURES,
	.has_cdclk_crawl = 1,
	.has_psr_hw_tracking = 0,

	.__runtime_defaults.cpu_transcoder_mask =
		BIT(TRANSCODER_A) | BIT(TRANSCODER_B) |
		BIT(TRANSCODER_C) | BIT(TRANSCODER_D) |
		BIT(TRANSCODER_DSI_0) | BIT(TRANSCODER_DSI_1),
	.__runtime_defaults.port_mask = BIT(PORT_A) | BIT(PORT_B) |
		BIT(PORT_TC1) | BIT(PORT_TC2) | BIT(PORT_TC3) | BIT(PORT_TC4),
};

static const u16 adlp_adln_ids[] = {
	INTEL_ADLN_IDS(ID),
	0
};

static const u16 adlp_rplu_ids[] = {
	INTEL_RPLU_IDS(ID),
	0
};

static const u16 adlp_rplp_ids[] = {
	INTEL_RPLP_IDS(ID),
	0
};

static const enum intel_step adl_p_steppings[] = {
	[0x0] = STEP_A0,
	[0x4] = STEP_B0,
	[0x8] = STEP_C0,
	[0xC] = STEP_D0,
};

static const enum intel_step adl_p_adl_n_steppings[] = {
	[0x0] = STEP_D0,
};

static const enum intel_step adl_p_rpl_pu_steppings[] = {
	[0x4] = STEP_E0,
};

static const struct platform_desc adl_p_desc = {
	PLATFORM(alderlake_p),
	.subplatforms = (const struct subplatform_desc[]) {
		{
			SUBPLATFORM(alderlake_p, alderlake_n),
			.pciidlist = adlp_adln_ids,
			STEP_INFO(adl_p_adl_n_steppings),
		},
		{
			SUBPLATFORM(alderlake_p, raptorlake_p),
			.pciidlist = adlp_rplp_ids,
			STEP_INFO(adl_p_rpl_pu_steppings),
		},
		{
			SUBPLATFORM(alderlake_p, raptorlake_u),
			.pciidlist = adlp_rplu_ids,
			STEP_INFO(adl_p_rpl_pu_steppings),
		},
		{},
	},
	.info = &xe_lpd_display,
	STEP_INFO(adl_p_steppings),
};

static const struct intel_display_device_info xe_hpd_display = {
	XE_LPD_FEATURES,
	.has_cdclk_squash = 1,

	.__runtime_defaults.cpu_transcoder_mask =
		BIT(TRANSCODER_A) | BIT(TRANSCODER_B) |
		BIT(TRANSCODER_C) | BIT(TRANSCODER_D),
	.__runtime_defaults.port_mask = BIT(PORT_A) | BIT(PORT_B) | BIT(PORT_C) | BIT(PORT_D_XELPD) |
		BIT(PORT_TC1),
};

static const u16 dg2_g10_ids[] = {
	INTEL_DG2_G10_IDS(ID),
	0
};

static const u16 dg2_g11_ids[] = {
	INTEL_DG2_G11_IDS(ID),
	0
};

static const u16 dg2_g12_ids[] = {
	INTEL_DG2_G12_IDS(ID),
	0
};

static const enum intel_step dg2_g10_steppings[] = {
	[0x0] = STEP_A0,
	[0x1] = STEP_A0,
	[0x4] = STEP_B0,
	[0x8] = STEP_C0,
};

static const enum intel_step dg2_g11_steppings[] = {
	[0x0] = STEP_B0,
	[0x4] = STEP_C0,
	[0x5] = STEP_C0,
};

static const enum intel_step dg2_g12_steppings[] = {
	[0x0] = STEP_C0,
	[0x1] = STEP_C0,
};

static const struct platform_desc dg2_desc = {
	PLATFORM(dg2),
	.subplatforms = (const struct subplatform_desc[]) {
		{
			SUBPLATFORM(dg2, g10),
			.pciidlist = dg2_g10_ids,
			STEP_INFO(dg2_g10_steppings),
		},
		{
			SUBPLATFORM(dg2, g11),
			.pciidlist = dg2_g11_ids,
			STEP_INFO(dg2_g11_steppings),
		},
		{
			SUBPLATFORM(dg2, g12),
			.pciidlist = dg2_g12_ids,
			STEP_INFO(dg2_g12_steppings),
		},
		{},
	},
	.info = &xe_hpd_display,
};

#define XE_LPDP_FEATURES							\
	.abox_mask = GENMASK(1, 0),						\
	.color = {								\
		.degamma_lut_size = 129, .gamma_lut_size = 1024,		\
		.degamma_lut_tests = DRM_COLOR_LUT_NON_DECREASING |		\
		DRM_COLOR_LUT_EQUAL_CHANNELS,					\
	},									\
	.dbuf.size = 4096,							\
	.dbuf.slice_mask = BIT(DBUF_S1) | BIT(DBUF_S2) | BIT(DBUF_S3) |		\
		BIT(DBUF_S4),							\
	.has_cdclk_crawl = 1,							\
	.has_cdclk_squash = 1,							\
	.has_ddi = 1,								\
	.has_dp_mst = 1,							\
	.has_dsb = 1,								\
	.has_fpga_dbg = 1,							\
	.has_hotplug = 1,							\
	.has_ipc = 1,								\
	.has_psr = 1,								\
	.pipe_offsets = {							\
		[TRANSCODER_A] = PIPE_A_OFFSET,					\
		[TRANSCODER_B] = PIPE_B_OFFSET,					\
		[TRANSCODER_C] = PIPE_C_OFFSET,					\
		[TRANSCODER_D] = PIPE_D_OFFSET,					\
	},									\
	.trans_offsets = {							\
		[TRANSCODER_A] = TRANSCODER_A_OFFSET,				\
		[TRANSCODER_B] = TRANSCODER_B_OFFSET,				\
		[TRANSCODER_C] = TRANSCODER_C_OFFSET,				\
		[TRANSCODER_D] = TRANSCODER_D_OFFSET,				\
	},									\
	TGL_CURSOR_OFFSETS,							\
										\
	.__runtime_defaults.cpu_transcoder_mask =				\
		BIT(TRANSCODER_A) | BIT(TRANSCODER_B) |				\
		BIT(TRANSCODER_C) | BIT(TRANSCODER_D),				\
	.__runtime_defaults.fbc_mask = BIT(INTEL_FBC_A) | BIT(INTEL_FBC_B),	\
	.__runtime_defaults.has_dmc = 1,					\
	.__runtime_defaults.has_dsc = 1,					\
	.__runtime_defaults.has_hdcp = 1,					\
	.__runtime_defaults.pipe_mask =						\
		BIT(PIPE_A) | BIT(PIPE_B) | BIT(PIPE_C) | BIT(PIPE_D),		\
	.__runtime_defaults.port_mask = BIT(PORT_A) | BIT(PORT_B) |		\
		BIT(PORT_TC1) | BIT(PORT_TC2) | BIT(PORT_TC3) | BIT(PORT_TC4)

static const struct intel_display_device_info xe_lpdp_display = {
	XE_LPDP_FEATURES,
};

static const struct intel_display_device_info xe2_lpd_display = {
	XE_LPDP_FEATURES,

	.__runtime_defaults.fbc_mask =
		BIT(INTEL_FBC_A) | BIT(INTEL_FBC_B) |
		BIT(INTEL_FBC_C) | BIT(INTEL_FBC_D),
	.__runtime_defaults.has_dbuf_overlap_detection = true,
};

static const struct intel_display_device_info xe2_hpd_display = {
	XE_LPDP_FEATURES,
	.__runtime_defaults.port_mask = BIT(PORT_A) |
		BIT(PORT_TC1) | BIT(PORT_TC2) | BIT(PORT_TC3) | BIT(PORT_TC4),
};

/*
 * Do not initialize the .info member of the platform desc for GMD ID based
 * platforms. Their display will be probed automatically based on the IP version
 * reported by the hardware.
 */
static const struct platform_desc mtl_desc = {
	PLATFORM(meteorlake),
};

static const struct platform_desc lnl_desc = {
	PLATFORM(lunarlake),
};

static const struct platform_desc bmg_desc = {
	PLATFORM(battlemage),
};

static const struct platform_desc ptl_desc = {
	PLATFORM(pantherlake),
};

__diag_pop();

/*
 * Separate detection for no display cases to keep the display id array simple.
 *
 * IVB Q requires subvendor and subdevice matching to differentiate from IVB D
 * GT2 server.
 */
static bool has_no_display(struct pci_dev *pdev)
{
	static const struct pci_device_id ids[] = {
		INTEL_IVB_Q_IDS(INTEL_VGA_DEVICE, 0),
		{}
	};

	return pci_match_id(ids, pdev);
}

#define INTEL_DISPLAY_DEVICE(_id, _desc) { .devid = (_id), .desc = (_desc) }

static const struct {
	u32 devid;
	const struct platform_desc *desc;
} intel_display_ids[] = {
	INTEL_I830_IDS(INTEL_DISPLAY_DEVICE, &i830_desc),
	INTEL_I845G_IDS(INTEL_DISPLAY_DEVICE, &i845_desc),
	INTEL_I85X_IDS(INTEL_DISPLAY_DEVICE, &i85x_desc),
	INTEL_I865G_IDS(INTEL_DISPLAY_DEVICE, &i865g_desc),
	INTEL_I915G_IDS(INTEL_DISPLAY_DEVICE, &i915g_desc),
	INTEL_I915GM_IDS(INTEL_DISPLAY_DEVICE, &i915gm_desc),
	INTEL_I945G_IDS(INTEL_DISPLAY_DEVICE, &i945g_desc),
	INTEL_I945GM_IDS(INTEL_DISPLAY_DEVICE, &i945gm_desc),
	INTEL_I965G_IDS(INTEL_DISPLAY_DEVICE, &i965g_desc),
	INTEL_G33_IDS(INTEL_DISPLAY_DEVICE, &g33_desc),
	INTEL_I965GM_IDS(INTEL_DISPLAY_DEVICE, &i965gm_desc),
	INTEL_GM45_IDS(INTEL_DISPLAY_DEVICE, &gm45_desc),
	INTEL_G45_IDS(INTEL_DISPLAY_DEVICE, &g45_desc),
	INTEL_PNV_IDS(INTEL_DISPLAY_DEVICE, &pnv_desc),
	INTEL_ILK_D_IDS(INTEL_DISPLAY_DEVICE, &ilk_d_desc),
	INTEL_ILK_M_IDS(INTEL_DISPLAY_DEVICE, &ilk_m_desc),
	INTEL_SNB_IDS(INTEL_DISPLAY_DEVICE, &snb_desc),
	INTEL_IVB_IDS(INTEL_DISPLAY_DEVICE, &ivb_desc),
	INTEL_HSW_IDS(INTEL_DISPLAY_DEVICE, &hsw_desc),
	INTEL_VLV_IDS(INTEL_DISPLAY_DEVICE, &vlv_desc),
	INTEL_BDW_IDS(INTEL_DISPLAY_DEVICE, &bdw_desc),
	INTEL_CHV_IDS(INTEL_DISPLAY_DEVICE, &chv_desc),
	INTEL_SKL_IDS(INTEL_DISPLAY_DEVICE, &skl_desc),
	INTEL_BXT_IDS(INTEL_DISPLAY_DEVICE, &bxt_desc),
	INTEL_GLK_IDS(INTEL_DISPLAY_DEVICE, &glk_desc),
	INTEL_KBL_IDS(INTEL_DISPLAY_DEVICE, &kbl_desc),
	INTEL_CFL_IDS(INTEL_DISPLAY_DEVICE, &cfl_desc),
	INTEL_WHL_IDS(INTEL_DISPLAY_DEVICE, &cfl_desc),
	INTEL_CML_IDS(INTEL_DISPLAY_DEVICE, &cml_desc),
	INTEL_ICL_IDS(INTEL_DISPLAY_DEVICE, &icl_desc),
	INTEL_EHL_IDS(INTEL_DISPLAY_DEVICE, &ehl_desc),
	INTEL_JSL_IDS(INTEL_DISPLAY_DEVICE, &jsl_desc),
	INTEL_TGL_IDS(INTEL_DISPLAY_DEVICE, &tgl_desc),
	INTEL_DG1_IDS(INTEL_DISPLAY_DEVICE, &dg1_desc),
	INTEL_RKL_IDS(INTEL_DISPLAY_DEVICE, &rkl_desc),
	INTEL_ADLS_IDS(INTEL_DISPLAY_DEVICE, &adl_s_desc),
	INTEL_RPLS_IDS(INTEL_DISPLAY_DEVICE, &adl_s_desc),
	INTEL_ADLP_IDS(INTEL_DISPLAY_DEVICE, &adl_p_desc),
	INTEL_ADLN_IDS(INTEL_DISPLAY_DEVICE, &adl_p_desc),
	INTEL_RPLU_IDS(INTEL_DISPLAY_DEVICE, &adl_p_desc),
	INTEL_RPLP_IDS(INTEL_DISPLAY_DEVICE, &adl_p_desc),
	INTEL_DG2_IDS(INTEL_DISPLAY_DEVICE, &dg2_desc),
	INTEL_ARL_IDS(INTEL_DISPLAY_DEVICE, &mtl_desc),
	INTEL_MTL_IDS(INTEL_DISPLAY_DEVICE, &mtl_desc),
	INTEL_LNL_IDS(INTEL_DISPLAY_DEVICE, &lnl_desc),
	INTEL_BMG_IDS(INTEL_DISPLAY_DEVICE, &bmg_desc),
	INTEL_PTL_IDS(INTEL_DISPLAY_DEVICE, &ptl_desc),
};

static const struct {
	u16 ver;
	u16 rel;
	const struct intel_display_device_info *display;
} gmdid_display_map[] = {
	{ 14,  0, &xe_lpdp_display },
	{ 14,  1, &xe2_hpd_display },
	{ 20,  0, &xe2_lpd_display },
	{ 30,  0, &xe2_lpd_display },
};

static const struct intel_display_device_info *
probe_gmdid_display(struct drm_i915_private *i915, struct intel_display_ip_ver *ip_ver)
{
	struct pci_dev *pdev = to_pci_dev(i915->drm.dev);
	struct intel_display_ip_ver gmd_id;
	void __iomem *addr;
	u32 val;
	int i;

	addr = pci_iomap_range(pdev, 0, i915_mmio_reg_offset(GMD_ID_DISPLAY), sizeof(u32));
	if (!addr) {
		drm_err(&i915->drm, "Cannot map MMIO BAR to read display GMD_ID\n");
		return NULL;
	}

	val = ioread32(addr);
	pci_iounmap(pdev, addr);

	if (val == 0) {
		drm_dbg_kms(&i915->drm, "Device doesn't have display\n");
		return NULL;
	}

	gmd_id.ver = REG_FIELD_GET(GMD_ID_ARCH_MASK, val);
	gmd_id.rel = REG_FIELD_GET(GMD_ID_RELEASE_MASK, val);
	gmd_id.step = REG_FIELD_GET(GMD_ID_STEP, val);

	for (i = 0; i < ARRAY_SIZE(gmdid_display_map); i++) {
		if (gmd_id.ver == gmdid_display_map[i].ver &&
		    gmd_id.rel == gmdid_display_map[i].rel) {
			*ip_ver = gmd_id;
			return gmdid_display_map[i].display;
		}
	}

	drm_err(&i915->drm, "Unrecognized display IP version %d.%02d; disabling display.\n",
		gmd_id.ver, gmd_id.rel);
	return NULL;
}

static const struct platform_desc *find_platform_desc(struct pci_dev *pdev)
{
	int i;

	for (i = 0; i < ARRAY_SIZE(intel_display_ids); i++) {
		if (intel_display_ids[i].devid == pdev->device)
			return intel_display_ids[i].desc;
	}

	return NULL;
}

static const struct subplatform_desc *
find_subplatform_desc(struct pci_dev *pdev, const struct platform_desc *desc)
{
	const struct subplatform_desc *sp;
	const u16 *id;

	for (sp = desc->subplatforms; sp && sp->pciidlist; sp++)
		for (id = sp->pciidlist; *id; id++)
			if (*id == pdev->device)
				return sp;

	return NULL;
}

static enum intel_step get_pre_gmdid_step(struct intel_display *display,
					  const struct stepping_desc *main,
					  const struct stepping_desc *sub)
{
	struct pci_dev *pdev = to_pci_dev(display->drm->dev);
	const enum intel_step *map = main->map;
	int size = main->size;
	int revision = pdev->revision;
	enum intel_step step;

	/* subplatform stepping info trumps main platform info */
	if (sub && sub->map && sub->size) {
		map = sub->map;
		size = sub->size;
	}

	/* not all platforms define steppings, and it's fine */
	if (!map || !size)
		return STEP_NONE;

	if (revision < size && map[revision] != STEP_NONE) {
		step = map[revision];
	} else {
		drm_warn(display->drm, "Unknown revision 0x%02x\n", revision);

		/*
		 * If we hit a gap in the revision to step map, use the information
		 * for the next revision.
		 *
		 * This may be wrong in all sorts of ways, especially if the
		 * steppings in the array are not monotonically increasing, but
		 * it's better than defaulting to 0.
		 */
		while (revision < size && map[revision] == STEP_NONE)
			revision++;

		if (revision < size) {
			drm_dbg_kms(display->drm, "Using display stepping for revision 0x%02x\n",
				    revision);
			step = map[revision];
		} else {
			drm_dbg_kms(display->drm, "Using future display stepping\n");
			step = STEP_FUTURE;
		}
	}

	drm_WARN_ON(display->drm, step == STEP_NONE);

	return step;
}

/* Size of the entire bitmap, not the number of platforms */
static unsigned int display_platforms_num_bits(void)
{
	return sizeof(((struct intel_display_platforms *)0)->bitmap) * BITS_PER_BYTE;
}

/* Number of platform bits set */
static unsigned int display_platforms_weight(const struct intel_display_platforms *p)
{
	return bitmap_weight(p->bitmap, display_platforms_num_bits());
}

/* Merge the subplatform information from src to dst */
static void display_platforms_or(struct intel_display_platforms *dst,
				 const struct intel_display_platforms *src)
{
	bitmap_or(dst->bitmap, dst->bitmap, src->bitmap, display_platforms_num_bits());
}

void intel_display_device_probe(struct drm_i915_private *i915)
{
	struct intel_display *display = &i915->display;
	struct pci_dev *pdev = to_pci_dev(i915->drm.dev);
	const struct intel_display_device_info *info;
	struct intel_display_ip_ver ip_ver = {};
	const struct platform_desc *desc;
	const struct subplatform_desc *subdesc;
	enum intel_step step;

	/* Add drm device backpointer as early as possible. */
	i915->display.drm = &i915->drm;

	intel_display_params_copy(&i915->display.params);

	if (has_no_display(pdev)) {
		drm_dbg_kms(&i915->drm, "Device doesn't have display\n");
		goto no_display;
	}

	desc = find_platform_desc(pdev);
	if (!desc) {
		drm_dbg_kms(&i915->drm, "Unknown device ID %04x; disabling display.\n",
			    pdev->device);
		goto no_display;
	}

	info = desc->info;
	if (!info)
		info = probe_gmdid_display(i915, &ip_ver);
	if (!info)
		goto no_display;

	DISPLAY_INFO(i915) = info;

	memcpy(DISPLAY_RUNTIME_INFO(i915),
	       &DISPLAY_INFO(i915)->__runtime_defaults,
	       sizeof(*DISPLAY_RUNTIME_INFO(i915)));

	drm_WARN_ON(&i915->drm, !desc->name ||
		    !display_platforms_weight(&desc->platforms));

	display->platform = desc->platforms;

	subdesc = find_subplatform_desc(pdev, desc);
	if (subdesc) {
		drm_WARN_ON(&i915->drm, !subdesc->name ||
			    !display_platforms_weight(&subdesc->platforms));

		display_platforms_or(&display->platform, &subdesc->platforms);

		/* Ensure platform and subplatform are distinct */
		drm_WARN_ON(&i915->drm,
			    display_platforms_weight(&display->platform) !=
			    display_platforms_weight(&desc->platforms) +
			    display_platforms_weight(&subdesc->platforms));
	}

	if (ip_ver.ver || ip_ver.rel || ip_ver.step) {
		DISPLAY_RUNTIME_INFO(i915)->ip = ip_ver;
		step = STEP_A0 + ip_ver.step;
		if (step > STEP_FUTURE) {
			drm_dbg_kms(display->drm, "Using future display stepping\n");
			step = STEP_FUTURE;
		}
	} else {
		step = get_pre_gmdid_step(display, &desc->step_info,
					  subdesc ? &subdesc->step_info : NULL);
	}

	DISPLAY_RUNTIME_INFO(i915)->step = step;

	drm_info(&i915->drm, "Found %s%s%s (device ID %04x) display version %u.%02u stepping %s\n",
		 desc->name, subdesc ? "/" : "", subdesc ? subdesc->name : "",
		 pdev->device, DISPLAY_RUNTIME_INFO(i915)->ip.ver,
		 DISPLAY_RUNTIME_INFO(i915)->ip.rel,
		 step != STEP_NONE ? intel_step_name(step) : "N/A");

	return;

no_display:
	DISPLAY_INFO(i915) = &no_display;
}

void intel_display_device_remove(struct drm_i915_private *i915)
{
	intel_display_params_free(&i915->display.params);
}

static void __intel_display_device_info_runtime_init(struct drm_i915_private *i915)
{
	struct intel_display *display = &i915->display;
	struct intel_display_runtime_info *display_runtime = DISPLAY_RUNTIME_INFO(i915);
	enum pipe pipe;

	BUILD_BUG_ON(BITS_PER_TYPE(display_runtime->pipe_mask) < I915_MAX_PIPES);
	BUILD_BUG_ON(BITS_PER_TYPE(display_runtime->cpu_transcoder_mask) < I915_MAX_TRANSCODERS);
	BUILD_BUG_ON(BITS_PER_TYPE(display_runtime->port_mask) < I915_MAX_PORTS);

	/* This covers both ULT and ULX */
	if (IS_HASWELL_ULT(i915) || IS_BROADWELL_ULT(i915))
		display_runtime->port_mask &= ~BIT(PORT_D);

	if (IS_ICL_WITH_PORT_F(i915))
		display_runtime->port_mask |= BIT(PORT_F);

	/* Wa_14011765242: adl-s A0,A1 */
	if (IS_ALDERLAKE_S(i915) && IS_DISPLAY_STEP(i915, STEP_A0, STEP_A2))
		for_each_pipe(i915, pipe)
			display_runtime->num_scalers[pipe] = 0;
	else if (DISPLAY_VER(i915) >= 11) {
		for_each_pipe(i915, pipe)
			display_runtime->num_scalers[pipe] = 2;
	} else if (DISPLAY_VER(i915) >= 9) {
		display_runtime->num_scalers[PIPE_A] = 2;
		display_runtime->num_scalers[PIPE_B] = 2;
		display_runtime->num_scalers[PIPE_C] = 1;
	}

	if (DISPLAY_VER(i915) >= 13 || HAS_D12_PLANE_MINIMIZATION(i915))
		for_each_pipe(i915, pipe)
			display_runtime->num_sprites[pipe] = 4;
	else if (DISPLAY_VER(i915) >= 11)
		for_each_pipe(i915, pipe)
			display_runtime->num_sprites[pipe] = 6;
	else if (DISPLAY_VER(i915) == 10)
		for_each_pipe(i915, pipe)
			display_runtime->num_sprites[pipe] = 3;
	else if (IS_BROXTON(i915)) {
		/*
		 * Skylake and Broxton currently don't expose the topmost plane as its
		 * use is exclusive with the legacy cursor and we only want to expose
		 * one of those, not both. Until we can safely expose the topmost plane
		 * as a DRM_PLANE_TYPE_CURSOR with all the features exposed/supported,
		 * we don't expose the topmost plane at all to prevent ABI breakage
		 * down the line.
		 */

		display_runtime->num_sprites[PIPE_A] = 2;
		display_runtime->num_sprites[PIPE_B] = 2;
		display_runtime->num_sprites[PIPE_C] = 1;
	} else if (IS_VALLEYVIEW(i915) || IS_CHERRYVIEW(i915)) {
		for_each_pipe(i915, pipe)
			display_runtime->num_sprites[pipe] = 2;
	} else if (DISPLAY_VER(i915) >= 5 || IS_G4X(i915)) {
		for_each_pipe(i915, pipe)
			display_runtime->num_sprites[pipe] = 1;
	}

	if ((IS_DGFX(i915) || DISPLAY_VER(i915) >= 14) &&
	    !(intel_de_read(i915, GU_CNTL_PROTECTED) & DEPRESENT)) {
		drm_info(&i915->drm, "Display not present, disabling\n");
		goto display_fused_off;
	}

	if (IS_DISPLAY_VER(i915, 7, 8) && HAS_PCH_SPLIT(i915)) {
		u32 fuse_strap = intel_de_read(i915, FUSE_STRAP);
		u32 sfuse_strap = intel_de_read(i915, SFUSE_STRAP);

		/*
		 * SFUSE_STRAP is supposed to have a bit signalling the display
		 * is fused off. Unfortunately it seems that, at least in
		 * certain cases, fused off display means that PCH display
		 * reads don't land anywhere. In that case, we read 0s.
		 *
		 * On CPT/PPT, we can detect this case as SFUSE_STRAP_FUSE_LOCK
		 * should be set when taking over after the firmware.
		 */
		if (fuse_strap & ILK_INTERNAL_DISPLAY_DISABLE ||
		    sfuse_strap & SFUSE_STRAP_DISPLAY_DISABLED ||
		    (HAS_PCH_CPT(i915) &&
		     !(sfuse_strap & SFUSE_STRAP_FUSE_LOCK))) {
			drm_info(&i915->drm,
				 "Display fused off, disabling\n");
			goto display_fused_off;
		} else if (fuse_strap & IVB_PIPE_C_DISABLE) {
			drm_info(&i915->drm, "PipeC fused off\n");
			display_runtime->pipe_mask &= ~BIT(PIPE_C);
			display_runtime->cpu_transcoder_mask &= ~BIT(TRANSCODER_C);
		}
	} else if (DISPLAY_VER(i915) >= 9) {
		u32 dfsm = intel_de_read(i915, SKL_DFSM);

		if (dfsm & SKL_DFSM_PIPE_A_DISABLE) {
			display_runtime->pipe_mask &= ~BIT(PIPE_A);
			display_runtime->cpu_transcoder_mask &= ~BIT(TRANSCODER_A);
			display_runtime->fbc_mask &= ~BIT(INTEL_FBC_A);
		}
		if (dfsm & SKL_DFSM_PIPE_B_DISABLE) {
			display_runtime->pipe_mask &= ~BIT(PIPE_B);
			display_runtime->cpu_transcoder_mask &= ~BIT(TRANSCODER_B);
			display_runtime->fbc_mask &= ~BIT(INTEL_FBC_B);
		}
		if (dfsm & SKL_DFSM_PIPE_C_DISABLE) {
			display_runtime->pipe_mask &= ~BIT(PIPE_C);
			display_runtime->cpu_transcoder_mask &= ~BIT(TRANSCODER_C);
			display_runtime->fbc_mask &= ~BIT(INTEL_FBC_C);
		}

		if (DISPLAY_VER(i915) >= 12 &&
		    (dfsm & TGL_DFSM_PIPE_D_DISABLE)) {
			display_runtime->pipe_mask &= ~BIT(PIPE_D);
			display_runtime->cpu_transcoder_mask &= ~BIT(TRANSCODER_D);
			display_runtime->fbc_mask &= ~BIT(INTEL_FBC_D);
		}

		if (!display_runtime->pipe_mask)
			goto display_fused_off;

		if (dfsm & SKL_DFSM_DISPLAY_HDCP_DISABLE)
			display_runtime->has_hdcp = 0;

		if (IS_DG2(i915) || DISPLAY_VER(i915) < 13) {
			if (dfsm & SKL_DFSM_DISPLAY_PM_DISABLE)
				display_runtime->fbc_mask = 0;
		}

		if (DISPLAY_VER(i915) >= 11 && (dfsm & ICL_DFSM_DMC_DISABLE))
			display_runtime->has_dmc = 0;

		if (IS_DISPLAY_VER(i915, 10, 12) &&
		    (dfsm & GLK_DFSM_DISPLAY_DSC_DISABLE))
			display_runtime->has_dsc = 0;

		if (DISPLAY_VER(display) >= 20 &&
		    (dfsm & XE2LPD_DFSM_DBUF_OVERLAP_DISABLE))
			display_runtime->has_dbuf_overlap_detection = false;
	}

	if (DISPLAY_VER(i915) >= 20) {
		u32 cap = intel_de_read(i915, XE2LPD_DE_CAP);

		if (REG_FIELD_GET(XE2LPD_DE_CAP_DSC_MASK, cap) ==
		    XE2LPD_DE_CAP_DSC_REMOVED)
			display_runtime->has_dsc = 0;

		if (REG_FIELD_GET(XE2LPD_DE_CAP_SCALER_MASK, cap) ==
		    XE2LPD_DE_CAP_SCALER_SINGLE) {
			for_each_pipe(i915, pipe)
				if (display_runtime->num_scalers[pipe])
					display_runtime->num_scalers[pipe] = 1;
		}
	}

<<<<<<< HEAD
=======
	if (DISPLAY_VER(i915) >= 30)
		display_runtime->edp_typec_support =
			intel_de_read(display, PICA_PHY_CONFIG_CONTROL) & EDP_ON_TYPEC;

>>>>>>> 82ab75c4
	display_runtime->rawclk_freq = intel_read_rawclk(display);
	drm_dbg_kms(&i915->drm, "rawclk rate: %d kHz\n", display_runtime->rawclk_freq);

	return;

display_fused_off:
	memset(display_runtime, 0, sizeof(*display_runtime));
}

void intel_display_device_info_runtime_init(struct drm_i915_private *i915)
{
	if (HAS_DISPLAY(i915))
		__intel_display_device_info_runtime_init(i915);

	/* Display may have been disabled by runtime init */
	if (!HAS_DISPLAY(i915)) {
		i915->drm.driver_features &= ~(DRIVER_MODESET | DRIVER_ATOMIC);
		i915->display.info.__device_info = &no_display;
	}

	/* Disable nuclear pageflip by default on pre-g4x */
	if (!i915->display.params.nuclear_pageflip &&
	    DISPLAY_VER(i915) < 5 && !IS_G4X(i915))
		i915->drm.driver_features &= ~DRIVER_ATOMIC;
}

void intel_display_device_info_print(const struct intel_display_device_info *info,
				     const struct intel_display_runtime_info *runtime,
				     struct drm_printer *p)
{
	if (runtime->ip.rel)
		drm_printf(p, "display version: %u.%02u\n",
			   runtime->ip.ver,
			   runtime->ip.rel);
	else
		drm_printf(p, "display version: %u\n",
			   runtime->ip.ver);

	drm_printf(p, "display stepping: %s\n", intel_step_name(runtime->step));

#define PRINT_FLAG(name) drm_printf(p, "%s: %s\n", #name, str_yes_no(info->name))
	DEV_INFO_DISPLAY_FOR_EACH_FLAG(PRINT_FLAG);
#undef PRINT_FLAG

	drm_printf(p, "has_hdcp: %s\n", str_yes_no(runtime->has_hdcp));
	drm_printf(p, "has_dmc: %s\n", str_yes_no(runtime->has_dmc));
	drm_printf(p, "has_dsc: %s\n", str_yes_no(runtime->has_dsc));

	drm_printf(p, "rawclk rate: %u kHz\n", runtime->rawclk_freq);
}

/*
 * Assuming the device has display hardware, should it be enabled?
 *
 * It's an error to call this function if the device does not have display
 * hardware.
 *
 * Disabling display means taking over the display hardware, putting it to
 * sleep, and preventing connectors from being connected via any means.
 */
bool intel_display_device_enabled(struct drm_i915_private *i915)
{
	struct intel_display *display = &i915->display;

	/* Only valid when HAS_DISPLAY() is true */
	drm_WARN_ON(display->drm, !HAS_DISPLAY(display));

	return !display->params.disable_display &&
		!intel_opregion_headless_sku(display);
}<|MERGE_RESOLUTION|>--- conflicted
+++ resolved
@@ -1808,13 +1808,10 @@
 		}
 	}
 
-<<<<<<< HEAD
-=======
 	if (DISPLAY_VER(i915) >= 30)
 		display_runtime->edp_typec_support =
 			intel_de_read(display, PICA_PHY_CONFIG_CONTROL) & EDP_ON_TYPEC;
 
->>>>>>> 82ab75c4
 	display_runtime->rawclk_freq = intel_read_rawclk(display);
 	drm_dbg_kms(&i915->drm, "rawclk rate: %d kHz\n", display_runtime->rawclk_freq);
 
