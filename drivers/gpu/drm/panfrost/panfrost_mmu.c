// SPDX-License-Identifier:	GPL-2.0
/* Copyright 2019 Linaro, Ltd, Rob Herring <robh@kernel.org> */

#include <drm/panfrost_drm.h>

#include <linux/atomic.h>
#include <linux/bitfield.h>
#include <linux/delay.h>
#include <linux/dma-mapping.h>
#include <linux/interrupt.h>
#include <linux/io.h>
#include <linux/iopoll.h>
#include <linux/io-pgtable.h>
#include <linux/iommu.h>
#include <linux/platform_device.h>
#include <linux/pm_runtime.h>
#include <linux/shmem_fs.h>
#include <linux/sizes.h>

#include "panfrost_device.h"
#include "panfrost_mmu.h"
#include "panfrost_gem.h"
#include "panfrost_features.h"
#include "panfrost_regs.h"

#define mmu_write(dev, reg, data) writel(data, dev->iomem + reg)
#define mmu_read(dev, reg) readl(dev->iomem + reg)

static int wait_ready(struct panfrost_device *pfdev, u32 as_nr)
{
	int ret;
	u32 val;

	/* Wait for the MMU status to indicate there is no active command, in
	 * case one is pending. */
	ret = readl_relaxed_poll_timeout_atomic(pfdev->iomem + AS_STATUS(as_nr),
		val, !(val & AS_STATUS_AS_ACTIVE), 10, 100000);

	if (ret) {
		/* The GPU hung, let's trigger a reset */
		panfrost_device_schedule_reset(pfdev);
		dev_err(pfdev->dev, "AS_ACTIVE bit stuck\n");
	}

	return ret;
}

static int write_cmd(struct panfrost_device *pfdev, u32 as_nr, u32 cmd)
{
	int status;

	/* write AS_COMMAND when MMU is ready to accept another command */
	status = wait_ready(pfdev, as_nr);
	if (!status)
		mmu_write(pfdev, AS_COMMAND(as_nr), cmd);

	return status;
}

static void lock_region(struct panfrost_device *pfdev, u32 as_nr,
			u64 region_start, u64 size)
{
	u8 region_width;
	u64 region;
	u64 region_end = region_start + size;

	if (!size)
		return;

	/*
	 * The locked region is a naturally aligned power of 2 block encoded as
	 * log2 minus(1).
	 * Calculate the desired start/end and look for the highest bit which
	 * differs. The smallest naturally aligned block must include this bit
	 * change, the desired region starts with this bit (and subsequent bits)
	 * zeroed and ends with the bit (and subsequent bits) set to one.
<<<<<<< HEAD
	 */
	region_width = max(fls64(region_start ^ (region_end - 1)),
			   const_ilog2(AS_LOCK_REGION_MIN_SIZE)) - 1;

	/*
	 * Mask off the low bits of region_start (which would be ignored by
	 * the hardware anyway)
	 */
=======
	 */
	region_width = max(fls64(region_start ^ (region_end - 1)),
			   const_ilog2(AS_LOCK_REGION_MIN_SIZE)) - 1;

	/*
	 * Mask off the low bits of region_start (which would be ignored by
	 * the hardware anyway)
	 */
>>>>>>> 754e0b0e
	region_start &= GENMASK_ULL(63, region_width);

	region = region_width | region_start;

	/* Lock the region that needs to be updated */
	mmu_write(pfdev, AS_LOCKADDR_LO(as_nr), lower_32_bits(region));
	mmu_write(pfdev, AS_LOCKADDR_HI(as_nr), upper_32_bits(region));
	write_cmd(pfdev, as_nr, AS_COMMAND_LOCK);
}


static int mmu_hw_do_operation_locked(struct panfrost_device *pfdev, int as_nr,
				      u64 iova, u64 size, u32 op)
{
	if (as_nr < 0)
		return 0;

	if (op != AS_COMMAND_UNLOCK)
		lock_region(pfdev, as_nr, iova, size);

	/* Run the MMU operation */
	write_cmd(pfdev, as_nr, op);

	/* Wait for the flush to complete */
	return wait_ready(pfdev, as_nr);
}

static int mmu_hw_do_operation(struct panfrost_device *pfdev,
			       struct panfrost_mmu *mmu,
			       u64 iova, u64 size, u32 op)
{
	int ret;

	spin_lock(&pfdev->as_lock);
	ret = mmu_hw_do_operation_locked(pfdev, mmu->as, iova, size, op);
	spin_unlock(&pfdev->as_lock);
	return ret;
}

static void panfrost_mmu_enable(struct panfrost_device *pfdev, struct panfrost_mmu *mmu)
{
	int as_nr = mmu->as;
	struct io_pgtable_cfg *cfg = &mmu->pgtbl_cfg;
	u64 transtab = cfg->arm_mali_lpae_cfg.transtab;
	u64 memattr = cfg->arm_mali_lpae_cfg.memattr;

	mmu_hw_do_operation_locked(pfdev, as_nr, 0, ~0ULL, AS_COMMAND_FLUSH_MEM);

	mmu_write(pfdev, AS_TRANSTAB_LO(as_nr), lower_32_bits(transtab));
	mmu_write(pfdev, AS_TRANSTAB_HI(as_nr), upper_32_bits(transtab));

	/* Need to revisit mem attrs.
	 * NC is the default, Mali driver is inner WT.
	 */
	mmu_write(pfdev, AS_MEMATTR_LO(as_nr), lower_32_bits(memattr));
	mmu_write(pfdev, AS_MEMATTR_HI(as_nr), upper_32_bits(memattr));

	write_cmd(pfdev, as_nr, AS_COMMAND_UPDATE);
}

static void panfrost_mmu_disable(struct panfrost_device *pfdev, u32 as_nr)
{
	mmu_hw_do_operation_locked(pfdev, as_nr, 0, ~0ULL, AS_COMMAND_FLUSH_MEM);

	mmu_write(pfdev, AS_TRANSTAB_LO(as_nr), 0);
	mmu_write(pfdev, AS_TRANSTAB_HI(as_nr), 0);

	mmu_write(pfdev, AS_MEMATTR_LO(as_nr), 0);
	mmu_write(pfdev, AS_MEMATTR_HI(as_nr), 0);

	write_cmd(pfdev, as_nr, AS_COMMAND_UPDATE);
}

u32 panfrost_mmu_as_get(struct panfrost_device *pfdev, struct panfrost_mmu *mmu)
{
	int as;

	spin_lock(&pfdev->as_lock);

	as = mmu->as;
	if (as >= 0) {
		int en = atomic_inc_return(&mmu->as_count);
		u32 mask = BIT(as) | BIT(16 + as);

		/*
		 * AS can be retained by active jobs or a perfcnt context,
		 * hence the '+ 1' here.
		 */
		WARN_ON(en >= (NUM_JOB_SLOTS + 1));

		list_move(&mmu->list, &pfdev->as_lru_list);

		if (pfdev->as_faulty_mask & mask) {
			/* Unhandled pagefault on this AS, the MMU was
			 * disabled. We need to re-enable the MMU after
			 * clearing+unmasking the AS interrupts.
			 */
			mmu_write(pfdev, MMU_INT_CLEAR, mask);
			mmu_write(pfdev, MMU_INT_MASK, ~pfdev->as_faulty_mask);
			pfdev->as_faulty_mask &= ~mask;
			panfrost_mmu_enable(pfdev, mmu);
		}

		goto out;
	}

	/* Check for a free AS */
	as = ffz(pfdev->as_alloc_mask);
	if (!(BIT(as) & pfdev->features.as_present)) {
		struct panfrost_mmu *lru_mmu;

		list_for_each_entry_reverse(lru_mmu, &pfdev->as_lru_list, list) {
			if (!atomic_read(&lru_mmu->as_count))
				break;
		}
		WARN_ON(&lru_mmu->list == &pfdev->as_lru_list);

		list_del_init(&lru_mmu->list);
		as = lru_mmu->as;

		WARN_ON(as < 0);
		lru_mmu->as = -1;
	}

	/* Assign the free or reclaimed AS to the FD */
	mmu->as = as;
	set_bit(as, &pfdev->as_alloc_mask);
	atomic_set(&mmu->as_count, 1);
	list_add(&mmu->list, &pfdev->as_lru_list);

	dev_dbg(pfdev->dev, "Assigned AS%d to mmu %p, alloc_mask=%lx", as, mmu, pfdev->as_alloc_mask);

	panfrost_mmu_enable(pfdev, mmu);

out:
	spin_unlock(&pfdev->as_lock);
	return as;
}

void panfrost_mmu_as_put(struct panfrost_device *pfdev, struct panfrost_mmu *mmu)
{
	atomic_dec(&mmu->as_count);
	WARN_ON(atomic_read(&mmu->as_count) < 0);
}

void panfrost_mmu_reset(struct panfrost_device *pfdev)
{
	struct panfrost_mmu *mmu, *mmu_tmp;

	spin_lock(&pfdev->as_lock);

	pfdev->as_alloc_mask = 0;
	pfdev->as_faulty_mask = 0;

	list_for_each_entry_safe(mmu, mmu_tmp, &pfdev->as_lru_list, list) {
		mmu->as = -1;
		atomic_set(&mmu->as_count, 0);
		list_del_init(&mmu->list);
	}

	spin_unlock(&pfdev->as_lock);

	mmu_write(pfdev, MMU_INT_CLEAR, ~0);
	mmu_write(pfdev, MMU_INT_MASK, ~0);
}

static size_t get_pgsize(u64 addr, size_t size)
{
	if (addr & (SZ_2M - 1) || size < SZ_2M)
		return SZ_4K;

	return SZ_2M;
}

static void panfrost_mmu_flush_range(struct panfrost_device *pfdev,
				     struct panfrost_mmu *mmu,
				     u64 iova, u64 size)
{
	if (mmu->as < 0)
		return;

	pm_runtime_get_noresume(pfdev->dev);

	/* Flush the PTs only if we're already awake */
	if (pm_runtime_active(pfdev->dev))
		mmu_hw_do_operation(pfdev, mmu, iova, size, AS_COMMAND_FLUSH_PT);

	pm_runtime_put_sync_autosuspend(pfdev->dev);
}

static int mmu_map_sg(struct panfrost_device *pfdev, struct panfrost_mmu *mmu,
		      u64 iova, int prot, struct sg_table *sgt)
{
	unsigned int count;
	struct scatterlist *sgl;
	struct io_pgtable_ops *ops = mmu->pgtbl_ops;
	u64 start_iova = iova;

	for_each_sgtable_dma_sg(sgt, sgl, count) {
		unsigned long paddr = sg_dma_address(sgl);
		size_t len = sg_dma_len(sgl);

		dev_dbg(pfdev->dev, "map: as=%d, iova=%llx, paddr=%lx, len=%zx", mmu->as, iova, paddr, len);

		while (len) {
			size_t pgsize = get_pgsize(iova | paddr, len);

			ops->map(ops, iova, paddr, pgsize, prot, GFP_KERNEL);
			iova += pgsize;
			paddr += pgsize;
			len -= pgsize;
		}
	}

	panfrost_mmu_flush_range(pfdev, mmu, start_iova, iova - start_iova);

	return 0;
}

int panfrost_mmu_map(struct panfrost_gem_mapping *mapping)
{
	struct panfrost_gem_object *bo = mapping->obj;
	struct drm_gem_shmem_object *shmem = &bo->base;
	struct drm_gem_object *obj = &shmem->base;
	struct panfrost_device *pfdev = to_panfrost_device(obj->dev);
	struct sg_table *sgt;
	int prot = IOMMU_READ | IOMMU_WRITE;

	if (WARN_ON(mapping->active))
		return 0;

	if (bo->noexec)
		prot |= IOMMU_NOEXEC;

	sgt = drm_gem_shmem_get_pages_sgt(shmem);
	if (WARN_ON(IS_ERR(sgt)))
		return PTR_ERR(sgt);

	mmu_map_sg(pfdev, mapping->mmu, mapping->mmnode.start << PAGE_SHIFT,
		   prot, sgt);
	mapping->active = true;

	return 0;
}

void panfrost_mmu_unmap(struct panfrost_gem_mapping *mapping)
{
	struct panfrost_gem_object *bo = mapping->obj;
	struct drm_gem_object *obj = &bo->base.base;
	struct panfrost_device *pfdev = to_panfrost_device(obj->dev);
	struct io_pgtable_ops *ops = mapping->mmu->pgtbl_ops;
	u64 iova = mapping->mmnode.start << PAGE_SHIFT;
	size_t len = mapping->mmnode.size << PAGE_SHIFT;
	size_t unmapped_len = 0;

	if (WARN_ON(!mapping->active))
		return;

	dev_dbg(pfdev->dev, "unmap: as=%d, iova=%llx, len=%zx",
		mapping->mmu->as, iova, len);

	while (unmapped_len < len) {
		size_t unmapped_page;
		size_t pgsize = get_pgsize(iova, len - unmapped_len);

		if (ops->iova_to_phys(ops, iova)) {
			unmapped_page = ops->unmap(ops, iova, pgsize, NULL);
			WARN_ON(unmapped_page != pgsize);
		}
		iova += pgsize;
		unmapped_len += pgsize;
	}

	panfrost_mmu_flush_range(pfdev, mapping->mmu,
				 mapping->mmnode.start << PAGE_SHIFT, len);
	mapping->active = false;
}

static void mmu_tlb_inv_context_s1(void *cookie)
{}

static void mmu_tlb_sync_context(void *cookie)
{
	//struct panfrost_mmu *mmu = cookie;
	// TODO: Wait 1000 GPU cycles for HW_ISSUE_6367/T60X
}

static void mmu_tlb_flush_walk(unsigned long iova, size_t size, size_t granule,
			       void *cookie)
{
	mmu_tlb_sync_context(cookie);
}

static const struct iommu_flush_ops mmu_tlb_ops = {
	.tlb_flush_all	= mmu_tlb_inv_context_s1,
	.tlb_flush_walk = mmu_tlb_flush_walk,
};

static struct panfrost_gem_mapping *
addr_to_mapping(struct panfrost_device *pfdev, int as, u64 addr)
{
	struct panfrost_gem_mapping *mapping = NULL;
	struct drm_mm_node *node;
	u64 offset = addr >> PAGE_SHIFT;
	struct panfrost_mmu *mmu;

	spin_lock(&pfdev->as_lock);
	list_for_each_entry(mmu, &pfdev->as_lru_list, list) {
		if (as == mmu->as)
			goto found_mmu;
	}
	goto out;

found_mmu:

	spin_lock(&mmu->mm_lock);

	drm_mm_for_each_node(node, &mmu->mm) {
		if (offset >= node->start &&
		    offset < (node->start + node->size)) {
			mapping = drm_mm_node_to_panfrost_mapping(node);

			kref_get(&mapping->refcount);
			break;
		}
	}

	spin_unlock(&mmu->mm_lock);
out:
	spin_unlock(&pfdev->as_lock);
	return mapping;
}

#define NUM_FAULT_PAGES (SZ_2M / PAGE_SIZE)

static int panfrost_mmu_map_fault_addr(struct panfrost_device *pfdev, int as,
				       u64 addr)
{
	int ret, i;
	struct panfrost_gem_mapping *bomapping;
	struct panfrost_gem_object *bo;
	struct address_space *mapping;
	pgoff_t page_offset;
	struct sg_table *sgt;
	struct page **pages;

	bomapping = addr_to_mapping(pfdev, as, addr);
	if (!bomapping)
		return -ENOENT;

	bo = bomapping->obj;
	if (!bo->is_heap) {
		dev_WARN(pfdev->dev, "matching BO is not heap type (GPU VA = %llx)",
			 bomapping->mmnode.start << PAGE_SHIFT);
		ret = -EINVAL;
		goto err_bo;
	}
	WARN_ON(bomapping->mmu->as != as);

	/* Assume 2MB alignment and size multiple */
	addr &= ~((u64)SZ_2M - 1);
	page_offset = addr >> PAGE_SHIFT;
	page_offset -= bomapping->mmnode.start;

	mutex_lock(&bo->base.pages_lock);

	if (!bo->base.pages) {
		bo->sgts = kvmalloc_array(bo->base.base.size / SZ_2M,
				     sizeof(struct sg_table), GFP_KERNEL | __GFP_ZERO);
		if (!bo->sgts) {
			mutex_unlock(&bo->base.pages_lock);
			ret = -ENOMEM;
			goto err_bo;
		}

		pages = kvmalloc_array(bo->base.base.size >> PAGE_SHIFT,
				       sizeof(struct page *), GFP_KERNEL | __GFP_ZERO);
		if (!pages) {
			kvfree(bo->sgts);
			bo->sgts = NULL;
			mutex_unlock(&bo->base.pages_lock);
			ret = -ENOMEM;
			goto err_bo;
		}
		bo->base.pages = pages;
		bo->base.pages_use_count = 1;
	} else {
		pages = bo->base.pages;
		if (pages[page_offset]) {
			/* Pages are already mapped, bail out. */
			mutex_unlock(&bo->base.pages_lock);
			goto out;
		}
	}

	mapping = bo->base.base.filp->f_mapping;
	mapping_set_unevictable(mapping);

	for (i = page_offset; i < page_offset + NUM_FAULT_PAGES; i++) {
		pages[i] = shmem_read_mapping_page(mapping, i);
		if (IS_ERR(pages[i])) {
			mutex_unlock(&bo->base.pages_lock);
			ret = PTR_ERR(pages[i]);
			goto err_pages;
		}
	}

	mutex_unlock(&bo->base.pages_lock);

	sgt = &bo->sgts[page_offset / (SZ_2M / PAGE_SIZE)];
	ret = sg_alloc_table_from_pages(sgt, pages + page_offset,
					NUM_FAULT_PAGES, 0, SZ_2M, GFP_KERNEL);
	if (ret)
		goto err_pages;

	ret = dma_map_sgtable(pfdev->dev, sgt, DMA_BIDIRECTIONAL, 0);
	if (ret)
		goto err_map;

	mmu_map_sg(pfdev, bomapping->mmu, addr,
		   IOMMU_WRITE | IOMMU_READ | IOMMU_NOEXEC, sgt);

	bomapping->active = true;

	dev_dbg(pfdev->dev, "mapped page fault @ AS%d %llx", as, addr);

out:
	panfrost_gem_mapping_put(bomapping);

	return 0;

err_map:
	sg_free_table(sgt);
err_pages:
	drm_gem_shmem_put_pages(&bo->base);
err_bo:
	drm_gem_object_put(&bo->base.base);
	return ret;
}

static void panfrost_mmu_release_ctx(struct kref *kref)
{
	struct panfrost_mmu *mmu = container_of(kref, struct panfrost_mmu,
						refcount);
	struct panfrost_device *pfdev = mmu->pfdev;

	spin_lock(&pfdev->as_lock);
	if (mmu->as >= 0) {
		pm_runtime_get_noresume(pfdev->dev);
		if (pm_runtime_active(pfdev->dev))
			panfrost_mmu_disable(pfdev, mmu->as);
		pm_runtime_put_autosuspend(pfdev->dev);

		clear_bit(mmu->as, &pfdev->as_alloc_mask);
		clear_bit(mmu->as, &pfdev->as_in_use_mask);
		list_del(&mmu->list);
	}
	spin_unlock(&pfdev->as_lock);

	free_io_pgtable_ops(mmu->pgtbl_ops);
	drm_mm_takedown(&mmu->mm);
	kfree(mmu);
}

void panfrost_mmu_ctx_put(struct panfrost_mmu *mmu)
{
	kref_put(&mmu->refcount, panfrost_mmu_release_ctx);
}

struct panfrost_mmu *panfrost_mmu_ctx_get(struct panfrost_mmu *mmu)
{
	kref_get(&mmu->refcount);

	return mmu;
}

#define PFN_4G		(SZ_4G >> PAGE_SHIFT)
#define PFN_4G_MASK	(PFN_4G - 1)
#define PFN_16M		(SZ_16M >> PAGE_SHIFT)

static void panfrost_drm_mm_color_adjust(const struct drm_mm_node *node,
					 unsigned long color,
					 u64 *start, u64 *end)
{
	/* Executable buffers can't start or end on a 4GB boundary */
	if (!(color & PANFROST_BO_NOEXEC)) {
		u64 next_seg;

		if ((*start & PFN_4G_MASK) == 0)
			(*start)++;

		if ((*end & PFN_4G_MASK) == 0)
			(*end)--;

		next_seg = ALIGN(*start, PFN_4G);
		if (next_seg - *start <= PFN_16M)
			*start = next_seg + 1;

		*end = min(*end, ALIGN(*start, PFN_4G) - 1);
	}
}

struct panfrost_mmu *panfrost_mmu_ctx_create(struct panfrost_device *pfdev)
{
	struct panfrost_mmu *mmu;

	mmu = kzalloc(sizeof(*mmu), GFP_KERNEL);
	if (!mmu)
		return ERR_PTR(-ENOMEM);

	mmu->pfdev = pfdev;
	spin_lock_init(&mmu->mm_lock);

	/* 4G enough for now. can be 48-bit */
	drm_mm_init(&mmu->mm, SZ_32M >> PAGE_SHIFT, (SZ_4G - SZ_32M) >> PAGE_SHIFT);
	mmu->mm.color_adjust = panfrost_drm_mm_color_adjust;

	INIT_LIST_HEAD(&mmu->list);
	mmu->as = -1;

	mmu->pgtbl_cfg = (struct io_pgtable_cfg) {
		.pgsize_bitmap	= SZ_4K | SZ_2M,
		.ias		= FIELD_GET(0xff, pfdev->features.mmu_features),
		.oas		= FIELD_GET(0xff00, pfdev->features.mmu_features),
		.coherent_walk	= pfdev->coherent,
		.tlb		= &mmu_tlb_ops,
		.iommu_dev	= pfdev->dev,
	};

	mmu->pgtbl_ops = alloc_io_pgtable_ops(ARM_MALI_LPAE, &mmu->pgtbl_cfg,
					      mmu);
	if (!mmu->pgtbl_ops) {
		kfree(mmu);
		return ERR_PTR(-EINVAL);
	}

	kref_init(&mmu->refcount);

	return mmu;
}

static const char *access_type_name(struct panfrost_device *pfdev,
		u32 fault_status)
{
	switch (fault_status & AS_FAULTSTATUS_ACCESS_TYPE_MASK) {
	case AS_FAULTSTATUS_ACCESS_TYPE_ATOMIC:
		if (panfrost_has_hw_feature(pfdev, HW_FEATURE_AARCH64_MMU))
			return "ATOMIC";
		else
			return "UNKNOWN";
	case AS_FAULTSTATUS_ACCESS_TYPE_READ:
		return "READ";
	case AS_FAULTSTATUS_ACCESS_TYPE_WRITE:
		return "WRITE";
	case AS_FAULTSTATUS_ACCESS_TYPE_EX:
		return "EXECUTE";
	default:
		WARN_ON(1);
		return NULL;
	}
}

static irqreturn_t panfrost_mmu_irq_handler(int irq, void *data)
{
	struct panfrost_device *pfdev = data;

	if (!mmu_read(pfdev, MMU_INT_STAT))
		return IRQ_NONE;

	mmu_write(pfdev, MMU_INT_MASK, 0);
	return IRQ_WAKE_THREAD;
}

static irqreturn_t panfrost_mmu_irq_handler_thread(int irq, void *data)
{
	struct panfrost_device *pfdev = data;
	u32 status = mmu_read(pfdev, MMU_INT_RAWSTAT);
	int ret;

	while (status) {
		u32 as = ffs(status | (status >> 16)) - 1;
		u32 mask = BIT(as) | BIT(as + 16);
		u64 addr;
		u32 fault_status;
		u32 exception_type;
		u32 access_type;
		u32 source_id;

		fault_status = mmu_read(pfdev, AS_FAULTSTATUS(as));
		addr = mmu_read(pfdev, AS_FAULTADDRESS_LO(as));
		addr |= (u64)mmu_read(pfdev, AS_FAULTADDRESS_HI(as)) << 32;

		/* decode the fault status */
		exception_type = fault_status & 0xFF;
		access_type = (fault_status >> 8) & 0x3;
		source_id = (fault_status >> 16);

		mmu_write(pfdev, MMU_INT_CLEAR, mask);

		/* Page fault only */
		ret = -1;
		if ((status & mask) == BIT(as) && (exception_type & 0xF8) == 0xC0)
			ret = panfrost_mmu_map_fault_addr(pfdev, as, addr);

		if (ret) {
			/* terminal fault, print info about the fault */
			dev_err(pfdev->dev,
				"Unhandled Page fault in AS%d at VA 0x%016llX\n"
				"Reason: %s\n"
				"raw fault status: 0x%X\n"
				"decoded fault status: %s\n"
				"exception type 0x%X: %s\n"
				"access type 0x%X: %s\n"
				"source id 0x%X\n",
				as, addr,
				"TODO",
				fault_status,
				(fault_status & (1 << 10) ? "DECODER FAULT" : "SLAVE FAULT"),
				exception_type, panfrost_exception_name(exception_type),
				access_type, access_type_name(pfdev, fault_status),
				source_id);

			spin_lock(&pfdev->as_lock);
			/* Ignore MMU interrupts on this AS until it's been
			 * re-enabled.
			 */
			pfdev->as_faulty_mask |= mask;

			/* Disable the MMU to kill jobs on this AS. */
			panfrost_mmu_disable(pfdev, as);
			spin_unlock(&pfdev->as_lock);
		}

		status &= ~mask;

		/* If we received new MMU interrupts, process them before returning. */
		if (!status)
			status = mmu_read(pfdev, MMU_INT_RAWSTAT) & ~pfdev->as_faulty_mask;
	}

	spin_lock(&pfdev->as_lock);
	mmu_write(pfdev, MMU_INT_MASK, ~pfdev->as_faulty_mask);
	spin_unlock(&pfdev->as_lock);

	return IRQ_HANDLED;
};

int panfrost_mmu_init(struct panfrost_device *pfdev)
{
	int err, irq;

	irq = platform_get_irq_byname(to_platform_device(pfdev->dev), "mmu");
	if (irq <= 0)
		return -ENODEV;

	err = devm_request_threaded_irq(pfdev->dev, irq,
					panfrost_mmu_irq_handler,
					panfrost_mmu_irq_handler_thread,
					IRQF_SHARED, KBUILD_MODNAME "-mmu",
					pfdev);

	if (err) {
		dev_err(pfdev->dev, "failed to request mmu irq");
		return err;
	}

	return 0;
}

void panfrost_mmu_fini(struct panfrost_device *pfdev)
{
	mmu_write(pfdev, MMU_INT_MASK, 0);
}<|MERGE_RESOLUTION|>--- conflicted
+++ resolved
@@ -74,7 +74,6 @@
 	 * differs. The smallest naturally aligned block must include this bit
 	 * change, the desired region starts with this bit (and subsequent bits)
 	 * zeroed and ends with the bit (and subsequent bits) set to one.
-<<<<<<< HEAD
 	 */
 	region_width = max(fls64(region_start ^ (region_end - 1)),
 			   const_ilog2(AS_LOCK_REGION_MIN_SIZE)) - 1;
@@ -83,16 +82,6 @@
 	 * Mask off the low bits of region_start (which would be ignored by
 	 * the hardware anyway)
 	 */
-=======
-	 */
-	region_width = max(fls64(region_start ^ (region_end - 1)),
-			   const_ilog2(AS_LOCK_REGION_MIN_SIZE)) - 1;
-
-	/*
-	 * Mask off the low bits of region_start (which would be ignored by
-	 * the hardware anyway)
-	 */
->>>>>>> 754e0b0e
 	region_start &= GENMASK_ULL(63, region_width);
 
 	region = region_width | region_start;
