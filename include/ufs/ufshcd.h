/* SPDX-License-Identifier: GPL-2.0-or-later */
/*
 * Universal Flash Storage Host controller driver
 * Copyright (C) 2011-2013 Samsung India Software Operations
 * Copyright (c) 2013-2016, The Linux Foundation. All rights reserved.
 *
 * Authors:
 *	Santosh Yaraganavi <santosh.sy@samsung.com>
 *	Vinayak Holikatti <h.vinayak@samsung.com>
 */

#ifndef _UFSHCD_H
#define _UFSHCD_H

#include <linux/bitfield.h>
#include <linux/blk-crypto-profile.h>
#include <linux/blk-mq.h>
#include <linux/devfreq.h>
#include <linux/fault-inject.h>
#include <linux/debugfs.h>
#include <linux/msi.h>
#include <linux/pm_runtime.h>
#include <linux/dma-direction.h>
#include <scsi/scsi_device.h>
#include <scsi/scsi_host.h>
#include <ufs/unipro.h>
#include <ufs/ufs.h>
#include <ufs/ufs_quirks.h>
#include <ufs/ufshci.h>

#define UFSHCD "ufshcd"

struct scsi_device;
struct ufs_hba;

enum dev_cmd_type {
	DEV_CMD_TYPE_NOP		= 0x0,
	DEV_CMD_TYPE_QUERY		= 0x1,
	DEV_CMD_TYPE_RPMB		= 0x2,
};

enum ufs_event_type {
	/* uic specific errors */
	UFS_EVT_PA_ERR = 0,
	UFS_EVT_DL_ERR,
	UFS_EVT_NL_ERR,
	UFS_EVT_TL_ERR,
	UFS_EVT_DME_ERR,

	/* fatal errors */
	UFS_EVT_AUTO_HIBERN8_ERR,
	UFS_EVT_FATAL_ERR,
	UFS_EVT_LINK_STARTUP_FAIL,
	UFS_EVT_RESUME_ERR,
	UFS_EVT_SUSPEND_ERR,
	UFS_EVT_WL_SUSP_ERR,
	UFS_EVT_WL_RES_ERR,

	/* abnormal events */
	UFS_EVT_DEV_RESET,
	UFS_EVT_HOST_RESET,
	UFS_EVT_ABORT,

	UFS_EVT_CNT,
};

/**
 * struct uic_command - UIC command structure
 * @command: UIC command
 * @argument1: UIC command argument 1
 * @argument2: UIC command argument 2
 * @argument3: UIC command argument 3
 * @cmd_active: Indicate if UIC command is outstanding
 * @done: UIC command completion
 */
struct uic_command {
	const u32 command;
	const u32 argument1;
	u32 argument2;
	u32 argument3;
	bool cmd_active;
	struct completion done;
};

/* Used to differentiate the power management options */
enum ufs_pm_op {
	UFS_RUNTIME_PM,
	UFS_SYSTEM_PM,
	UFS_SHUTDOWN_PM,
};

/* Host <-> Device UniPro Link state */
enum uic_link_state {
	UIC_LINK_OFF_STATE	= 0, /* Link powered down or disabled */
	UIC_LINK_ACTIVE_STATE	= 1, /* Link is in Fast/Slow/Sleep state */
	UIC_LINK_HIBERN8_STATE	= 2, /* Link is in Hibernate state */
	UIC_LINK_BROKEN_STATE	= 3, /* Link is in broken state */
};

#define ufshcd_is_link_off(hba) ((hba)->uic_link_state == UIC_LINK_OFF_STATE)
#define ufshcd_is_link_active(hba) ((hba)->uic_link_state == \
				    UIC_LINK_ACTIVE_STATE)
#define ufshcd_is_link_hibern8(hba) ((hba)->uic_link_state == \
				    UIC_LINK_HIBERN8_STATE)
#define ufshcd_is_link_broken(hba) ((hba)->uic_link_state == \
				   UIC_LINK_BROKEN_STATE)
#define ufshcd_set_link_off(hba) ((hba)->uic_link_state = UIC_LINK_OFF_STATE)
#define ufshcd_set_link_active(hba) ((hba)->uic_link_state = \
				    UIC_LINK_ACTIVE_STATE)
#define ufshcd_set_link_hibern8(hba) ((hba)->uic_link_state = \
				    UIC_LINK_HIBERN8_STATE)
#define ufshcd_set_link_broken(hba) ((hba)->uic_link_state = \
				    UIC_LINK_BROKEN_STATE)

#define ufshcd_set_ufs_dev_active(h) \
	((h)->curr_dev_pwr_mode = UFS_ACTIVE_PWR_MODE)
#define ufshcd_set_ufs_dev_sleep(h) \
	((h)->curr_dev_pwr_mode = UFS_SLEEP_PWR_MODE)
#define ufshcd_set_ufs_dev_poweroff(h) \
	((h)->curr_dev_pwr_mode = UFS_POWERDOWN_PWR_MODE)
#define ufshcd_set_ufs_dev_deepsleep(h) \
	((h)->curr_dev_pwr_mode = UFS_DEEPSLEEP_PWR_MODE)
#define ufshcd_is_ufs_dev_active(h) \
	((h)->curr_dev_pwr_mode == UFS_ACTIVE_PWR_MODE)
#define ufshcd_is_ufs_dev_sleep(h) \
	((h)->curr_dev_pwr_mode == UFS_SLEEP_PWR_MODE)
#define ufshcd_is_ufs_dev_poweroff(h) \
	((h)->curr_dev_pwr_mode == UFS_POWERDOWN_PWR_MODE)
#define ufshcd_is_ufs_dev_deepsleep(h) \
	((h)->curr_dev_pwr_mode == UFS_DEEPSLEEP_PWR_MODE)

/*
 * UFS Power management levels.
 * Each level is in increasing order of power savings, except DeepSleep
 * which is lower than PowerDown with power on but not PowerDown with
 * power off.
 */
enum ufs_pm_level {
	UFS_PM_LVL_0,
	UFS_PM_LVL_1,
	UFS_PM_LVL_2,
	UFS_PM_LVL_3,
	UFS_PM_LVL_4,
	UFS_PM_LVL_5,
	UFS_PM_LVL_6,
	UFS_PM_LVL_MAX
};

struct ufs_pm_lvl_states {
	enum ufs_dev_pwr_mode dev_state;
	enum uic_link_state link_state;
};

/**
 * struct ufshcd_lrb - local reference block
 * @utr_descriptor_ptr: UTRD address of the command
 * @ucd_req_ptr: UCD address of the command
 * @ucd_rsp_ptr: Response UPIU address for this command
 * @ucd_prdt_ptr: PRDT address of the command
 * @utrd_dma_addr: UTRD dma address for debug
 * @ucd_prdt_dma_addr: PRDT dma address for debug
 * @ucd_rsp_dma_addr: UPIU response dma address for debug
 * @ucd_req_dma_addr: UPIU request dma address for debug
 * @scsi_status: SCSI status of the command
 * @command_type: SCSI, UFS, Query.
 * @task_tag: Task tag of the command
 * @lun: LUN of the command
 * @intr_cmd: Interrupt command (doesn't participate in interrupt aggregation)
 * @req_abort_skip: skip request abort task flag
 * @issue_time_stamp: time stamp for debug purposes (CLOCK_MONOTONIC)
 * @issue_time_stamp_local_clock: time stamp for debug purposes (local_clock)
 * @compl_time_stamp: time stamp for statistics (CLOCK_MONOTONIC)
 * @compl_time_stamp_local_clock: time stamp for debug purposes (local_clock)
 * @crypto_key_slot: the key slot to use for inline crypto (-1 if none)
 * @data_unit_num: the data unit number for the first block for inline crypto
 */
struct ufshcd_lrb {
	struct utp_transfer_req_desc *utr_descriptor_ptr;
	struct utp_upiu_req *ucd_req_ptr;
	struct utp_upiu_rsp *ucd_rsp_ptr;
	struct ufshcd_sg_entry *ucd_prdt_ptr;

	dma_addr_t utrd_dma_addr;
	dma_addr_t ucd_req_dma_addr;
	dma_addr_t ucd_rsp_dma_addr;
	dma_addr_t ucd_prdt_dma_addr;

	int scsi_status;

	int command_type;
	u8 lun; /* UPIU LUN id field is only 8-bit wide */
	bool intr_cmd;
	bool req_abort_skip;
	ktime_t issue_time_stamp;
	u64 issue_time_stamp_local_clock;
	ktime_t compl_time_stamp;
	u64 compl_time_stamp_local_clock;
#ifdef CONFIG_SCSI_UFS_CRYPTO
	int crypto_key_slot;
	u64 data_unit_num;
#endif
};

/**
 * struct ufs_query_req - parameters for building a query request
 * @query_func: UPIU header query function
 * @upiu_req: the query request data
 */
struct ufs_query_req {
	u8 query_func;
	struct utp_upiu_query upiu_req;
};

/**
 * struct ufs_query_resp - UPIU QUERY
 * @response: device response code
 * @upiu_res: query response data
 */
struct ufs_query_res {
	struct utp_upiu_query upiu_res;
};

/**
 * struct ufs_query - holds relevant data structures for query request
 * @request: request upiu and function
 * @descriptor: buffer for sending/receiving descriptor
 * @response: response upiu and response
 */
struct ufs_query {
	struct ufs_query_req request;
	u8 *descriptor;
	struct ufs_query_res response;
};

/**
 * struct ufs_dev_cmd - all assosiated fields with device management commands
 * @type: device management command type - Query, NOP OUT
 * @lock: lock to allow one command at a time
 * @query: Device management query information
 */
struct ufs_dev_cmd {
	enum dev_cmd_type type;
	struct mutex lock;
	struct ufs_query query;
};

/**
 * struct ufs_clk_info - UFS clock related info
 * @list: list headed by hba->clk_list_head
 * @clk: clock node
 * @name: clock name
 * @max_freq: maximum frequency supported by the clock
 * @min_freq: min frequency that can be used for clock scaling
 * @curr_freq: indicates the current frequency that it is set to
 * @keep_link_active: indicates that the clk should not be disabled if
 *		      link is active
 * @enabled: variable to check against multiple enable/disable
 */
struct ufs_clk_info {
	struct list_head list;
	struct clk *clk;
	const char *name;
	u32 max_freq;
	u32 min_freq;
	u32 curr_freq;
	bool keep_link_active;
	bool enabled;
};

enum ufs_notify_change_status {
	PRE_CHANGE,
	POST_CHANGE,
};

struct ufs_pa_layer_attr {
	u32 gear_rx;
	u32 gear_tx;
	u32 lane_rx;
	u32 lane_tx;
	u32 pwr_rx;
	u32 pwr_tx;
	u32 hs_rate;
};

struct ufs_pwr_mode_info {
	bool is_valid;
	struct ufs_pa_layer_attr info;
};

/**
 * struct ufs_hba_variant_ops - variant specific callbacks
 * @name: variant name
 * @max_num_rtt: maximum RTT supported by the host
 * @init: called when the driver is initialized
 * @exit: called to cleanup everything done in init
 * @set_dma_mask: For setting another DMA mask than indicated by the 64AS
 *	capability bit.
 * @get_ufs_hci_version: called to get UFS HCI version
 * @clk_scale_notify: notifies that clks are scaled up/down
 * @setup_clocks: called before touching any of the controller registers
 * @hce_enable_notify: called before and after HCE enable bit is set to allow
 *                     variant specific Uni-Pro initialization.
 * @link_startup_notify: called before and after Link startup is carried out
 *                       to allow variant specific Uni-Pro initialization.
 * @pwr_change_notify: called before and after a power mode change
 *			is carried out to allow vendor spesific capabilities
 *			to be set. PRE_CHANGE can modify final_params based
 *			on desired_pwr_mode, but POST_CHANGE must not alter
 *			the final_params parameter
 * @setup_xfer_req: called before any transfer request is issued
 *                  to set some things
 * @setup_task_mgmt: called before any task management request is issued
 *                  to set some things
 * @hibern8_notify: called around hibern8 enter/exit
 * @apply_dev_quirks: called to apply device specific quirks
 * @fixup_dev_quirks: called to modify device specific quirks
 * @suspend: called during host controller PM callback
 * @resume: called during host controller PM callback
 * @dbg_register_dump: used to dump controller debug information
 * @phy_initialization: used to initialize phys
 * @device_reset: called to issue a reset pulse on the UFS device
 * @config_scaling_param: called to configure clock scaling parameters
 * @fill_crypto_prdt: initialize crypto-related fields in the PRDT
 * @event_notify: called to notify important events
 * @mcq_config_resource: called to configure MCQ platform resources
 * @get_hba_mac: reports maximum number of outstanding commands supported by
 *	the controller. Should be implemented for UFSHCI 4.0 or later
 *	controllers that are not compliant with the UFSHCI 4.0 specification.
 * @op_runtime_config: called to config Operation and runtime regs Pointers
 * @get_outstanding_cqs: called to get outstanding completion queues
 * @config_esi: called to config Event Specific Interrupt
 * @config_scsi_dev: called to configure SCSI device parameters
 * @freq_to_gear_speed: called to map clock frequency to the max supported gear speed
 */
struct ufs_hba_variant_ops {
	const char *name;
	int	max_num_rtt;
	int	(*init)(struct ufs_hba *);
	void    (*exit)(struct ufs_hba *);
	u32	(*get_ufs_hci_version)(struct ufs_hba *);
	int	(*set_dma_mask)(struct ufs_hba *);
	int	(*clk_scale_notify)(struct ufs_hba *, bool, unsigned long,
				enum ufs_notify_change_status);
	int	(*setup_clocks)(struct ufs_hba *, bool,
				enum ufs_notify_change_status);
	int	(*hce_enable_notify)(struct ufs_hba *,
				     enum ufs_notify_change_status);
	int	(*link_startup_notify)(struct ufs_hba *,
				       enum ufs_notify_change_status);
	int	(*pwr_change_notify)(struct ufs_hba *,
			enum ufs_notify_change_status status,
			const struct ufs_pa_layer_attr *desired_pwr_mode,
			struct ufs_pa_layer_attr *final_params);
	void	(*setup_xfer_req)(struct ufs_hba *hba, int tag,
				  bool is_scsi_cmd);
	void	(*setup_task_mgmt)(struct ufs_hba *, int, u8);
	void    (*hibern8_notify)(struct ufs_hba *, enum uic_cmd_dme,
					enum ufs_notify_change_status);
	int	(*apply_dev_quirks)(struct ufs_hba *hba);
	void	(*fixup_dev_quirks)(struct ufs_hba *hba);
	int     (*suspend)(struct ufs_hba *, enum ufs_pm_op,
					enum ufs_notify_change_status);
	int     (*resume)(struct ufs_hba *, enum ufs_pm_op);
	void	(*dbg_register_dump)(struct ufs_hba *hba);
	int	(*phy_initialization)(struct ufs_hba *);
	int	(*device_reset)(struct ufs_hba *hba);
	void	(*config_scaling_param)(struct ufs_hba *hba,
				struct devfreq_dev_profile *profile,
				struct devfreq_simple_ondemand_data *data);
	int	(*fill_crypto_prdt)(struct ufs_hba *hba,
				    const struct bio_crypt_ctx *crypt_ctx,
				    void *prdt, unsigned int num_segments);
	void	(*event_notify)(struct ufs_hba *hba,
				enum ufs_event_type evt, void *data);
	int	(*mcq_config_resource)(struct ufs_hba *hba);
	int	(*get_hba_mac)(struct ufs_hba *hba);
	int	(*op_runtime_config)(struct ufs_hba *hba);
	int	(*get_outstanding_cqs)(struct ufs_hba *hba,
				       unsigned long *ocqs);
	int	(*config_esi)(struct ufs_hba *hba);
	void	(*config_scsi_dev)(struct scsi_device *sdev);
	u32	(*freq_to_gear_speed)(struct ufs_hba *hba, unsigned long freq);
};

/* clock gating state  */
enum clk_gating_state {
	CLKS_OFF,
	CLKS_ON,
	REQ_CLKS_OFF,
	REQ_CLKS_ON,
};

/**
 * struct ufs_clk_gating - UFS clock gating related info
 * @gate_work: worker to turn off clocks after some delay as specified in
 * delay_ms
 * @ungate_work: worker to turn on clocks that will be used in case of
 * interrupt context
 * @clk_gating_workq: workqueue for clock gating work.
 * @lock: serialize access to some struct ufs_clk_gating members. An outer lock
 * relative to the host lock
 * @state: the current clocks state
 * @delay_ms: gating delay in ms
 * @is_suspended: clk gating is suspended when set to 1 which can be used
 * during suspend/resume
 * @delay_attr: sysfs attribute to control delay_attr
 * @enable_attr: sysfs attribute to enable/disable clock gating
 * @is_enabled: Indicates the current status of clock gating
 * @is_initialized: Indicates whether clock gating is initialized or not
 * @active_reqs: number of requests that are pending and should be waited for
 * completion before gating clocks.
 */
struct ufs_clk_gating {
	struct delayed_work gate_work;
	struct work_struct ungate_work;
	struct workqueue_struct *clk_gating_workq;

	spinlock_t lock;

	enum clk_gating_state state;
	unsigned long delay_ms;
	bool is_suspended;
	struct device_attribute delay_attr;
	struct device_attribute enable_attr;
	bool is_enabled;
	bool is_initialized;
	int active_reqs;
};

/**
 * struct ufs_clk_scaling - UFS clock scaling related data
 * @workq: workqueue to schedule devfreq suspend/resume work
 * @suspend_work: worker to suspend devfreq
 * @resume_work: worker to resume devfreq
 * @lock: serialize access to some struct ufs_clk_scaling members
 * @active_reqs: number of requests that are pending. If this is zero when
 * devfreq ->target() function is called then schedule "suspend_work" to
 * suspend devfreq.
 * @tot_busy_t: Total busy time in current polling window
 * @window_start_t: Start time (in jiffies) of the current polling window
 * @busy_start_t: Start time of current busy period
 * @enable_attr: sysfs attribute to enable/disable clock scaling
 * @saved_pwr_info: UFS power mode may also be changed during scaling and this
 * one keeps track of previous power mode.
 * @target_freq: frequency requested by devfreq framework
 * @min_gear: lowest HS gear to scale down to
 * @wb_gear: enable Write Booster when HS gear scales above or equal to it, else
 *		disable Write Booster
 * @is_enabled: tracks if scaling is currently enabled or not, controlled by
 *		clkscale_enable sysfs node
 * @is_allowed: tracks if scaling is currently allowed or not, used to block
 *		clock scaling which is not invoked from devfreq governor
 * @is_initialized: Indicates whether clock scaling is initialized or not
 * @is_busy_started: tracks if busy period has started or not
 * @is_suspended: tracks if devfreq is suspended or not
 */
struct ufs_clk_scaling {
	struct workqueue_struct *workq;
	struct work_struct suspend_work;
	struct work_struct resume_work;

	spinlock_t lock;

	int active_reqs;
	unsigned long tot_busy_t;
	ktime_t window_start_t;
	ktime_t busy_start_t;
	struct device_attribute enable_attr;
	struct ufs_pa_layer_attr saved_pwr_info;
	unsigned long target_freq;
	u32 min_gear;
	u32 wb_gear;
	bool is_enabled;
	bool is_allowed;
	bool is_initialized;
	bool is_busy_started;
	bool is_suspended;
	bool suspend_on_no_request;
};

#define UFS_EVENT_HIST_LENGTH 8
/**
 * struct ufs_event_hist - keeps history of errors
 * @pos: index to indicate cyclic buffer position
 * @val: cyclic buffer for registers value
 * @tstamp: cyclic buffer for time stamp
 * @cnt: error counter
 */
struct ufs_event_hist {
	int pos;
	u32 val[UFS_EVENT_HIST_LENGTH];
	u64 tstamp[UFS_EVENT_HIST_LENGTH];
	unsigned long long cnt;
};

/**
 * struct ufs_stats - keeps usage/err statistics
 * @hibern8_exit_cnt: Counter to keep track of number of exits,
 *		reset this after link-startup.
 * @last_hibern8_exit_tstamp: Set time after the hibern8 exit.
 *		Clear after the first successful command completion.
 * @event: array with event history.
 */
struct ufs_stats {
	u32 hibern8_exit_cnt;
	u64 last_hibern8_exit_tstamp;
	struct ufs_event_hist event[UFS_EVT_CNT];
};

/**
 * enum ufshcd_state - UFS host controller state
 * @UFSHCD_STATE_RESET: Link is not operational. Postpone SCSI command
 *	processing.
 * @UFSHCD_STATE_OPERATIONAL: The host controller is operational and can process
 *	SCSI commands.
 * @UFSHCD_STATE_EH_SCHEDULED_NON_FATAL: The error handler has been scheduled.
 *	SCSI commands may be submitted to the controller.
 * @UFSHCD_STATE_EH_SCHEDULED_FATAL: The error handler has been scheduled. Fail
 *	newly submitted SCSI commands with error code DID_BAD_TARGET.
 * @UFSHCD_STATE_ERROR: An unrecoverable error occurred, e.g. link recovery
 *	failed. Fail all SCSI commands with error code DID_ERROR.
 */
enum ufshcd_state {
	UFSHCD_STATE_RESET,
	UFSHCD_STATE_OPERATIONAL,
	UFSHCD_STATE_EH_SCHEDULED_NON_FATAL,
	UFSHCD_STATE_EH_SCHEDULED_FATAL,
	UFSHCD_STATE_ERROR,
};

enum ufshcd_quirks {
	/* Interrupt aggregation support is broken */
	UFSHCD_QUIRK_BROKEN_INTR_AGGR			= 1 << 0,

	/*
	 * delay before each dme command is required as the unipro
	 * layer has shown instabilities
	 */
	UFSHCD_QUIRK_DELAY_BEFORE_DME_CMDS		= 1 << 1,

	/*
	 * If UFS host controller is having issue in processing LCC (Line
	 * Control Command) coming from device then enable this quirk.
	 * When this quirk is enabled, host controller driver should disable
	 * the LCC transmission on UFS device (by clearing TX_LCC_ENABLE
	 * attribute of device to 0).
	 */
	UFSHCD_QUIRK_BROKEN_LCC				= 1 << 2,

	/*
	 * The attribute PA_RXHSUNTERMCAP specifies whether or not the
	 * inbound Link supports unterminated line in HS mode. Setting this
	 * attribute to 1 fixes moving to HS gear.
	 */
	UFSHCD_QUIRK_BROKEN_PA_RXHSUNTERMCAP		= 1 << 3,

	/*
	 * This quirk needs to be enabled if the host controller only allows
	 * accessing the peer dme attributes in AUTO mode (FAST AUTO or
	 * SLOW AUTO).
	 */
	UFSHCD_QUIRK_DME_PEER_ACCESS_AUTO_MODE		= 1 << 4,

	/*
	 * This quirk needs to be enabled if the host controller doesn't
	 * advertise the correct version in UFS_VER register. If this quirk
	 * is enabled, standard UFS host driver will call the vendor specific
	 * ops (get_ufs_hci_version) to get the correct version.
	 */
	UFSHCD_QUIRK_BROKEN_UFS_HCI_VERSION		= 1 << 5,

	/*
	 * Clear handling for transfer/task request list is just opposite.
	 */
	UFSHCI_QUIRK_BROKEN_REQ_LIST_CLR		= 1 << 6,

	/*
	 * This quirk needs to be enabled if host controller doesn't allow
	 * that the interrupt aggregation timer and counter are reset by s/w.
	 */
	UFSHCI_QUIRK_SKIP_RESET_INTR_AGGR		= 1 << 7,

	/*
	 * This quirks needs to be enabled if host controller cannot be
	 * enabled via HCE register.
	 */
	UFSHCI_QUIRK_BROKEN_HCE				= 1 << 8,

	/*
	 * This quirk needs to be enabled if the host controller regards
	 * resolution of the values of PRDTO and PRDTL in UTRD as byte.
	 */
	UFSHCD_QUIRK_PRDT_BYTE_GRAN			= 1 << 9,

	/*
	 * This quirk needs to be enabled if the host controller reports
	 * OCS FATAL ERROR with device error through sense data
	 */
	UFSHCD_QUIRK_BROKEN_OCS_FATAL_ERROR		= 1 << 10,

	/*
	 * This quirk needs to be enabled if the host controller has
	 * auto-hibernate capability but it doesn't work.
	 */
	UFSHCD_QUIRK_BROKEN_AUTO_HIBERN8		= 1 << 11,

	/*
	 * This quirk needs to disable manual flush for write booster
	 */
	UFSHCI_QUIRK_SKIP_MANUAL_WB_FLUSH_CTRL		= 1 << 12,

	/*
	 * This quirk needs to disable unipro timeout values
	 * before power mode change
	 */
	UFSHCD_QUIRK_SKIP_DEF_UNIPRO_TIMEOUT_SETTING = 1 << 13,

	/*
	 * This quirk needs to be enabled if the host controller does not
	 * support UIC command
	 */
	UFSHCD_QUIRK_BROKEN_UIC_CMD			= 1 << 15,

	/*
	 * This quirk needs to be enabled if the host controller cannot
	 * support physical host configuration.
	 */
	UFSHCD_QUIRK_SKIP_PH_CONFIGURATION		= 1 << 16,

	/*
	 * This quirk needs to be enabled if the host controller has
	 * auto-hibernate capability but it's FASTAUTO only.
	 */
	UFSHCD_QUIRK_HIBERN_FASTAUTO			= 1 << 18,

	/*
	 * This quirk needs to be enabled if the host controller needs
	 * to reinit the device after switching to maximum gear.
	 */
	UFSHCD_QUIRK_REINIT_AFTER_MAX_GEAR_SWITCH       = 1 << 19,

	/*
	 * Some host raises interrupt (per queue) in addition to
	 * CQES (traditional) when ESI is disabled.
	 * Enable this quirk will disable CQES and use per queue interrupt.
	 */
	UFSHCD_QUIRK_MCQ_BROKEN_INTR			= 1 << 20,

	/*
	 * Some host does not implement SQ Run Time Command (SQRTC) register
	 * thus need this quirk to skip related flow.
	 */
	UFSHCD_QUIRK_MCQ_BROKEN_RTC			= 1 << 21,

	/*
	 * This quirk needs to be enabled if the host controller supports inline
	 * encryption but it needs to initialize the crypto capabilities in a
	 * nonstandard way and/or needs to override blk_crypto_ll_ops.  If
	 * enabled, the standard code won't initialize the blk_crypto_profile;
	 * ufs_hba_variant_ops::init() must do it instead.
	 */
	UFSHCD_QUIRK_CUSTOM_CRYPTO_PROFILE		= 1 << 22,

	/*
	 * This quirk needs to be enabled if the host controller supports inline
	 * encryption but does not support the CRYPTO_GENERAL_ENABLE bit, i.e.
	 * host controller initialization fails if that bit is set.
	 */
	UFSHCD_QUIRK_BROKEN_CRYPTO_ENABLE		= 1 << 23,

	/*
	 * This quirk needs to be enabled if the host controller driver copies
	 * cryptographic keys into the PRDT in order to send them to hardware,
	 * and therefore the PRDT should be zeroized after each request (as per
	 * the standard best practice for managing keys).
	 */
	UFSHCD_QUIRK_KEYS_IN_PRDT			= 1 << 24,

	/*
	 * This quirk indicates that the controller reports the value 1 (not
	 * supported) in the Legacy Single DoorBell Support (LSDBS) bit of the
	 * Controller Capabilities register although it supports the legacy
	 * single doorbell mode.
	 */
	UFSHCD_QUIRK_BROKEN_LSDBS_CAP			= 1 << 25,

	/*
	 * This quirk indicates that DME_LINKSTARTUP should not be issued a 2nd
	 * time (refer link_startup_again) after the 1st time was successful,
	 * because it causes link startup to become unreliable.
	 */
	UFSHCD_QUIRK_PERFORM_LINK_STARTUP_ONCE		= 1 << 26,
};

enum ufshcd_caps {
	/* Allow dynamic clk gating */
	UFSHCD_CAP_CLK_GATING				= 1 << 0,

	/* Allow hiberb8 with clk gating */
	UFSHCD_CAP_HIBERN8_WITH_CLK_GATING		= 1 << 1,

	/* Allow dynamic clk scaling */
	UFSHCD_CAP_CLK_SCALING				= 1 << 2,

	/* Allow auto bkops to enabled during runtime suspend */
	UFSHCD_CAP_AUTO_BKOPS_SUSPEND			= 1 << 3,

	/*
	 * This capability allows host controller driver to use the UFS HCI's
	 * interrupt aggregation capability.
	 * CAUTION: Enabling this might reduce overall UFS throughput.
	 */
	UFSHCD_CAP_INTR_AGGR				= 1 << 4,

	/*
	 * This capability allows the device auto-bkops to be always enabled
	 * except during suspend (both runtime and suspend).
	 * Enabling this capability means that device will always be allowed
	 * to do background operation when it's active but it might degrade
	 * the performance of ongoing read/write operations.
	 */
	UFSHCD_CAP_KEEP_AUTO_BKOPS_ENABLED_EXCEPT_SUSPEND = 1 << 5,

	/*
	 * This capability allows host controller driver to automatically
	 * enable runtime power management by itself instead of waiting
	 * for userspace to control the power management.
	 */
	UFSHCD_CAP_RPM_AUTOSUSPEND			= 1 << 6,

	/*
	 * This capability allows the host controller driver to turn-on
	 * WriteBooster, if the underlying device supports it and is
	 * provisioned to be used. This would increase the write performance.
	 */
	UFSHCD_CAP_WB_EN				= 1 << 7,

	/*
	 * This capability allows the host controller driver to use the
	 * inline crypto engine, if it is present
	 */
	UFSHCD_CAP_CRYPTO				= 1 << 8,

	/*
	 * This capability allows the controller regulators to be put into
	 * lpm mode aggressively during clock gating.
	 * This would increase power savings.
	 */
	UFSHCD_CAP_AGGR_POWER_COLLAPSE			= 1 << 9,

	/*
	 * This capability allows the host controller driver to use DeepSleep,
	 * if it is supported by the UFS device. The host controller driver must
	 * support device hardware reset via the hba->device_reset() callback,
	 * in order to exit DeepSleep state.
	 */
	UFSHCD_CAP_DEEPSLEEP				= 1 << 10,

	/*
	 * This capability allows the host controller driver to use temperature
	 * notification if it is supported by the UFS device.
	 */
	UFSHCD_CAP_TEMP_NOTIF				= 1 << 11,

	/*
	 * Enable WriteBooster when scaling up the clock and disable
	 * WriteBooster when scaling the clock down.
	 */
	UFSHCD_CAP_WB_WITH_CLK_SCALING			= 1 << 12,
};

struct ufs_hba_variant_params {
	struct devfreq_dev_profile devfreq_profile;
	struct devfreq_simple_ondemand_data ondemand_data;
	u16 hba_enable_delay_us;
	u32 wb_flush_threshold;
};

struct ufs_hba_monitor {
	unsigned long chunk_size;

	unsigned long nr_sec_rw[2];
	ktime_t total_busy[2];

	unsigned long nr_req[2];
	/* latencies*/
	ktime_t lat_sum[2];
	ktime_t lat_max[2];
	ktime_t lat_min[2];

	u32 nr_queued[2];
	ktime_t busy_start_ts[2];

	ktime_t enabled_ts;
	bool enabled;
};

/**
 * struct ufshcd_mcq_opr_info_t - Operation and Runtime registers
 *
 * @offset: Doorbell Address Offset
 * @stride: Steps proportional to queue [0...31]
 * @base: base address
 */
struct ufshcd_mcq_opr_info_t {
	unsigned long offset;
	unsigned long stride;
	void __iomem *base;
};

enum ufshcd_mcq_opr {
	OPR_SQD,
	OPR_SQIS,
	OPR_CQD,
	OPR_CQIS,
	OPR_MAX,
};

/**
 * struct ufs_hba - per adapter private structure
 * @mmio_base: UFSHCI base register address
 * @ucdl_base_addr: UFS Command Descriptor base address
 * @utrdl_base_addr: UTP Transfer Request Descriptor base address
 * @utmrdl_base_addr: UTP Task Management Descriptor base address
 * @ucdl_dma_addr: UFS Command Descriptor DMA address
 * @utrdl_dma_addr: UTRDL DMA address
 * @utmrdl_dma_addr: UTMRDL DMA address
 * @host: Scsi_Host instance of the driver
 * @dev: device handle
 * @ufs_device_wlun: WLUN that controls the entire UFS device.
 * @ufs_rpmb_wlun: RPMB WLUN SCSI device
 * @hwmon_device: device instance registered with the hwmon core.
 * @curr_dev_pwr_mode: active UFS device power mode.
 * @uic_link_state: active state of the link to the UFS device.
 * @rpm_lvl: desired UFS power management level during runtime PM.
 * @spm_lvl: desired UFS power management level during system PM.
 * @pm_op_in_progress: whether or not a PM operation is in progress.
 * @ahit: value of Auto-Hibernate Idle Timer register.
 * @outstanding_tasks: Bits representing outstanding task requests
 * @outstanding_lock: Protects @outstanding_reqs.
 * @outstanding_reqs: Bits representing outstanding transfer requests
 * @capabilities: UFS Controller Capabilities
 * @mcq_capabilities: UFS Multi Circular Queue capabilities
 * @nutrs: Transfer Request Queue depth supported by controller
 * @nortt - Max outstanding RTTs supported by controller
 * @nutmrs: Task Management Queue depth supported by controller
 * @ufs_version: UFS Version to which controller complies
 * @vops: pointer to variant specific operations
 * @vps: pointer to variant specific parameters
 * @priv: pointer to variant specific private data
 * @sg_entry_size: size of struct ufshcd_sg_entry (may include variant fields)
 * @irq: Irq number of the controller
 * @is_irq_enabled: whether or not the UFS controller interrupt is enabled.
 * @dev_ref_clk_freq: reference clock frequency
 * @quirks: bitmask with information about deviations from the UFSHCI standard.
 * @dev_quirks: bitmask with information about deviations from the UFS standard.
 * @tmf_tag_set: TMF tag set.
 * @tmf_queue: Used to allocate TMF tags.
 * @tmf_rqs: array with pointers to TMF requests while these are in progress.
 * @active_uic_cmd: pointer to active UIC command.
 * @uic_cmd_mutex: mutex used for serializing UIC command processing.
 * @uic_async_done: completion used to wait for power mode or hibernation state
 *	changes.
 * @ufshcd_state: UFSHCD state
 * @eh_flags: Error handling flags
 * @intr_mask: Interrupt Mask Bits
 * @ee_ctrl_mask: Exception event control mask
 * @ee_drv_mask: Exception event mask for driver
 * @ee_usr_mask: Exception event mask for user (set via debugfs)
 * @ee_ctrl_mutex: Used to serialize exception event information.
 * @is_powered: flag to check if HBA is powered
 * @shutting_down: flag to check if shutdown has been invoked
 * @host_sem: semaphore used to serialize concurrent contexts
 * @eh_wq: Workqueue that eh_work works on
 * @eh_work: Worker to handle UFS errors that require s/w attention
 * @eeh_work: Worker to handle exception events
 * @errors: HBA errors
 * @uic_error: UFS interconnect layer error status
 * @saved_err: sticky error mask
 * @saved_uic_err: sticky UIC error mask
 * @ufs_stats: various error counters
 * @force_reset: flag to force eh_work perform a full reset
 * @force_pmc: flag to force a power mode change
 * @silence_err_logs: flag to silence error logs
 * @dev_cmd: ufs device management command information
 * @last_dme_cmd_tstamp: time stamp of the last completed DME command
 * @nop_out_timeout: NOP OUT timeout value
 * @dev_info: information about the UFS device
 * @auto_bkops_enabled: to track whether bkops is enabled in device
 * @vreg_info: UFS device voltage regulator information
 * @clk_list_head: UFS host controller clocks list node head
 * @use_pm_opp: Indicates whether OPP based scaling is used or not
 * @req_abort_count: number of times ufshcd_abort() has been called
 * @lanes_per_direction: number of lanes per data direction between the UFS
 *	controller and the UFS device.
 * @pwr_info: holds current power mode
 * @max_pwr_info: keeps the device max valid pwm
 * @clk_gating: information related to clock gating
 * @caps: bitmask with information about UFS controller capabilities
 * @devfreq: frequency scaling information owned by the devfreq core
 * @clk_scaling: frequency scaling information owned by the UFS driver
 * @system_suspending: system suspend has been started and system resume has
 *	not yet finished.
 * @is_sys_suspended: UFS device has been suspended because of system suspend
 * @urgent_bkops_lvl: keeps track of urgent bkops level for device
 * @is_urgent_bkops_lvl_checked: keeps track if the urgent bkops level for
 *  device is known or not.
 * @wb_mutex: used to serialize devfreq and sysfs write booster toggling
 * @clk_scaling_lock: used to serialize device commands and clock scaling
 * @desc_size: descriptor sizes reported by device
 * @bsg_dev: struct device associated with the BSG queue
 * @bsg_queue: BSG queue associated with the UFS controller
 * @rpm_dev_flush_recheck_work: used to suspend from RPM (runtime power
 *	management) after the UFS device has finished a WriteBooster buffer
 *	flush or auto BKOP.
 * @monitor: statistics about UFS commands
 * @crypto_capabilities: Content of crypto capabilities register (0x100)
 * @crypto_cap_array: Array of crypto capabilities
 * @crypto_cfg_register: Start of the crypto cfg array
 * @crypto_profile: the crypto profile of this hba (if applicable)
 * @debugfs_root: UFS controller debugfs root directory
 * @debugfs_ee_work: used to restore ee_ctrl_mask after a delay
 * @debugfs_ee_rate_limit_ms: user configurable delay after which to restore
 *	ee_ctrl_mask
 * @luns_avail: number of regular and well known LUNs supported by the UFS
 *	device
 * @nr_hw_queues: number of hardware queues configured
 * @nr_queues: number of Queues of different queue types
 * @complete_put: whether or not to call ufshcd_rpm_put() from inside
 *	ufshcd_resume_complete()
 * @mcq_sup: is mcq supported by UFSHC
 * @mcq_enabled: is mcq ready to accept requests
 * @mcq_esi_enabled: is mcq ESI configured
 * @res: array of resource info of MCQ registers
 * @mcq_base: Multi circular queue registers base address
 * @uhq: array of supported hardware queues
 * @mcq_opr: MCQ operation and runtime registers
 * @ufs_rtc_update_work: A work for UFS RTC periodic update
 * @pm_qos_req: PM QoS request handle
 * @pm_qos_enabled: flag to check if pm qos is enabled
 * @pm_qos_mutex: synchronizes PM QoS request and status updates
 * @critical_health_count: count of critical health exceptions
 * @dev_lvl_exception_count: count of device level exceptions since last reset
 * @dev_lvl_exception_id: vendor specific information about the device level exception event.
 * @rpmbs: list of OP-TEE RPMB devices (one per RPMB region)
 */
struct ufs_hba {
	void __iomem *mmio_base;

	/* Virtual memory reference */
	struct utp_transfer_cmd_desc *ucdl_base_addr;
	struct utp_transfer_req_desc *utrdl_base_addr;
	struct utp_task_req_desc *utmrdl_base_addr;

	/* DMA memory reference */
	dma_addr_t ucdl_dma_addr;
	dma_addr_t utrdl_dma_addr;
	dma_addr_t utmrdl_dma_addr;

	struct Scsi_Host *host;
	struct device *dev;
	struct scsi_device *ufs_device_wlun;
	struct scsi_device *ufs_rpmb_wlun;

#ifdef CONFIG_SCSI_UFS_HWMON
	struct device *hwmon_device;
#endif

	enum ufs_dev_pwr_mode curr_dev_pwr_mode;
	enum uic_link_state uic_link_state;
	/* Desired UFS power management level during runtime PM */
	enum ufs_pm_level rpm_lvl;
	/* Desired UFS power management level during system PM */
	enum ufs_pm_level spm_lvl;
	int pm_op_in_progress;

	/* Auto-Hibernate Idle Timer register value */
	u32 ahit;

	unsigned long outstanding_tasks;
	spinlock_t outstanding_lock;
	unsigned long outstanding_reqs;

	u32 capabilities;
	int nutrs;
	int nortt;
	u32 mcq_capabilities;
	int nutmrs;
	u32 ufs_version;
	const struct ufs_hba_variant_ops *vops;
	struct ufs_hba_variant_params *vps;
	void *priv;
#ifdef CONFIG_SCSI_UFS_VARIABLE_SG_ENTRY_SIZE
	size_t sg_entry_size;
#endif
	unsigned int irq;
	bool is_irq_enabled;
	enum ufs_ref_clk_freq dev_ref_clk_freq;

	unsigned int quirks;	/* Deviations from standard UFSHCI spec. */

	/* Device deviations from standard UFS device spec. */
	unsigned int dev_quirks;

	struct blk_mq_tag_set tmf_tag_set;
	struct request_queue *tmf_queue;
	struct request **tmf_rqs;

	struct uic_command *active_uic_cmd;
	struct mutex uic_cmd_mutex;
	struct completion *uic_async_done;

	enum ufshcd_state ufshcd_state;
	u32 eh_flags;
	u32 intr_mask;
	u16 ee_ctrl_mask;
	u16 ee_drv_mask;
	u16 ee_usr_mask;
	struct mutex ee_ctrl_mutex;
	bool is_powered;
	bool shutting_down;
	struct semaphore host_sem;

	/* Work Queues */
	struct workqueue_struct *eh_wq;
	struct work_struct eh_work;
	struct work_struct eeh_work;

	/* HBA Errors */
	u32 errors;
	u32 uic_error;
	u32 saved_err;
	u32 saved_uic_err;
	struct ufs_stats ufs_stats;
	bool force_reset;
	bool force_pmc;
	bool silence_err_logs;

	/* Device management request data */
	struct ufs_dev_cmd dev_cmd;
	ktime_t last_dme_cmd_tstamp;
	int nop_out_timeout;

	/* Keeps information of the UFS device connected to this host */
	struct ufs_dev_info dev_info;
	bool auto_bkops_enabled;
	struct ufs_vreg_info vreg_info;
	struct list_head clk_list_head;
	bool use_pm_opp;

	/* Number of requests aborts */
	int req_abort_count;

	/* Number of lanes available (1 or 2) for Rx/Tx */
	u32 lanes_per_direction;
	struct ufs_pa_layer_attr pwr_info;
	struct ufs_pwr_mode_info max_pwr_info;

	struct ufs_clk_gating clk_gating;
	/* Control to enable/disable host capabilities */
	u32 caps;

	struct devfreq *devfreq;
	struct ufs_clk_scaling clk_scaling;
	bool system_suspending;
	bool is_sys_suspended;

	enum bkops_status urgent_bkops_lvl;
	bool is_urgent_bkops_lvl_checked;

	struct mutex wb_mutex;
	struct rw_semaphore clk_scaling_lock;

	struct device		bsg_dev;
	struct request_queue	*bsg_queue;
	struct delayed_work rpm_dev_flush_recheck_work;

	struct ufs_hba_monitor	monitor;

#ifdef CONFIG_SCSI_UFS_CRYPTO
	union ufs_crypto_capabilities crypto_capabilities;
	union ufs_crypto_cap_entry *crypto_cap_array;
	u32 crypto_cfg_register;
	struct blk_crypto_profile crypto_profile;
#endif
#ifdef CONFIG_DEBUG_FS
	struct dentry *debugfs_root;
	struct delayed_work debugfs_ee_work;
	u32 debugfs_ee_rate_limit_ms;
#endif
#ifdef CONFIG_SCSI_UFS_FAULT_INJECTION
	struct fault_attr trigger_eh_attr;
	struct fault_attr timeout_attr;
#endif
	u32 luns_avail;
	unsigned int nr_hw_queues;
	unsigned int nr_queues[HCTX_MAX_TYPES];
	bool complete_put;
	bool scsi_host_added;
	bool mcq_sup;
	bool lsdb_sup;
	bool mcq_enabled;
	bool mcq_esi_enabled;
	void __iomem *mcq_base;
	struct ufs_hw_queue *uhq;
	struct ufshcd_mcq_opr_info_t mcq_opr[OPR_MAX];

	struct delayed_work ufs_rtc_update_work;
	struct pm_qos_request pm_qos_req;
	bool pm_qos_enabled;
	/* synchronizes PM QoS request and status updates */
	struct mutex pm_qos_mutex;

	int critical_health_count;
	atomic_t dev_lvl_exception_count;
	u64 dev_lvl_exception_id;
<<<<<<< HEAD

	u32 vcc_off_delay_us;
=======
	struct list_head rpmbs;
>>>>>>> b06b8c42
};

/**
 * struct ufs_hw_queue - per hardware queue structure
 * @mcq_sq_head: base address of submission queue head pointer
 * @mcq_sq_tail: base address of submission queue tail pointer
 * @mcq_cq_head: base address of completion queue head pointer
 * @mcq_cq_tail: base address of completion queue tail pointer
 * @sqe_base_addr: submission queue entry base address
 * @sqe_dma_addr: submission queue dma address
 * @cqe_base_addr: completion queue base address
 * @cqe_dma_addr: completion queue dma address
 * @max_entries: max number of slots in this hardware queue
 * @id: hardware queue ID
 * @sq_tp_slot: current slot to which SQ tail pointer is pointing
 * @sq_lock: serialize submission queue access
 * @cq_tail_slot: current slot to which CQ tail pointer is pointing
 * @cq_head_slot: current slot to which CQ head pointer is pointing
 * @cq_lock: Synchronize between multiple polling instances
 * @sq_mutex: prevent submission queue concurrent access
 */
struct ufs_hw_queue {
	void __iomem *mcq_sq_head;
	void __iomem *mcq_sq_tail;
	void __iomem *mcq_cq_head;
	void __iomem *mcq_cq_tail;

	struct utp_transfer_req_desc *sqe_base_addr;
	dma_addr_t sqe_dma_addr;
	struct cq_entry *cqe_base_addr;
	dma_addr_t cqe_dma_addr;
	u32 max_entries;
	u32 id;
	u32 sq_tail_slot;
	spinlock_t sq_lock;
	u32 cq_tail_slot;
	u32 cq_head_slot;
	spinlock_t cq_lock;
	/* prevent concurrent access to submission queue */
	struct mutex sq_mutex;
};

#define MCQ_QCFG_SIZE		0x40

static inline unsigned int ufshcd_mcq_opr_offset(struct ufs_hba *hba,
		enum ufshcd_mcq_opr opr, int idx)
{
	return hba->mcq_opr[opr].offset + hba->mcq_opr[opr].stride * idx;
}

static inline unsigned int ufshcd_mcq_cfg_offset(unsigned int reg, int idx)
{
	return reg + MCQ_QCFG_SIZE * idx;
}

#ifdef CONFIG_SCSI_UFS_VARIABLE_SG_ENTRY_SIZE
static inline size_t ufshcd_sg_entry_size(const struct ufs_hba *hba)
{
	return hba->sg_entry_size;
}

static inline void ufshcd_set_sg_entry_size(struct ufs_hba *hba, size_t sg_entry_size)
{
	WARN_ON_ONCE(sg_entry_size < sizeof(struct ufshcd_sg_entry));
	hba->sg_entry_size = sg_entry_size;
}
#else
static inline size_t ufshcd_sg_entry_size(const struct ufs_hba *hba)
{
	return sizeof(struct ufshcd_sg_entry);
}

#define ufshcd_set_sg_entry_size(hba, sg_entry_size)                   \
	({ (void)(hba); BUILD_BUG_ON(sg_entry_size != sizeof(struct ufshcd_sg_entry)); })
#endif

#ifdef CONFIG_SCSI_UFS_CRYPTO
static inline struct ufs_hba *
ufs_hba_from_crypto_profile(struct blk_crypto_profile *profile)
{
	return container_of(profile, struct ufs_hba, crypto_profile);
}
#endif

static inline size_t ufshcd_get_ucd_size(const struct ufs_hba *hba)
{
	return sizeof(struct utp_transfer_cmd_desc) + SG_ALL * ufshcd_sg_entry_size(hba);
}

/* Returns true if clocks can be gated. Otherwise false */
static inline bool ufshcd_is_clkgating_allowed(struct ufs_hba *hba)
{
	return hba->caps & UFSHCD_CAP_CLK_GATING;
}
static inline bool ufshcd_can_hibern8_during_gating(struct ufs_hba *hba)
{
	return hba->caps & UFSHCD_CAP_HIBERN8_WITH_CLK_GATING;
}
static inline int ufshcd_is_clkscaling_supported(struct ufs_hba *hba)
{
	return hba->caps & UFSHCD_CAP_CLK_SCALING;
}
static inline bool ufshcd_can_autobkops_during_suspend(struct ufs_hba *hba)
{
	return hba->caps & UFSHCD_CAP_AUTO_BKOPS_SUSPEND;
}
static inline bool ufshcd_is_rpm_autosuspend_allowed(struct ufs_hba *hba)
{
	return hba->caps & UFSHCD_CAP_RPM_AUTOSUSPEND;
}

static inline bool ufshcd_is_intr_aggr_allowed(struct ufs_hba *hba)
{
	return (hba->caps & UFSHCD_CAP_INTR_AGGR) &&
		!(hba->quirks & UFSHCD_QUIRK_BROKEN_INTR_AGGR);
}

static inline bool ufshcd_can_aggressive_pc(struct ufs_hba *hba)
{
	return !!(ufshcd_is_link_hibern8(hba) &&
		  (hba->caps & UFSHCD_CAP_AGGR_POWER_COLLAPSE));
}

static inline bool ufshcd_is_auto_hibern8_supported(struct ufs_hba *hba)
{
	return (hba->capabilities & MASK_AUTO_HIBERN8_SUPPORT) &&
		!(hba->quirks & UFSHCD_QUIRK_BROKEN_AUTO_HIBERN8);
}

static inline bool ufshcd_is_auto_hibern8_enabled(struct ufs_hba *hba)
{
	return FIELD_GET(UFSHCI_AHIBERN8_TIMER_MASK, hba->ahit);
}

static inline bool ufshcd_is_wb_allowed(struct ufs_hba *hba)
{
	return hba->caps & UFSHCD_CAP_WB_EN;
}

static inline bool ufshcd_enable_wb_if_scaling_up(struct ufs_hba *hba)
{
	return hba->caps & UFSHCD_CAP_WB_WITH_CLK_SCALING;
}

#define ufsmcq_writel(hba, val, reg)	\
	writel((val), (hba)->mcq_base + (reg))
#define ufsmcq_readl(hba, reg)	\
	readl((hba)->mcq_base + (reg))

#define ufsmcq_writelx(hba, val, reg)	\
	writel_relaxed((val), (hba)->mcq_base + (reg))
#define ufsmcq_readlx(hba, reg)	\
	readl_relaxed((hba)->mcq_base + (reg))

#define ufshcd_writel(hba, val, reg)	\
	writel((val), (hba)->mmio_base + (reg))
#define ufshcd_readl(hba, reg)	\
	readl((hba)->mmio_base + (reg))

/**
 * ufshcd_rmwl - perform read/modify/write for a controller register
 * @hba: per adapter instance
 * @mask: mask to apply on read value
 * @val: actual value to write
 * @reg: register address
 */
static inline void ufshcd_rmwl(struct ufs_hba *hba, u32 mask, u32 val, u32 reg)
{
	u32 tmp;

	tmp = ufshcd_readl(hba, reg);
	tmp &= ~mask;
	tmp |= (val & mask);
	ufshcd_writel(hba, tmp, reg);
}

void ufshcd_enable_irq(struct ufs_hba *hba);
void ufshcd_disable_irq(struct ufs_hba *hba);
int ufshcd_alloc_host(struct device *, struct ufs_hba **);
int ufshcd_hba_enable(struct ufs_hba *hba);
int ufshcd_init(struct ufs_hba *, void __iomem *, unsigned int);
int ufshcd_link_recovery(struct ufs_hba *hba);
int ufshcd_make_hba_operational(struct ufs_hba *hba);
void ufshcd_remove(struct ufs_hba *);
int ufshcd_uic_hibern8_enter(struct ufs_hba *hba);
int ufshcd_uic_hibern8_exit(struct ufs_hba *hba);
void ufshcd_delay_us(unsigned long us, unsigned long tolerance);
void ufshcd_parse_dev_ref_clk_freq(struct ufs_hba *hba, struct clk *refclk);
void ufshcd_update_evt_hist(struct ufs_hba *hba, u32 id, u32 val);
void ufshcd_hba_stop(struct ufs_hba *hba);
void ufshcd_schedule_eh_work(struct ufs_hba *hba);
void ufshcd_mcq_config_mac(struct ufs_hba *hba, u32 max_active_cmds);
unsigned int ufshcd_mcq_queue_cfg_addr(struct ufs_hba *hba);
u32 ufshcd_mcq_read_cqis(struct ufs_hba *hba, int i);
void ufshcd_mcq_write_cqis(struct ufs_hba *hba, u32 val, int i);
unsigned long ufshcd_mcq_poll_cqe_lock(struct ufs_hba *hba,
					 struct ufs_hw_queue *hwq);
void ufshcd_mcq_make_queues_operational(struct ufs_hba *hba);
void ufshcd_mcq_enable(struct ufs_hba *hba);
void ufshcd_mcq_enable_esi(struct ufs_hba *hba);
void ufshcd_mcq_config_esi(struct ufs_hba *hba, struct msi_msg *msg);

int ufshcd_opp_config_clks(struct device *dev, struct opp_table *opp_table,
			   struct dev_pm_opp *opp, void *data,
			   bool scaling_down);
/**
 * ufshcd_set_variant - set variant specific data to the hba
 * @hba: per adapter instance
 * @variant: pointer to variant specific data
 */
static inline void ufshcd_set_variant(struct ufs_hba *hba, void *variant)
{
	BUG_ON(!hba);
	hba->priv = variant;
}

/**
 * ufshcd_get_variant - get variant specific data from the hba
 * @hba: per adapter instance
 */
static inline void *ufshcd_get_variant(struct ufs_hba *hba)
{
	BUG_ON(!hba);
	return hba->priv;
}

#ifdef CONFIG_PM
extern int ufshcd_runtime_suspend(struct device *dev);
extern int ufshcd_runtime_resume(struct device *dev);
#endif
#ifdef CONFIG_PM_SLEEP
extern int ufshcd_system_suspend(struct device *dev);
extern int ufshcd_system_resume(struct device *dev);
extern int ufshcd_system_freeze(struct device *dev);
extern int ufshcd_system_thaw(struct device *dev);
extern int ufshcd_system_restore(struct device *dev);
#endif

extern int ufshcd_dme_reset(struct ufs_hba *hba);
extern int ufshcd_dme_enable(struct ufs_hba *hba);
extern int ufshcd_dme_configure_adapt(struct ufs_hba *hba,
				      int agreed_gear,
				      int adapt_val);
extern int ufshcd_dme_set_attr(struct ufs_hba *hba, u32 attr_sel,
			       u8 attr_set, u32 mib_val, u8 peer);
extern int ufshcd_dme_get_attr(struct ufs_hba *hba, u32 attr_sel,
			       u32 *mib_val, u8 peer);
extern int ufshcd_config_pwr_mode(struct ufs_hba *hba,
			struct ufs_pa_layer_attr *desired_pwr_mode);
extern int ufshcd_uic_change_pwr_mode(struct ufs_hba *hba, u8 mode);

/* UIC command interfaces for DME primitives */
#define DME_LOCAL	0
#define DME_PEER	1
#define ATTR_SET_NOR	0	/* NORMAL */
#define ATTR_SET_ST	1	/* STATIC */

static inline int ufshcd_dme_set(struct ufs_hba *hba, u32 attr_sel,
				 u32 mib_val)
{
	return ufshcd_dme_set_attr(hba, attr_sel, ATTR_SET_NOR,
				   mib_val, DME_LOCAL);
}

static inline int ufshcd_dme_st_set(struct ufs_hba *hba, u32 attr_sel,
				    u32 mib_val)
{
	return ufshcd_dme_set_attr(hba, attr_sel, ATTR_SET_ST,
				   mib_val, DME_LOCAL);
}

static inline int ufshcd_dme_peer_set(struct ufs_hba *hba, u32 attr_sel,
				      u32 mib_val)
{
	return ufshcd_dme_set_attr(hba, attr_sel, ATTR_SET_NOR,
				   mib_val, DME_PEER);
}

static inline int ufshcd_dme_peer_st_set(struct ufs_hba *hba, u32 attr_sel,
					 u32 mib_val)
{
	return ufshcd_dme_set_attr(hba, attr_sel, ATTR_SET_ST,
				   mib_val, DME_PEER);
}

static inline int ufshcd_dme_get(struct ufs_hba *hba,
				 u32 attr_sel, u32 *mib_val)
{
	return ufshcd_dme_get_attr(hba, attr_sel, mib_val, DME_LOCAL);
}

static inline int ufshcd_dme_peer_get(struct ufs_hba *hba,
				      u32 attr_sel, u32 *mib_val)
{
	return ufshcd_dme_get_attr(hba, attr_sel, mib_val, DME_PEER);
}

static inline bool ufshcd_is_hs_mode(const struct ufs_pa_layer_attr *pwr_info)
{
	return (pwr_info->pwr_rx == FAST_MODE ||
		pwr_info->pwr_rx == FASTAUTO_MODE) &&
		(pwr_info->pwr_tx == FAST_MODE ||
		pwr_info->pwr_tx == FASTAUTO_MODE);
}

static inline int ufshcd_disable_host_tx_lcc(struct ufs_hba *hba)
{
	return ufshcd_dme_set(hba, UIC_ARG_MIB(PA_LOCAL_TX_LCC_ENABLE), 0);
}

void ufshcd_auto_hibern8_update(struct ufs_hba *hba, u32 ahit);
void ufshcd_fixup_dev_quirks(struct ufs_hba *hba,
			     const struct ufs_dev_quirk *fixups);

void ufshcd_hold(struct ufs_hba *hba);
void ufshcd_release(struct ufs_hba *hba);

void ufshcd_clkgate_delay_set(struct device *dev, unsigned long value);

int ufshcd_get_vreg(struct device *dev, struct ufs_vreg *vreg);

int ufshcd_send_uic_cmd(struct ufs_hba *hba, struct uic_command *uic_cmd);

int ufshcd_advanced_rpmb_req_handler(struct ufs_hba *hba, struct utp_upiu_req *req_upiu,
				     struct utp_upiu_req *rsp_upiu, struct ufs_ehs *ehs_req,
				     struct ufs_ehs *ehs_rsp, int sg_cnt,
				     struct scatterlist *sg_list, enum dma_data_direction dir);
int ufshcd_wb_toggle(struct ufs_hba *hba, bool enable);
int ufshcd_wb_toggle_buf_flush(struct ufs_hba *hba, bool enable);
int ufshcd_wb_set_resize_en(struct ufs_hba *hba, enum wb_resize_en en_mode);
int ufshcd_suspend_prepare(struct device *dev);
int __ufshcd_suspend_prepare(struct device *dev, bool rpm_ok_for_spm);
void ufshcd_resume_complete(struct device *dev);
bool ufshcd_is_hba_active(struct ufs_hba *hba);
void ufshcd_pm_qos_init(struct ufs_hba *hba);
void ufshcd_pm_qos_exit(struct ufs_hba *hba);
int ufshcd_dme_rmw(struct ufs_hba *hba, u32 mask, u32 val, u32 attr);

/* Wrapper functions for safely calling variant operations */
static inline int ufshcd_vops_init(struct ufs_hba *hba)
{
	if (hba->vops && hba->vops->init)
		return hba->vops->init(hba);

	return 0;
}

static inline int ufshcd_vops_phy_initialization(struct ufs_hba *hba)
{
	if (hba->vops && hba->vops->phy_initialization)
		return hba->vops->phy_initialization(hba);

	return 0;
}

extern const struct ufs_pm_lvl_states ufs_pm_lvl_states[];

int ufshcd_dump_regs(struct ufs_hba *hba, size_t offset, size_t len,
		     const char *prefix);

int __ufshcd_write_ee_control(struct ufs_hba *hba, u32 ee_ctrl_mask);
int ufshcd_write_ee_control(struct ufs_hba *hba);
int ufshcd_update_ee_control(struct ufs_hba *hba, u16 *mask,
			     const u16 *other_mask, u16 set, u16 clr);
void ufshcd_force_error_recovery(struct ufs_hba *hba);
void ufshcd_pm_qos_update(struct ufs_hba *hba, bool on);
u32 ufshcd_us_to_ahit(unsigned int timer);

#endif /* End of Header */<|MERGE_RESOLUTION|>--- conflicted
+++ resolved
@@ -1114,12 +1114,8 @@
 	int critical_health_count;
 	atomic_t dev_lvl_exception_count;
 	u64 dev_lvl_exception_id;
-<<<<<<< HEAD
-
 	u32 vcc_off_delay_us;
-=======
 	struct list_head rpmbs;
->>>>>>> b06b8c42
 };
 
 /**
