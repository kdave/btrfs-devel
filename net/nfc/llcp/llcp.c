/*
 * Copyright (C) 2011  Intel Corporation. All rights reserved.
 *
 * This program is free software; you can redistribute it and/or modify
 * it under the terms of the GNU General Public License as published by
 * the Free Software Foundation; either version 2 of the License, or
 * (at your option) any later version.
 *
 * This program is distributed in the hope that it will be useful,
 * but WITHOUT ANY WARRANTY; without even the implied warranty of
 * MERCHANTABILITY or FITNESS FOR A PARTICULAR PURPOSE. See the
 * GNU General Public License for more details.
 *
 * You should have received a copy of the GNU General Public License
 * along with this program; if not, write to the
 * Free Software Foundation, Inc.,
 * 59 Temple Place - Suite 330, Boston, MA 02111-1307, USA.
 */

#define pr_fmt(fmt) "llcp: %s: " fmt, __func__

#include <linux/init.h>
#include <linux/kernel.h>
#include <linux/list.h>
#include <linux/nfc.h>

#include "../nfc.h"
#include "llcp.h"

static u8 llcp_magic[3] = {0x46, 0x66, 0x6d};

static struct list_head llcp_devices;

void nfc_llcp_sock_link(struct llcp_sock_list *l, struct sock *sk)
{
	write_lock(&l->lock);
	sk_add_node(sk, &l->head);
	write_unlock(&l->lock);
}

void nfc_llcp_sock_unlink(struct llcp_sock_list *l, struct sock *sk)
{
	write_lock(&l->lock);
	sk_del_node_init(sk);
	write_unlock(&l->lock);
}

static void nfc_llcp_socket_purge(struct nfc_llcp_sock *sock)
{
	struct nfc_llcp_local *local = sock->local;
	struct sk_buff *s, *tmp;

	pr_debug("%p\n", &sock->sk);

	skb_queue_purge(&sock->tx_queue);
	skb_queue_purge(&sock->tx_pending_queue);
	skb_queue_purge(&sock->tx_backlog_queue);

	if (local == NULL)
		return;

	/* Search for local pending SKBs that are related to this socket */
	skb_queue_walk_safe(&local->tx_queue, s, tmp) {
		if (s->sk != &sock->sk)
			continue;

		skb_unlink(s, &local->tx_queue);
		kfree_skb(s);
	}
}

static void nfc_llcp_socket_release(struct nfc_llcp_local *local, bool listen)
{
	struct sock *sk;
	struct hlist_node *node, *tmp;
	struct nfc_llcp_sock *llcp_sock;

	skb_queue_purge(&local->tx_queue);

	write_lock(&local->sockets.lock);

	sk_for_each_safe(sk, node, tmp, &local->sockets.head) {
		llcp_sock = nfc_llcp_sock(sk);

		bh_lock_sock(sk);

		nfc_llcp_socket_purge(llcp_sock);

		if (sk->sk_state == LLCP_CONNECTED)
			nfc_put_device(llcp_sock->dev);

		if (sk->sk_state == LLCP_LISTEN) {
			struct nfc_llcp_sock *lsk, *n;
			struct sock *accept_sk;

			list_for_each_entry_safe(lsk, n,
						 &llcp_sock->accept_queue,
						 accept_queue) {
				accept_sk = &lsk->sk;
				bh_lock_sock(accept_sk);

				nfc_llcp_accept_unlink(accept_sk);

				accept_sk->sk_state = LLCP_CLOSED;

				bh_unlock_sock(accept_sk);

				sock_orphan(accept_sk);
			}

			if (listen == true) {
				bh_unlock_sock(sk);
				continue;
			}
		}

		/*
		 * If we have a connection less socket bound, we keep it alive
		 * if the device is still present.
		 */
		if (sk->sk_state == LLCP_BOUND && sk->sk_type == SOCK_DGRAM &&
		    listen == true) {
			bh_unlock_sock(sk);
			continue;
		}

		sk->sk_state = LLCP_CLOSED;

		bh_unlock_sock(sk);

		sock_orphan(sk);

		sk_del_node_init(sk);
	}

	write_unlock(&local->sockets.lock);
}

struct nfc_llcp_local *nfc_llcp_local_get(struct nfc_llcp_local *local)
{
	kref_get(&local->ref);

	return local;
}

static void local_release(struct kref *ref)
{
	struct nfc_llcp_local *local;

	local = container_of(ref, struct nfc_llcp_local, ref);

	list_del(&local->list);
	nfc_llcp_socket_release(local, false);
	del_timer_sync(&local->link_timer);
	skb_queue_purge(&local->tx_queue);
	cancel_work_sync(&local->tx_work);
	cancel_work_sync(&local->rx_work);
	cancel_work_sync(&local->timeout_work);
	kfree_skb(local->rx_pending);
	kfree(local);
}

int nfc_llcp_local_put(struct nfc_llcp_local *local)
{
	if (local == NULL)
		return 0;

	return kref_put(&local->ref, local_release);
}

static struct nfc_llcp_sock *nfc_llcp_sock_get(struct nfc_llcp_local *local,
					       u8 ssap, u8 dsap)
{
	struct sock *sk;
	struct hlist_node *node;
	struct nfc_llcp_sock *llcp_sock, *tmp_sock;

	pr_debug("ssap dsap %d %d\n", ssap, dsap);

	if (ssap == 0 && dsap == 0)
		return NULL;

	read_lock(&local->sockets.lock);

	llcp_sock = NULL;

	sk_for_each(sk, node, &local->sockets.head) {
		tmp_sock = nfc_llcp_sock(sk);

		if (tmp_sock->ssap == ssap && tmp_sock->dsap == dsap) {
			llcp_sock = tmp_sock;
			break;
		}
	}

	read_unlock(&local->sockets.lock);

	if (llcp_sock == NULL)
		return NULL;

	sock_hold(&llcp_sock->sk);

	return llcp_sock;
}

static void nfc_llcp_sock_put(struct nfc_llcp_sock *sock)
{
	sock_put(&sock->sk);
}

static void nfc_llcp_timeout_work(struct work_struct *work)
{
	struct nfc_llcp_local *local = container_of(work, struct nfc_llcp_local,
						    timeout_work);

	nfc_dep_link_down(local->dev);
}

static void nfc_llcp_symm_timer(unsigned long data)
{
	struct nfc_llcp_local *local = (struct nfc_llcp_local *) data;

	pr_err("SYMM timeout\n");

	schedule_work(&local->timeout_work);
}

struct nfc_llcp_local *nfc_llcp_find_local(struct nfc_dev *dev)
{
	struct nfc_llcp_local *local, *n;

	list_for_each_entry_safe(local, n, &llcp_devices, list)
		if (local->dev == dev)
			return local;

	pr_debug("No device found\n");

	return NULL;
}

static char *wks[] = {
	NULL,
	NULL, /* SDP */
	"urn:nfc:sn:ip",
	"urn:nfc:sn:obex",
	"urn:nfc:sn:snep",
};

static int nfc_llcp_wks_sap(char *service_name, size_t service_name_len)
{
	int sap, num_wks;

	pr_debug("%s\n", service_name);

	if (service_name == NULL)
		return -EINVAL;

	num_wks = ARRAY_SIZE(wks);

	for (sap = 0; sap < num_wks; sap++) {
		if (wks[sap] == NULL)
			continue;

		if (strncmp(wks[sap], service_name, service_name_len) == 0)
			return sap;
	}

	return -EINVAL;
}

static
struct nfc_llcp_sock *nfc_llcp_sock_from_sn(struct nfc_llcp_local *local,
					    u8 *sn, size_t sn_len)
{
	struct sock *sk;
	struct hlist_node *node;
	struct nfc_llcp_sock *llcp_sock, *tmp_sock;

	pr_debug("sn %zd %p\n", sn_len, sn);

	if (sn == NULL || sn_len == 0)
		return NULL;

	read_lock(&local->sockets.lock);

	llcp_sock = NULL;

	sk_for_each(sk, node, &local->sockets.head) {
		tmp_sock = nfc_llcp_sock(sk);

		pr_debug("llcp sock %p\n", tmp_sock);

		if (tmp_sock->sk.sk_type == SOCK_STREAM &&
		    tmp_sock->sk.sk_state != LLCP_LISTEN)
			continue;

		if (tmp_sock->sk.sk_type == SOCK_DGRAM &&
		    tmp_sock->sk.sk_state != LLCP_BOUND)
			continue;

		if (tmp_sock->service_name == NULL ||
		    tmp_sock->service_name_len == 0)
			continue;

		if (tmp_sock->service_name_len != sn_len)
			continue;

		if (memcmp(sn, tmp_sock->service_name, sn_len) == 0) {
			llcp_sock = tmp_sock;
			break;
		}
	}

	read_unlock(&local->sockets.lock);

	pr_debug("Found llcp sock %p\n", llcp_sock);

	return llcp_sock;
}

u8 nfc_llcp_get_sdp_ssap(struct nfc_llcp_local *local,
			 struct nfc_llcp_sock *sock)
{
	mutex_lock(&local->sdp_lock);

	if (sock->service_name != NULL && sock->service_name_len > 0) {
		int ssap = nfc_llcp_wks_sap(sock->service_name,
					    sock->service_name_len);

		if (ssap > 0) {
			pr_debug("WKS %d\n", ssap);

			/* This is a WKS, let's check if it's free */
			if (local->local_wks & BIT(ssap)) {
				mutex_unlock(&local->sdp_lock);

				return LLCP_SAP_MAX;
			}

			set_bit(ssap, &local->local_wks);
			mutex_unlock(&local->sdp_lock);

			return ssap;
		}

		/*
		 * Check if there already is a non WKS socket bound
		 * to this service name.
		 */
		if (nfc_llcp_sock_from_sn(local, sock->service_name,
					  sock->service_name_len) != NULL) {
			mutex_unlock(&local->sdp_lock);

			return LLCP_SAP_MAX;
		}

		mutex_unlock(&local->sdp_lock);

		return LLCP_SDP_UNBOUND;

	} else if (sock->ssap != 0 && sock->ssap < LLCP_WKS_NUM_SAP) {
		if (!test_bit(sock->ssap, &local->local_wks)) {
			set_bit(sock->ssap, &local->local_wks);
			mutex_unlock(&local->sdp_lock);

			return sock->ssap;
		}
	}

	mutex_unlock(&local->sdp_lock);

	return LLCP_SAP_MAX;
}

u8 nfc_llcp_get_local_ssap(struct nfc_llcp_local *local)
{
	u8 local_ssap;

	mutex_lock(&local->sdp_lock);

	local_ssap = find_first_zero_bit(&local->local_sap, LLCP_LOCAL_NUM_SAP);
	if (local_ssap == LLCP_LOCAL_NUM_SAP) {
		mutex_unlock(&local->sdp_lock);
		return LLCP_SAP_MAX;
	}

	set_bit(local_ssap, &local->local_sap);

	mutex_unlock(&local->sdp_lock);

	return local_ssap + LLCP_LOCAL_SAP_OFFSET;
}

void nfc_llcp_put_ssap(struct nfc_llcp_local *local, u8 ssap)
{
	u8 local_ssap;
	unsigned long *sdp;

	if (ssap < LLCP_WKS_NUM_SAP) {
		local_ssap = ssap;
		sdp = &local->local_wks;
	} else if (ssap < LLCP_LOCAL_NUM_SAP) {
		atomic_t *client_cnt;

		local_ssap = ssap - LLCP_WKS_NUM_SAP;
		sdp = &local->local_sdp;
		client_cnt = &local->local_sdp_cnt[local_ssap];

		pr_debug("%d clients\n", atomic_read(client_cnt));

		mutex_lock(&local->sdp_lock);

		if (atomic_dec_and_test(client_cnt)) {
			struct nfc_llcp_sock *l_sock;

			pr_debug("No more clients for SAP %d\n", ssap);

			clear_bit(local_ssap, sdp);

			/* Find the listening sock and set it back to UNBOUND */
			l_sock = nfc_llcp_sock_get(local, ssap, LLCP_SAP_SDP);
			if (l_sock) {
				l_sock->ssap = LLCP_SDP_UNBOUND;
				nfc_llcp_sock_put(l_sock);
			}
		}

		mutex_unlock(&local->sdp_lock);

		return;
	} else if (ssap < LLCP_MAX_SAP) {
		local_ssap = ssap - LLCP_LOCAL_NUM_SAP;
		sdp = &local->local_sap;
	} else {
		return;
	}

	mutex_lock(&local->sdp_lock);

	clear_bit(local_ssap, sdp);

	mutex_unlock(&local->sdp_lock);
}

static u8 nfc_llcp_reserve_sdp_ssap(struct nfc_llcp_local *local)
{
	u8 ssap;

	mutex_lock(&local->sdp_lock);

	ssap = find_first_zero_bit(&local->local_sdp, LLCP_SDP_NUM_SAP);
	if (ssap == LLCP_SDP_NUM_SAP) {
		mutex_unlock(&local->sdp_lock);

		return LLCP_SAP_MAX;
	}

	pr_debug("SDP ssap %d\n", LLCP_WKS_NUM_SAP + ssap);

	set_bit(ssap, &local->local_sdp);

	mutex_unlock(&local->sdp_lock);

	return LLCP_WKS_NUM_SAP + ssap;
}

static int nfc_llcp_build_gb(struct nfc_llcp_local *local)
{
	u8 *gb_cur, *version_tlv, version, version_length;
	u8 *lto_tlv, lto_length;
	u8 *wks_tlv, wks_length;
	u8 *miux_tlv, miux_length;
	u8 gb_len = 0;
	int ret = 0;

	version = LLCP_VERSION_11;
	version_tlv = nfc_llcp_build_tlv(LLCP_TLV_VERSION, &version,
					 1, &version_length);
	gb_len += version_length;

	lto_tlv = nfc_llcp_build_tlv(LLCP_TLV_LTO, &local->lto, 1, &lto_length);
	gb_len += lto_length;

	pr_debug("Local wks 0x%lx\n", local->local_wks);
	wks_tlv = nfc_llcp_build_tlv(LLCP_TLV_WKS, (u8 *)&local->local_wks, 2,
				     &wks_length);
	gb_len += wks_length;

	miux_tlv = nfc_llcp_build_tlv(LLCP_TLV_MIUX, (u8 *)&local->miux, 0,
				      &miux_length);
	gb_len += miux_length;

	gb_len += ARRAY_SIZE(llcp_magic);

	if (gb_len > NFC_MAX_GT_LEN) {
		ret = -EINVAL;
		goto out;
	}

	gb_cur = local->gb;

	memcpy(gb_cur, llcp_magic, ARRAY_SIZE(llcp_magic));
	gb_cur += ARRAY_SIZE(llcp_magic);

	memcpy(gb_cur, version_tlv, version_length);
	gb_cur += version_length;

	memcpy(gb_cur, lto_tlv, lto_length);
	gb_cur += lto_length;

	memcpy(gb_cur, wks_tlv, wks_length);
	gb_cur += wks_length;

	memcpy(gb_cur, miux_tlv, miux_length);
	gb_cur += miux_length;

	local->gb_len = gb_len;

out:
	kfree(version_tlv);
	kfree(lto_tlv);
	kfree(wks_tlv);
	kfree(miux_tlv);

	return ret;
}

u8 *nfc_llcp_general_bytes(struct nfc_dev *dev, size_t *general_bytes_len)
{
	struct nfc_llcp_local *local;

	local = nfc_llcp_find_local(dev);
	if (local == NULL) {
		*general_bytes_len = 0;
		return NULL;
	}

	nfc_llcp_build_gb(local);

	*general_bytes_len = local->gb_len;

	return local->gb;
}

int nfc_llcp_set_remote_gb(struct nfc_dev *dev, u8 *gb, u8 gb_len)
{
	struct nfc_llcp_local *local = nfc_llcp_find_local(dev);

	if (local == NULL) {
		pr_err("No LLCP device\n");
		return -ENODEV;
	}

	memset(local->remote_gb, 0, NFC_MAX_GT_LEN);
	memcpy(local->remote_gb, gb, gb_len);
	local->remote_gb_len = gb_len;

	if (local->remote_gb == NULL || local->remote_gb_len == 0)
		return -ENODEV;

	if (memcmp(local->remote_gb, llcp_magic, 3)) {
		pr_err("MAC does not support LLCP\n");
		return -EINVAL;
	}

	return nfc_llcp_parse_gb_tlv(local,
				     &local->remote_gb[3],
				     local->remote_gb_len - 3);
}

static u8 nfc_llcp_dsap(struct sk_buff *pdu)
{
	return (pdu->data[0] & 0xfc) >> 2;
}

static u8 nfc_llcp_ptype(struct sk_buff *pdu)
{
	return ((pdu->data[0] & 0x03) << 2) | ((pdu->data[1] & 0xc0) >> 6);
}

static u8 nfc_llcp_ssap(struct sk_buff *pdu)
{
	return pdu->data[1] & 0x3f;
}

static u8 nfc_llcp_ns(struct sk_buff *pdu)
{
	return pdu->data[2] >> 4;
}

static u8 nfc_llcp_nr(struct sk_buff *pdu)
{
	return pdu->data[2] & 0xf;
}

static void nfc_llcp_set_nrns(struct nfc_llcp_sock *sock, struct sk_buff *pdu)
{
	pdu->data[2] = (sock->send_n << 4) | (sock->recv_n);
	sock->send_n = (sock->send_n + 1) % 16;
	sock->recv_ack_n = (sock->recv_n - 1) % 16;
}

void nfc_llcp_send_to_raw_sock(struct nfc_llcp_local *local,
			       struct sk_buff *skb, u8 direction)
{
	struct hlist_node *node;
	struct sk_buff *skb_copy = NULL, *nskb;
	struct sock *sk;
	u8 *data;

	read_lock(&local->raw_sockets.lock);

	sk_for_each(sk, node, &local->raw_sockets.head) {
		if (sk->sk_state != LLCP_BOUND)
			continue;

		if (skb_copy == NULL) {
			skb_copy = __pskb_copy(skb, NFC_LLCP_RAW_HEADER_SIZE,
					       GFP_ATOMIC);

			if (skb_copy == NULL)
				continue;

			data = skb_push(skb_copy, NFC_LLCP_RAW_HEADER_SIZE);

			data[0] = local->dev ? local->dev->idx : 0xFF;
			data[1] = direction;
		}

		nskb = skb_clone(skb_copy, GFP_ATOMIC);
		if (!nskb)
			continue;

		if (sock_queue_rcv_skb(sk, nskb))
			kfree_skb(nskb);
	}

	read_unlock(&local->raw_sockets.lock);

	kfree_skb(skb_copy);
}

static void nfc_llcp_tx_work(struct work_struct *work)
{
	struct nfc_llcp_local *local = container_of(work, struct nfc_llcp_local,
						    tx_work);
	struct sk_buff *skb;
	struct sock *sk;
	struct nfc_llcp_sock *llcp_sock;

	skb = skb_dequeue(&local->tx_queue);
	if (skb != NULL) {
		sk = skb->sk;
		llcp_sock = nfc_llcp_sock(sk);

		if (llcp_sock == NULL && nfc_llcp_ptype(skb) == LLCP_PDU_I) {
			nfc_llcp_send_symm(local->dev);
		} else {
<<<<<<< HEAD
=======
			struct sk_buff *copy_skb = NULL;
			u8 ptype = nfc_llcp_ptype(skb);
>>>>>>> 0751f865
			int ret;

			pr_debug("Sending pending skb\n");
			print_hex_dump(KERN_DEBUG, "LLCP Tx: ",
				       DUMP_PREFIX_OFFSET, 16, 1,
				       skb->data, skb->len, true);

			if (ptype == LLCP_PDU_I)
				copy_skb = skb_copy(skb, GFP_ATOMIC);

			nfc_llcp_send_to_raw_sock(local, skb,
						  NFC_LLCP_DIRECTION_TX);

			ret = nfc_data_exchange(local->dev, local->target_idx,
						skb, nfc_llcp_recv, local);

			if (ret) {
				kfree_skb(copy_skb);
				goto out;
			}
<<<<<<< HEAD
=======

			if (ptype == LLCP_PDU_I && copy_skb)
				skb_queue_tail(&llcp_sock->tx_pending_queue,
					       copy_skb);
>>>>>>> 0751f865
		}
	} else {
		nfc_llcp_send_symm(local->dev);
	}

out:
	mod_timer(&local->link_timer,
		  jiffies + msecs_to_jiffies(2 * local->remote_lto));
}

static struct nfc_llcp_sock *nfc_llcp_connecting_sock_get(struct nfc_llcp_local *local,
							  u8 ssap)
{
	struct sock *sk;
	struct nfc_llcp_sock *llcp_sock;
	struct hlist_node *node;

	read_lock(&local->connecting_sockets.lock);

	sk_for_each(sk, node, &local->connecting_sockets.head) {
		llcp_sock = nfc_llcp_sock(sk);

		if (llcp_sock->ssap == ssap) {
			sock_hold(&llcp_sock->sk);
			goto out;
		}
	}

	llcp_sock = NULL;

out:
	read_unlock(&local->connecting_sockets.lock);

	return llcp_sock;
}

static struct nfc_llcp_sock *nfc_llcp_sock_get_sn(struct nfc_llcp_local *local,
						  u8 *sn, size_t sn_len)
{
	struct nfc_llcp_sock *llcp_sock;

	llcp_sock = nfc_llcp_sock_from_sn(local, sn, sn_len);

	if (llcp_sock == NULL)
		return NULL;

	sock_hold(&llcp_sock->sk);

	return llcp_sock;
}

static u8 *nfc_llcp_connect_sn(struct sk_buff *skb, size_t *sn_len)
{
	u8 *tlv = &skb->data[2], type, length;
	size_t tlv_array_len = skb->len - LLCP_HEADER_SIZE, offset = 0;

	while (offset < tlv_array_len) {
		type = tlv[0];
		length = tlv[1];

		pr_debug("type 0x%x length %d\n", type, length);

		if (type == LLCP_TLV_SN) {
			*sn_len = length;
			return &tlv[2];
		}

		offset += length + 2;
		tlv += length + 2;
	}

	return NULL;
}

static void nfc_llcp_recv_ui(struct nfc_llcp_local *local,
			     struct sk_buff *skb)
{
	struct nfc_llcp_sock *llcp_sock;
	struct nfc_llcp_ui_cb *ui_cb;
	u8 dsap, ssap;

	dsap = nfc_llcp_dsap(skb);
	ssap = nfc_llcp_ssap(skb);

	ui_cb = nfc_llcp_ui_skb_cb(skb);
	ui_cb->dsap = dsap;
	ui_cb->ssap = ssap;

	printk("%s %d %d\n", __func__, dsap, ssap);

	pr_debug("%d %d\n", dsap, ssap);

	/* We're looking for a bound socket, not a client one */
	llcp_sock = nfc_llcp_sock_get(local, dsap, LLCP_SAP_SDP);
	if (llcp_sock == NULL || llcp_sock->sk.sk_type != SOCK_DGRAM)
		return;

	/* There is no sequence with UI frames */
	skb_pull(skb, LLCP_HEADER_SIZE);
	if (sock_queue_rcv_skb(&llcp_sock->sk, skb)) {
		pr_err("receive queue is full\n");
		skb_queue_head(&llcp_sock->tx_backlog_queue, skb);
	}

	nfc_llcp_sock_put(llcp_sock);
}

static void nfc_llcp_recv_connect(struct nfc_llcp_local *local,
				  struct sk_buff *skb)
{
	struct sock *new_sk, *parent;
	struct nfc_llcp_sock *sock, *new_sock;
	u8 dsap, ssap, reason;

	dsap = nfc_llcp_dsap(skb);
	ssap = nfc_llcp_ssap(skb);

	pr_debug("%d %d\n", dsap, ssap);

	if (dsap != LLCP_SAP_SDP) {
		sock = nfc_llcp_sock_get(local, dsap, LLCP_SAP_SDP);
		if (sock == NULL || sock->sk.sk_state != LLCP_LISTEN) {
			reason = LLCP_DM_NOBOUND;
			goto fail;
		}
	} else {
		u8 *sn;
		size_t sn_len;

		sn = nfc_llcp_connect_sn(skb, &sn_len);
		if (sn == NULL) {
			reason = LLCP_DM_NOBOUND;
			goto fail;
		}

		pr_debug("Service name length %zu\n", sn_len);

		sock = nfc_llcp_sock_get_sn(local, sn, sn_len);
		if (sock == NULL) {
			reason = LLCP_DM_NOBOUND;
			goto fail;
		}
	}

	lock_sock(&sock->sk);

	parent = &sock->sk;

	if (sk_acceptq_is_full(parent)) {
		reason = LLCP_DM_REJ;
		release_sock(&sock->sk);
		sock_put(&sock->sk);
		goto fail;
	}

	if (sock->ssap == LLCP_SDP_UNBOUND) {
		u8 ssap = nfc_llcp_reserve_sdp_ssap(local);

		pr_debug("First client, reserving %d\n", ssap);

		if (ssap == LLCP_SAP_MAX) {
			reason = LLCP_DM_REJ;
			release_sock(&sock->sk);
			sock_put(&sock->sk);
			goto fail;
		}

		sock->ssap = ssap;
	}

	new_sk = nfc_llcp_sock_alloc(NULL, parent->sk_type, GFP_ATOMIC);
	if (new_sk == NULL) {
		reason = LLCP_DM_REJ;
		release_sock(&sock->sk);
		sock_put(&sock->sk);
		goto fail;
	}

	new_sock = nfc_llcp_sock(new_sk);
	new_sock->dev = local->dev;
	new_sock->local = nfc_llcp_local_get(local);
	new_sock->miu = local->remote_miu;
	new_sock->nfc_protocol = sock->nfc_protocol;
	new_sock->dsap = ssap;
	new_sock->target_idx = local->target_idx;
	new_sock->parent = parent;
	new_sock->ssap = sock->ssap;
	if (sock->ssap < LLCP_LOCAL_NUM_SAP && sock->ssap >= LLCP_WKS_NUM_SAP) {
		atomic_t *client_count;

		pr_debug("reserved_ssap %d for %p\n", sock->ssap, new_sock);

		client_count =
			&local->local_sdp_cnt[sock->ssap - LLCP_WKS_NUM_SAP];

		atomic_inc(client_count);
		new_sock->reserved_ssap = sock->ssap;
	}

	nfc_llcp_parse_connection_tlv(new_sock, &skb->data[LLCP_HEADER_SIZE],
				      skb->len - LLCP_HEADER_SIZE);

	pr_debug("new sock %p sk %p\n", new_sock, &new_sock->sk);

	nfc_llcp_sock_link(&local->sockets, new_sk);

	nfc_llcp_accept_enqueue(&sock->sk, new_sk);

	nfc_get_device(local->dev->idx);

	new_sk->sk_state = LLCP_CONNECTED;

	/* Wake the listening processes */
	parent->sk_data_ready(parent, 0);

	/* Send CC */
	nfc_llcp_send_cc(new_sock);

	release_sock(&sock->sk);
	sock_put(&sock->sk);

	return;

fail:
	/* Send DM */
	nfc_llcp_send_dm(local, dsap, ssap, reason);
}

int nfc_llcp_queue_i_frames(struct nfc_llcp_sock *sock)
{
	int nr_frames = 0;
	struct nfc_llcp_local *local = sock->local;

	pr_debug("Remote ready %d tx queue len %d remote rw %d",
		 sock->remote_ready, skb_queue_len(&sock->tx_pending_queue),
		 sock->rw);

	/* Try to queue some I frames for transmission */
	while (sock->remote_ready &&
	       skb_queue_len(&sock->tx_pending_queue) < sock->rw) {
		struct sk_buff *pdu;

		pdu = skb_dequeue(&sock->tx_queue);
		if (pdu == NULL)
			break;

		/* Update N(S)/N(R) */
		nfc_llcp_set_nrns(sock, pdu);

		skb_queue_tail(&local->tx_queue, pdu);
		nr_frames++;
	}

	return nr_frames;
}

static void nfc_llcp_recv_hdlc(struct nfc_llcp_local *local,
			       struct sk_buff *skb)
{
	struct nfc_llcp_sock *llcp_sock;
	struct sock *sk;
	u8 dsap, ssap, ptype, ns, nr;

	ptype = nfc_llcp_ptype(skb);
	dsap = nfc_llcp_dsap(skb);
	ssap = nfc_llcp_ssap(skb);
	ns = nfc_llcp_ns(skb);
	nr = nfc_llcp_nr(skb);

	pr_debug("%d %d R %d S %d\n", dsap, ssap, nr, ns);

	llcp_sock = nfc_llcp_sock_get(local, dsap, ssap);
	if (llcp_sock == NULL) {
		nfc_llcp_send_dm(local, dsap, ssap, LLCP_DM_NOCONN);
		return;
	}

	sk = &llcp_sock->sk;
	lock_sock(sk);
	if (sk->sk_state == LLCP_CLOSED) {
		release_sock(sk);
		nfc_llcp_sock_put(llcp_sock);
	}

	/* Pass the payload upstream */
	if (ptype == LLCP_PDU_I) {
		pr_debug("I frame, queueing on %p\n", &llcp_sock->sk);

		if (ns == llcp_sock->recv_n)
			llcp_sock->recv_n = (llcp_sock->recv_n + 1) % 16;
		else
			pr_err("Received out of sequence I PDU\n");

		skb_pull(skb, LLCP_HEADER_SIZE + LLCP_SEQUENCE_SIZE);
		if (sock_queue_rcv_skb(&llcp_sock->sk, skb)) {
			pr_err("receive queue is full\n");
			skb_queue_head(&llcp_sock->tx_backlog_queue, skb);
		}
	}

	/* Remove skbs from the pending queue */
	if (llcp_sock->send_ack_n != nr) {
		struct sk_buff *s, *tmp;

		llcp_sock->send_ack_n = nr;

		/* Remove and free all skbs until ns == nr */
		skb_queue_walk_safe(&llcp_sock->tx_pending_queue, s, tmp) {
			skb_unlink(s, &llcp_sock->tx_pending_queue);
			kfree_skb(s);

			if (nfc_llcp_ns(s) == nr)
				break;
		}

		/* Re-queue the remaining skbs for transmission */
		skb_queue_reverse_walk_safe(&llcp_sock->tx_pending_queue,
					    s, tmp) {
			skb_unlink(s, &llcp_sock->tx_pending_queue);
			skb_queue_head(&local->tx_queue, s);
		}
	}

	if (ptype == LLCP_PDU_RR)
		llcp_sock->remote_ready = true;
	else if (ptype == LLCP_PDU_RNR)
		llcp_sock->remote_ready = false;

	if (nfc_llcp_queue_i_frames(llcp_sock) == 0 && ptype == LLCP_PDU_I)
		nfc_llcp_send_rr(llcp_sock);

	release_sock(sk);
	nfc_llcp_sock_put(llcp_sock);
}

static void nfc_llcp_recv_disc(struct nfc_llcp_local *local,
			       struct sk_buff *skb)
{
	struct nfc_llcp_sock *llcp_sock;
	struct sock *sk;
	u8 dsap, ssap;

	dsap = nfc_llcp_dsap(skb);
	ssap = nfc_llcp_ssap(skb);

	llcp_sock = nfc_llcp_sock_get(local, dsap, ssap);
	if (llcp_sock == NULL) {
		nfc_llcp_send_dm(local, dsap, ssap, LLCP_DM_NOCONN);
		return;
	}

	sk = &llcp_sock->sk;
	lock_sock(sk);

	nfc_llcp_socket_purge(llcp_sock);

	if (sk->sk_state == LLCP_CLOSED) {
		release_sock(sk);
		nfc_llcp_sock_put(llcp_sock);
	}

	if (sk->sk_state == LLCP_CONNECTED) {
		nfc_put_device(local->dev);
		sk->sk_state = LLCP_CLOSED;
		sk->sk_state_change(sk);
	}

	nfc_llcp_send_dm(local, dsap, ssap, LLCP_DM_DISC);

	release_sock(sk);
	nfc_llcp_sock_put(llcp_sock);
}

static void nfc_llcp_recv_cc(struct nfc_llcp_local *local, struct sk_buff *skb)
{
	struct nfc_llcp_sock *llcp_sock;
	struct sock *sk;
	u8 dsap, ssap;

	dsap = nfc_llcp_dsap(skb);
	ssap = nfc_llcp_ssap(skb);

	llcp_sock = nfc_llcp_connecting_sock_get(local, dsap);
	if (llcp_sock == NULL) {
		pr_err("Invalid CC\n");
		nfc_llcp_send_dm(local, dsap, ssap, LLCP_DM_NOCONN);

		return;
	}

	sk = &llcp_sock->sk;

	/* Unlink from connecting and link to the client array */
	nfc_llcp_sock_unlink(&local->connecting_sockets, sk);
	nfc_llcp_sock_link(&local->sockets, sk);
	llcp_sock->dsap = ssap;

	nfc_llcp_parse_connection_tlv(llcp_sock, &skb->data[LLCP_HEADER_SIZE],
				      skb->len - LLCP_HEADER_SIZE);

	sk->sk_state = LLCP_CONNECTED;
	sk->sk_state_change(sk);

	nfc_llcp_sock_put(llcp_sock);
}

static void nfc_llcp_recv_dm(struct nfc_llcp_local *local, struct sk_buff *skb)
{
	struct nfc_llcp_sock *llcp_sock;
	struct sock *sk;
	u8 dsap, ssap, reason;

	dsap = nfc_llcp_dsap(skb);
	ssap = nfc_llcp_ssap(skb);
	reason = skb->data[2];

	pr_debug("%d %d reason %d\n", ssap, dsap, reason);

	switch (reason) {
	case LLCP_DM_NOBOUND:
	case LLCP_DM_REJ:
		llcp_sock = nfc_llcp_connecting_sock_get(local, dsap);
		break;

	default:
		llcp_sock = nfc_llcp_sock_get(local, dsap, ssap);
		break;
	}

	if (llcp_sock == NULL) {
		pr_debug("Already closed\n");
		return;
	}

	sk = &llcp_sock->sk;

	sk->sk_err = ENXIO;
	sk->sk_state = LLCP_CLOSED;
	sk->sk_state_change(sk);

	nfc_llcp_sock_put(llcp_sock);
}

static void nfc_llcp_recv_snl(struct nfc_llcp_local *local,
			      struct sk_buff *skb)
{
	struct nfc_llcp_sock *llcp_sock;
	u8 dsap, ssap, *tlv, type, length, tid, sap;
	u16 tlv_len, offset;
	char *service_name;
	size_t service_name_len;

	dsap = nfc_llcp_dsap(skb);
	ssap = nfc_llcp_ssap(skb);

	pr_debug("%d %d\n", dsap, ssap);

	if (dsap != LLCP_SAP_SDP || ssap != LLCP_SAP_SDP) {
		pr_err("Wrong SNL SAP\n");
		return;
	}

	tlv = &skb->data[LLCP_HEADER_SIZE];
	tlv_len = skb->len - LLCP_HEADER_SIZE;
	offset = 0;

	while (offset < tlv_len) {
		type = tlv[0];
		length = tlv[1];

		switch (type) {
		case LLCP_TLV_SDREQ:
			tid = tlv[2];
			service_name = (char *) &tlv[3];
			service_name_len = length - 1;

			pr_debug("Looking for %.16s\n", service_name);

			if (service_name_len == strlen("urn:nfc:sn:sdp") &&
			    !strncmp(service_name, "urn:nfc:sn:sdp",
				     service_name_len)) {
				sap = 1;
				goto send_snl;
			}

			llcp_sock = nfc_llcp_sock_from_sn(local, service_name,
							  service_name_len);
			if (!llcp_sock) {
				sap = 0;
				goto send_snl;
			}

			/*
			 * We found a socket but its ssap has not been reserved
			 * yet. We need to assign it for good and send a reply.
			 * The ssap will be freed when the socket is closed.
			 */
			if (llcp_sock->ssap == LLCP_SDP_UNBOUND) {
				atomic_t *client_count;

				sap = nfc_llcp_reserve_sdp_ssap(local);

				pr_debug("Reserving %d\n", sap);

				if (sap == LLCP_SAP_MAX) {
					sap = 0;
					goto send_snl;
				}

				client_count =
					&local->local_sdp_cnt[sap -
							      LLCP_WKS_NUM_SAP];

				atomic_inc(client_count);

				llcp_sock->ssap = sap;
				llcp_sock->reserved_ssap = sap;
			} else {
				sap = llcp_sock->ssap;
			}

			pr_debug("%p %d\n", llcp_sock, sap);

send_snl:
			nfc_llcp_send_snl(local, tid, sap);
			break;

		default:
			pr_err("Invalid SNL tlv value 0x%x\n", type);
			break;
		}

		offset += length + 2;
		tlv += length + 2;
	}
}

static void nfc_llcp_rx_work(struct work_struct *work)
{
	struct nfc_llcp_local *local = container_of(work, struct nfc_llcp_local,
						    rx_work);
	u8 dsap, ssap, ptype;
	struct sk_buff *skb;

	skb = local->rx_pending;
	if (skb == NULL) {
		pr_debug("No pending SKB\n");
		return;
	}

	ptype = nfc_llcp_ptype(skb);
	dsap = nfc_llcp_dsap(skb);
	ssap = nfc_llcp_ssap(skb);

	pr_debug("ptype 0x%x dsap 0x%x ssap 0x%x\n", ptype, dsap, ssap);

	if (ptype != LLCP_PDU_SYMM)
		print_hex_dump(KERN_DEBUG, "LLCP Rx: ", DUMP_PREFIX_OFFSET,
			       16, 1, skb->data, skb->len, true);

	nfc_llcp_send_to_raw_sock(local, skb, NFC_LLCP_DIRECTION_RX);

	switch (ptype) {
	case LLCP_PDU_SYMM:
		pr_debug("SYMM\n");
		break;

	case LLCP_PDU_UI:
		pr_debug("UI\n");
		nfc_llcp_recv_ui(local, skb);
		break;

	case LLCP_PDU_CONNECT:
		pr_debug("CONNECT\n");
		nfc_llcp_recv_connect(local, skb);
		break;

	case LLCP_PDU_DISC:
		pr_debug("DISC\n");
		nfc_llcp_recv_disc(local, skb);
		break;

	case LLCP_PDU_CC:
		pr_debug("CC\n");
		nfc_llcp_recv_cc(local, skb);
		break;

	case LLCP_PDU_DM:
		pr_debug("DM\n");
		nfc_llcp_recv_dm(local, skb);
		break;

	case LLCP_PDU_SNL:
		pr_debug("SNL\n");
		nfc_llcp_recv_snl(local, skb);
		break;

	case LLCP_PDU_I:
	case LLCP_PDU_RR:
	case LLCP_PDU_RNR:
		pr_debug("I frame\n");
		nfc_llcp_recv_hdlc(local, skb);
		break;

	}

	schedule_work(&local->tx_work);
	kfree_skb(local->rx_pending);
	local->rx_pending = NULL;
}

void nfc_llcp_recv(void *data, struct sk_buff *skb, int err)
{
	struct nfc_llcp_local *local = (struct nfc_llcp_local *) data;

	pr_debug("Received an LLCP PDU\n");
	if (err < 0) {
		pr_err("err %d\n", err);
		return;
	}

	local->rx_pending = skb_get(skb);
	del_timer(&local->link_timer);
	schedule_work(&local->rx_work);
}

int nfc_llcp_data_received(struct nfc_dev *dev, struct sk_buff *skb)
{
	struct nfc_llcp_local *local;

	local = nfc_llcp_find_local(dev);
	if (local == NULL)
		return -ENODEV;

	local->rx_pending = skb_get(skb);
	del_timer(&local->link_timer);
	schedule_work(&local->rx_work);

	return 0;
}

void nfc_llcp_mac_is_down(struct nfc_dev *dev)
{
	struct nfc_llcp_local *local;

	local = nfc_llcp_find_local(dev);
	if (local == NULL)
		return;

	/* Close and purge all existing sockets */
	nfc_llcp_socket_release(local, true);
}

void nfc_llcp_mac_is_up(struct nfc_dev *dev, u32 target_idx,
			u8 comm_mode, u8 rf_mode)
{
	struct nfc_llcp_local *local;

	pr_debug("rf mode %d\n", rf_mode);

	local = nfc_llcp_find_local(dev);
	if (local == NULL)
		return;

	local->target_idx = target_idx;
	local->comm_mode = comm_mode;
	local->rf_mode = rf_mode;

	if (rf_mode == NFC_RF_INITIATOR) {
		pr_debug("Queueing Tx work\n");

		schedule_work(&local->tx_work);
	} else {
		mod_timer(&local->link_timer,
			  jiffies + msecs_to_jiffies(local->remote_lto));
	}
}

int nfc_llcp_register_device(struct nfc_dev *ndev)
{
	struct nfc_llcp_local *local;

	local = kzalloc(sizeof(struct nfc_llcp_local), GFP_KERNEL);
	if (local == NULL)
		return -ENOMEM;

	local->dev = ndev;
	INIT_LIST_HEAD(&local->list);
	kref_init(&local->ref);
	mutex_init(&local->sdp_lock);
	init_timer(&local->link_timer);
	local->link_timer.data = (unsigned long) local;
	local->link_timer.function = nfc_llcp_symm_timer;

	skb_queue_head_init(&local->tx_queue);
	INIT_WORK(&local->tx_work, nfc_llcp_tx_work);

	local->rx_pending = NULL;
	INIT_WORK(&local->rx_work, nfc_llcp_rx_work);

	INIT_WORK(&local->timeout_work, nfc_llcp_timeout_work);

	rwlock_init(&local->sockets.lock);
	rwlock_init(&local->connecting_sockets.lock);
	rwlock_init(&local->raw_sockets.lock);

	local->lto = 150; /* 1500 ms */
	local->rw = LLCP_MAX_RW;
	local->miux = cpu_to_be16(LLCP_MAX_MIUX);

	nfc_llcp_build_gb(local);

	local->remote_miu = LLCP_DEFAULT_MIU;
	local->remote_lto = LLCP_DEFAULT_LTO;

	list_add(&local->list, &llcp_devices);

	return 0;
}

void nfc_llcp_unregister_device(struct nfc_dev *dev)
{
	struct nfc_llcp_local *local = nfc_llcp_find_local(dev);

	if (local == NULL) {
		pr_debug("No such device\n");
		return;
	}

	nfc_llcp_local_put(local);
}

int __init nfc_llcp_init(void)
{
	INIT_LIST_HEAD(&llcp_devices);

	return nfc_llcp_sock_init();
}

void nfc_llcp_exit(void)
{
	nfc_llcp_sock_exit();
}<|MERGE_RESOLUTION|>--- conflicted
+++ resolved
@@ -656,11 +656,8 @@
 		if (llcp_sock == NULL && nfc_llcp_ptype(skb) == LLCP_PDU_I) {
 			nfc_llcp_send_symm(local->dev);
 		} else {
-<<<<<<< HEAD
-=======
 			struct sk_buff *copy_skb = NULL;
 			u8 ptype = nfc_llcp_ptype(skb);
->>>>>>> 0751f865
 			int ret;
 
 			pr_debug("Sending pending skb\n");
@@ -681,13 +678,10 @@
 				kfree_skb(copy_skb);
 				goto out;
 			}
-<<<<<<< HEAD
-=======
 
 			if (ptype == LLCP_PDU_I && copy_skb)
 				skb_queue_tail(&llcp_sock->tx_pending_queue,
 					       copy_skb);
->>>>>>> 0751f865
 		}
 	} else {
 		nfc_llcp_send_symm(local->dev);
