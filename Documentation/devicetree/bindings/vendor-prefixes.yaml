--- conflicted
+++ resolved
@@ -967,13 +967,10 @@
     description: Maxim Integrated Products
   "^maxlinear,.*":
     description: MaxLinear Inc.
-<<<<<<< HEAD
   "^maxtor,.*":
     description: Maxtor Corporation
-=======
   "^mayqueen,.*":
     description: Mayqueen Technologies Ltd.
->>>>>>> b2ec5ca9
   "^mbvl,.*":
     description: Mobiveil Inc.
   "^mcube,.*":
