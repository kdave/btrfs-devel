/* SPDX-License-Identifier: GPL-2.0 */
/*
 * Scheduler internal types and methods:
 */
#include <linux/sched.h>

#include <linux/sched/autogroup.h>
#include <linux/sched/clock.h>
#include <linux/sched/coredump.h>
#include <linux/sched/cpufreq.h>
#include <linux/sched/cputime.h>
#include <linux/sched/deadline.h>
#include <linux/sched/debug.h>
#include <linux/sched/hotplug.h>
#include <linux/sched/idle.h>
#include <linux/sched/init.h>
#include <linux/sched/isolation.h>
#include <linux/sched/jobctl.h>
#include <linux/sched/loadavg.h>
#include <linux/sched/mm.h>
#include <linux/sched/nohz.h>
#include <linux/sched/numa_balancing.h>
#include <linux/sched/prio.h>
#include <linux/sched/rt.h>
#include <linux/sched/signal.h>
#include <linux/sched/smt.h>
#include <linux/sched/stat.h>
#include <linux/sched/sysctl.h>
#include <linux/sched/task.h>
#include <linux/sched/task_stack.h>
#include <linux/sched/topology.h>
#include <linux/sched/user.h>
#include <linux/sched/wake_q.h>
#include <linux/sched/xacct.h>

#include <uapi/linux/sched/types.h>

#include <linux/binfmts.h>
#include <linux/blkdev.h>
#include <linux/compat.h>
#include <linux/context_tracking.h>
#include <linux/cpufreq.h>
#include <linux/cpuidle.h>
#include <linux/cpuset.h>
#include <linux/ctype.h>
#include <linux/debugfs.h>
#include <linux/delayacct.h>
#include <linux/energy_model.h>
#include <linux/init_task.h>
#include <linux/kprobes.h>
#include <linux/kthread.h>
#include <linux/membarrier.h>
#include <linux/migrate.h>
#include <linux/mmu_context.h>
#include <linux/nmi.h>
#include <linux/proc_fs.h>
#include <linux/prefetch.h>
#include <linux/profile.h>
#include <linux/psi.h>
#include <linux/rcupdate_wait.h>
#include <linux/security.h>
#include <linux/stop_machine.h>
#include <linux/suspend.h>
#include <linux/swait.h>
#include <linux/syscalls.h>
#include <linux/task_work.h>
#include <linux/tsacct_kern.h>

#include <asm/tlb.h>

#ifdef CONFIG_PARAVIRT
# include <asm/paravirt.h>
#endif

#include "cpupri.h"
#include "cpudeadline.h"

#ifdef CONFIG_SCHED_DEBUG
# define SCHED_WARN_ON(x)	WARN_ONCE(x, #x)
#else
# define SCHED_WARN_ON(x)	({ (void)(x), 0; })
#endif

struct rq;
struct cpuidle_state;

/* task_struct::on_rq states: */
#define TASK_ON_RQ_QUEUED	1
#define TASK_ON_RQ_MIGRATING	2

extern __read_mostly int scheduler_running;

extern unsigned long calc_load_update;
extern atomic_long_t calc_load_tasks;

extern void calc_global_load_tick(struct rq *this_rq);
extern long calc_load_fold_active(struct rq *this_rq, long adjust);

#ifdef CONFIG_SMP
extern void cpu_load_update_active(struct rq *this_rq);
#else
static inline void cpu_load_update_active(struct rq *this_rq) { }
#endif

/*
 * Helpers for converting nanosecond timing to jiffy resolution
 */
#define NS_TO_JIFFIES(TIME)	((unsigned long)(TIME) / (NSEC_PER_SEC / HZ))

/*
 * Increase resolution of nice-level calculations for 64-bit architectures.
 * The extra resolution improves shares distribution and load balancing of
 * low-weight task groups (eg. nice +19 on an autogroup), deeper taskgroup
 * hierarchies, especially on larger systems. This is not a user-visible change
 * and does not change the user-interface for setting shares/weights.
 *
 * We increase resolution only if we have enough bits to allow this increased
 * resolution (i.e. 64-bit). The costs for increasing resolution when 32-bit
 * are pretty high and the returns do not justify the increased costs.
 *
 * Really only required when CONFIG_FAIR_GROUP_SCHED=y is also set, but to
 * increase coverage and consistency always enable it on 64-bit platforms.
 */
#ifdef CONFIG_64BIT
# define NICE_0_LOAD_SHIFT	(SCHED_FIXEDPOINT_SHIFT + SCHED_FIXEDPOINT_SHIFT)
# define scale_load(w)		((w) << SCHED_FIXEDPOINT_SHIFT)
# define scale_load_down(w)	((w) >> SCHED_FIXEDPOINT_SHIFT)
#else
# define NICE_0_LOAD_SHIFT	(SCHED_FIXEDPOINT_SHIFT)
# define scale_load(w)		(w)
# define scale_load_down(w)	(w)
#endif

/*
 * Task weight (visible to users) and its load (invisible to users) have
 * independent resolution, but they should be well calibrated. We use
 * scale_load() and scale_load_down(w) to convert between them. The
 * following must be true:
 *
 *  scale_load(sched_prio_to_weight[USER_PRIO(NICE_TO_PRIO(0))]) == NICE_0_LOAD
 *
 */
#define NICE_0_LOAD		(1L << NICE_0_LOAD_SHIFT)

/*
 * Single value that decides SCHED_DEADLINE internal math precision.
 * 10 -> just above 1us
 * 9  -> just above 0.5us
 */
#define DL_SCALE		10

/*
 * Single value that denotes runtime == period, ie unlimited time.
 */
#define RUNTIME_INF		((u64)~0ULL)

static inline int idle_policy(int policy)
{
	return policy == SCHED_IDLE;
}
static inline int fair_policy(int policy)
{
	return policy == SCHED_NORMAL || policy == SCHED_BATCH;
}

static inline int rt_policy(int policy)
{
	return policy == SCHED_FIFO || policy == SCHED_RR;
}

static inline int dl_policy(int policy)
{
	return policy == SCHED_DEADLINE;
}
static inline bool valid_policy(int policy)
{
	return idle_policy(policy) || fair_policy(policy) ||
		rt_policy(policy) || dl_policy(policy);
}

static inline int task_has_idle_policy(struct task_struct *p)
{
	return idle_policy(p->policy);
}

static inline int task_has_rt_policy(struct task_struct *p)
{
	return rt_policy(p->policy);
}

static inline int task_has_dl_policy(struct task_struct *p)
{
	return dl_policy(p->policy);
}

#define cap_scale(v, s) ((v)*(s) >> SCHED_CAPACITY_SHIFT)

/*
 * !! For sched_setattr_nocheck() (kernel) only !!
 *
 * This is actually gross. :(
 *
 * It is used to make schedutil kworker(s) higher priority than SCHED_DEADLINE
 * tasks, but still be able to sleep. We need this on platforms that cannot
 * atomically change clock frequency. Remove once fast switching will be
 * available on such platforms.
 *
 * SUGOV stands for SchedUtil GOVernor.
 */
#define SCHED_FLAG_SUGOV	0x10000000

static inline bool dl_entity_is_special(struct sched_dl_entity *dl_se)
{
#ifdef CONFIG_CPU_FREQ_GOV_SCHEDUTIL
	return unlikely(dl_se->flags & SCHED_FLAG_SUGOV);
#else
	return false;
#endif
}

/*
 * Tells if entity @a should preempt entity @b.
 */
static inline bool
dl_entity_preempt(struct sched_dl_entity *a, struct sched_dl_entity *b)
{
	return dl_entity_is_special(a) ||
	       dl_time_before(a->deadline, b->deadline);
}

/*
 * This is the priority-queue data structure of the RT scheduling class:
 */
struct rt_prio_array {
	DECLARE_BITMAP(bitmap, MAX_RT_PRIO+1); /* include 1 bit for delimiter */
	struct list_head queue[MAX_RT_PRIO];
};

struct rt_bandwidth {
	/* nests inside the rq lock: */
	raw_spinlock_t		rt_runtime_lock;
	ktime_t			rt_period;
	u64			rt_runtime;
	struct hrtimer		rt_period_timer;
	unsigned int		rt_period_active;
};

void __dl_clear_params(struct task_struct *p);

/*
 * To keep the bandwidth of -deadline tasks and groups under control
 * we need some place where:
 *  - store the maximum -deadline bandwidth of the system (the group);
 *  - cache the fraction of that bandwidth that is currently allocated.
 *
 * This is all done in the data structure below. It is similar to the
 * one used for RT-throttling (rt_bandwidth), with the main difference
 * that, since here we are only interested in admission control, we
 * do not decrease any runtime while the group "executes", neither we
 * need a timer to replenish it.
 *
 * With respect to SMP, the bandwidth is given on a per-CPU basis,
 * meaning that:
 *  - dl_bw (< 100%) is the bandwidth of the system (group) on each CPU;
 *  - dl_total_bw array contains, in the i-eth element, the currently
 *    allocated bandwidth on the i-eth CPU.
 * Moreover, groups consume bandwidth on each CPU, while tasks only
 * consume bandwidth on the CPU they're running on.
 * Finally, dl_total_bw_cpu is used to cache the index of dl_total_bw
 * that will be shown the next time the proc or cgroup controls will
 * be red. It on its turn can be changed by writing on its own
 * control.
 */
struct dl_bandwidth {
	raw_spinlock_t		dl_runtime_lock;
	u64			dl_runtime;
	u64			dl_period;
};

static inline int dl_bandwidth_enabled(void)
{
	return sysctl_sched_rt_runtime >= 0;
}

struct dl_bw {
	raw_spinlock_t		lock;
	u64			bw;
	u64			total_bw;
};

static inline void __dl_update(struct dl_bw *dl_b, s64 bw);

static inline
void __dl_sub(struct dl_bw *dl_b, u64 tsk_bw, int cpus)
{
	dl_b->total_bw -= tsk_bw;
	__dl_update(dl_b, (s32)tsk_bw / cpus);
}

static inline
void __dl_add(struct dl_bw *dl_b, u64 tsk_bw, int cpus)
{
	dl_b->total_bw += tsk_bw;
	__dl_update(dl_b, -((s32)tsk_bw / cpus));
}

static inline
bool __dl_overflow(struct dl_bw *dl_b, int cpus, u64 old_bw, u64 new_bw)
{
	return dl_b->bw != -1 &&
	       dl_b->bw * cpus < dl_b->total_bw - old_bw + new_bw;
}

extern void dl_change_utilization(struct task_struct *p, u64 new_bw);
extern void init_dl_bw(struct dl_bw *dl_b);
extern int  sched_dl_global_validate(void);
extern void sched_dl_do_global(void);
extern int  sched_dl_overflow(struct task_struct *p, int policy, const struct sched_attr *attr);
extern void __setparam_dl(struct task_struct *p, const struct sched_attr *attr);
extern void __getparam_dl(struct task_struct *p, struct sched_attr *attr);
extern bool __checkparam_dl(const struct sched_attr *attr);
extern bool dl_param_changed(struct task_struct *p, const struct sched_attr *attr);
extern int  dl_task_can_attach(struct task_struct *p, const struct cpumask *cs_cpus_allowed);
extern int  dl_cpuset_cpumask_can_shrink(const struct cpumask *cur, const struct cpumask *trial);
extern bool dl_cpu_busy(unsigned int cpu);

#ifdef CONFIG_CGROUP_SCHED

#include <linux/cgroup.h>
#include <linux/psi.h>

struct cfs_rq;
struct rt_rq;

extern struct list_head task_groups;

struct cfs_bandwidth {
#ifdef CONFIG_CFS_BANDWIDTH
	raw_spinlock_t		lock;
	ktime_t			period;
	u64			quota;
	u64			runtime;
	s64			hierarchical_quota;
	u64			runtime_expires;
	int			expires_seq;

	short			idle;
	short			period_active;
	struct hrtimer		period_timer;
	struct hrtimer		slack_timer;
	struct list_head	throttled_cfs_rq;

	/* Statistics: */
	int			nr_periods;
	int			nr_throttled;
	u64			throttled_time;

	bool                    distribute_running;
#endif
};

/* Task group related information */
struct task_group {
	struct cgroup_subsys_state css;

#ifdef CONFIG_FAIR_GROUP_SCHED
	/* schedulable entities of this group on each CPU */
	struct sched_entity	**se;
	/* runqueue "owned" by this group on each CPU */
	struct cfs_rq		**cfs_rq;
	unsigned long		shares;

#ifdef	CONFIG_SMP
	/*
	 * load_avg can be heavily contended at clock tick time, so put
	 * it in its own cacheline separated from the fields above which
	 * will also be accessed at each tick.
	 */
	atomic_long_t		load_avg ____cacheline_aligned;
#endif
#endif

#ifdef CONFIG_RT_GROUP_SCHED
	struct sched_rt_entity	**rt_se;
	struct rt_rq		**rt_rq;

	struct rt_bandwidth	rt_bandwidth;
#endif

	struct rcu_head		rcu;
	struct list_head	list;

	struct task_group	*parent;
	struct list_head	siblings;
	struct list_head	children;

#ifdef CONFIG_SCHED_AUTOGROUP
	struct autogroup	*autogroup;
#endif

	struct cfs_bandwidth	cfs_bandwidth;
};

#ifdef CONFIG_FAIR_GROUP_SCHED
#define ROOT_TASK_GROUP_LOAD	NICE_0_LOAD

/*
 * A weight of 0 or 1 can cause arithmetics problems.
 * A weight of a cfs_rq is the sum of weights of which entities
 * are queued on this cfs_rq, so a weight of a entity should not be
 * too large, so as the shares value of a task group.
 * (The default weight is 1024 - so there's no practical
 *  limitation from this.)
 */
#define MIN_SHARES		(1UL <<  1)
#define MAX_SHARES		(1UL << 18)
#endif

typedef int (*tg_visitor)(struct task_group *, void *);

extern int walk_tg_tree_from(struct task_group *from,
			     tg_visitor down, tg_visitor up, void *data);

/*
 * Iterate the full tree, calling @down when first entering a node and @up when
 * leaving it for the final time.
 *
 * Caller must hold rcu_lock or sufficient equivalent.
 */
static inline int walk_tg_tree(tg_visitor down, tg_visitor up, void *data)
{
	return walk_tg_tree_from(&root_task_group, down, up, data);
}

extern int tg_nop(struct task_group *tg, void *data);

extern void free_fair_sched_group(struct task_group *tg);
extern int alloc_fair_sched_group(struct task_group *tg, struct task_group *parent);
extern void online_fair_sched_group(struct task_group *tg);
extern void unregister_fair_sched_group(struct task_group *tg);
extern void init_tg_cfs_entry(struct task_group *tg, struct cfs_rq *cfs_rq,
			struct sched_entity *se, int cpu,
			struct sched_entity *parent);
extern void init_cfs_bandwidth(struct cfs_bandwidth *cfs_b);

extern void __refill_cfs_bandwidth_runtime(struct cfs_bandwidth *cfs_b);
extern void start_cfs_bandwidth(struct cfs_bandwidth *cfs_b);
extern void unthrottle_cfs_rq(struct cfs_rq *cfs_rq);

extern void free_rt_sched_group(struct task_group *tg);
extern int alloc_rt_sched_group(struct task_group *tg, struct task_group *parent);
extern void init_tg_rt_entry(struct task_group *tg, struct rt_rq *rt_rq,
		struct sched_rt_entity *rt_se, int cpu,
		struct sched_rt_entity *parent);
extern int sched_group_set_rt_runtime(struct task_group *tg, long rt_runtime_us);
extern int sched_group_set_rt_period(struct task_group *tg, u64 rt_period_us);
extern long sched_group_rt_runtime(struct task_group *tg);
extern long sched_group_rt_period(struct task_group *tg);
extern int sched_rt_can_attach(struct task_group *tg, struct task_struct *tsk);

extern struct task_group *sched_create_group(struct task_group *parent);
extern void sched_online_group(struct task_group *tg,
			       struct task_group *parent);
extern void sched_destroy_group(struct task_group *tg);
extern void sched_offline_group(struct task_group *tg);

extern void sched_move_task(struct task_struct *tsk);

#ifdef CONFIG_FAIR_GROUP_SCHED
extern int sched_group_set_shares(struct task_group *tg, unsigned long shares);

#ifdef CONFIG_SMP
extern void set_task_rq_fair(struct sched_entity *se,
			     struct cfs_rq *prev, struct cfs_rq *next);
#else /* !CONFIG_SMP */
static inline void set_task_rq_fair(struct sched_entity *se,
			     struct cfs_rq *prev, struct cfs_rq *next) { }
#endif /* CONFIG_SMP */
#endif /* CONFIG_FAIR_GROUP_SCHED */

#else /* CONFIG_CGROUP_SCHED */

struct cfs_bandwidth { };

#endif	/* CONFIG_CGROUP_SCHED */

/* CFS-related fields in a runqueue */
struct cfs_rq {
	struct load_weight	load;
	unsigned long		runnable_weight;
	unsigned int		nr_running;
	unsigned int		h_nr_running;

	u64			exec_clock;
	u64			min_vruntime;
#ifndef CONFIG_64BIT
	u64			min_vruntime_copy;
#endif

	struct rb_root_cached	tasks_timeline;

	/*
	 * 'curr' points to currently running entity on this cfs_rq.
	 * It is set to NULL otherwise (i.e when none are currently running).
	 */
	struct sched_entity	*curr;
	struct sched_entity	*next;
	struct sched_entity	*last;
	struct sched_entity	*skip;

#ifdef	CONFIG_SCHED_DEBUG
	unsigned int		nr_spread_over;
#endif

#ifdef CONFIG_SMP
	/*
	 * CFS load tracking
	 */
	struct sched_avg	avg;
#ifndef CONFIG_64BIT
	u64			load_last_update_time_copy;
#endif
	struct {
		raw_spinlock_t	lock ____cacheline_aligned;
		int		nr;
		unsigned long	load_avg;
		unsigned long	util_avg;
		unsigned long	runnable_sum;
	} removed;

#ifdef CONFIG_FAIR_GROUP_SCHED
	unsigned long		tg_load_avg_contrib;
	long			propagate;
	long			prop_runnable_sum;

	/*
	 *   h_load = weight * f(tg)
	 *
	 * Where f(tg) is the recursive weight fraction assigned to
	 * this group.
	 */
	unsigned long		h_load;
	u64			last_h_load_update;
	struct sched_entity	*h_load_next;
#endif /* CONFIG_FAIR_GROUP_SCHED */
#endif /* CONFIG_SMP */

#ifdef CONFIG_FAIR_GROUP_SCHED
	struct rq		*rq;	/* CPU runqueue to which this cfs_rq is attached */

	/*
	 * leaf cfs_rqs are those that hold tasks (lowest schedulable entity in
	 * a hierarchy). Non-leaf lrqs hold other higher schedulable entities
	 * (like users, containers etc.)
	 *
	 * leaf_cfs_rq_list ties together list of leaf cfs_rq's in a CPU.
	 * This list is used during load balance.
	 */
	int			on_list;
	struct list_head	leaf_cfs_rq_list;
	struct task_group	*tg;	/* group that "owns" this runqueue */

#ifdef CONFIG_CFS_BANDWIDTH
	int			runtime_enabled;
	int			expires_seq;
	u64			runtime_expires;
	s64			runtime_remaining;

	u64			throttled_clock;
	u64			throttled_clock_task;
	u64			throttled_clock_task_time;
	int			throttled;
	int			throttle_count;
	struct list_head	throttled_list;
#endif /* CONFIG_CFS_BANDWIDTH */
#endif /* CONFIG_FAIR_GROUP_SCHED */
};

static inline int rt_bandwidth_enabled(void)
{
	return sysctl_sched_rt_runtime >= 0;
}

/* RT IPI pull logic requires IRQ_WORK */
#if defined(CONFIG_IRQ_WORK) && defined(CONFIG_SMP)
# define HAVE_RT_PUSH_IPI
#endif

/* Real-Time classes' related field in a runqueue: */
struct rt_rq {
	struct rt_prio_array	active;
	unsigned int		rt_nr_running;
	unsigned int		rr_nr_running;
#if defined CONFIG_SMP || defined CONFIG_RT_GROUP_SCHED
	struct {
		int		curr; /* highest queued rt task prio */
#ifdef CONFIG_SMP
		int		next; /* next highest */
#endif
	} highest_prio;
#endif
#ifdef CONFIG_SMP
	unsigned long		rt_nr_migratory;
	unsigned long		rt_nr_total;
	int			overloaded;
	struct plist_head	pushable_tasks;

#endif /* CONFIG_SMP */
	int			rt_queued;

	int			rt_throttled;
	u64			rt_time;
	u64			rt_runtime;
	/* Nests inside the rq lock: */
	raw_spinlock_t		rt_runtime_lock;

#ifdef CONFIG_RT_GROUP_SCHED
	unsigned long		rt_nr_boosted;

	struct rq		*rq;
	struct task_group	*tg;
#endif
};

static inline bool rt_rq_is_runnable(struct rt_rq *rt_rq)
{
	return rt_rq->rt_queued && rt_rq->rt_nr_running;
}

/* Deadline class' related fields in a runqueue */
struct dl_rq {
	/* runqueue is an rbtree, ordered by deadline */
	struct rb_root_cached	root;

	unsigned long		dl_nr_running;

#ifdef CONFIG_SMP
	/*
	 * Deadline values of the currently executing and the
	 * earliest ready task on this rq. Caching these facilitates
	 * the decision whether or not a ready but not running task
	 * should migrate somewhere else.
	 */
	struct {
		u64		curr;
		u64		next;
	} earliest_dl;

	unsigned long		dl_nr_migratory;
	int			overloaded;

	/*
	 * Tasks on this rq that can be pushed away. They are kept in
	 * an rb-tree, ordered by tasks' deadlines, with caching
	 * of the leftmost (earliest deadline) element.
	 */
	struct rb_root_cached	pushable_dl_tasks_root;
#else
	struct dl_bw		dl_bw;
#endif
	/*
	 * "Active utilization" for this runqueue: increased when a
	 * task wakes up (becomes TASK_RUNNING) and decreased when a
	 * task blocks
	 */
	u64			running_bw;

	/*
	 * Utilization of the tasks "assigned" to this runqueue (including
	 * the tasks that are in runqueue and the tasks that executed on this
	 * CPU and blocked). Increased when a task moves to this runqueue, and
	 * decreased when the task moves away (migrates, changes scheduling
	 * policy, or terminates).
	 * This is needed to compute the "inactive utilization" for the
	 * runqueue (inactive utilization = this_bw - running_bw).
	 */
	u64			this_bw;
	u64			extra_bw;

	/*
	 * Inverse of the fraction of CPU utilization that can be reclaimed
	 * by the GRUB algorithm.
	 */
	u64			bw_ratio;
};

#ifdef CONFIG_FAIR_GROUP_SCHED
/* An entity is a task if it doesn't "own" a runqueue */
#define entity_is_task(se)	(!se->my_q)
#else
#define entity_is_task(se)	1
#endif

#ifdef CONFIG_SMP
/*
 * XXX we want to get rid of these helpers and use the full load resolution.
 */
static inline long se_weight(struct sched_entity *se)
{
	return scale_load_down(se->load.weight);
}

static inline long se_runnable(struct sched_entity *se)
{
	return scale_load_down(se->runnable_weight);
}

static inline bool sched_asym_prefer(int a, int b)
{
	return arch_asym_cpu_priority(a) > arch_asym_cpu_priority(b);
}

struct perf_domain {
	struct em_perf_domain *em_pd;
	struct perf_domain *next;
	struct rcu_head rcu;
};

/* Scheduling group status flags */
#define SG_OVERLOAD		0x1 /* More than one runnable task on a CPU. */
#define SG_OVERUTILIZED		0x2 /* One or more CPUs are over-utilized. */

/*
 * We add the notion of a root-domain which will be used to define per-domain
 * variables. Each exclusive cpuset essentially defines an island domain by
 * fully partitioning the member CPUs from any other cpuset. Whenever a new
 * exclusive cpuset is created, we also create and attach a new root-domain
 * object.
 *
 */
struct root_domain {
	atomic_t		refcount;
	atomic_t		rto_count;
	struct rcu_head		rcu;
	cpumask_var_t		span;
	cpumask_var_t		online;

	/*
	 * Indicate pullable load on at least one CPU, e.g:
	 * - More than one runnable task
	 * - Running task is misfit
	 */
	int			overload;

	/* Indicate one or more cpus over-utilized (tipping point) */
	int			overutilized;

	/*
	 * The bit corresponding to a CPU gets set here if such CPU has more
	 * than one runnable -deadline task (as it is below for RT tasks).
	 */
	cpumask_var_t		dlo_mask;
	atomic_t		dlo_count;
	struct dl_bw		dl_bw;
	struct cpudl		cpudl;

#ifdef HAVE_RT_PUSH_IPI
	/*
	 * For IPI pull requests, loop across the rto_mask.
	 */
	struct irq_work		rto_push_work;
	raw_spinlock_t		rto_lock;
	/* These are only updated and read within rto_lock */
	int			rto_loop;
	int			rto_cpu;
	/* These atomics are updated outside of a lock */
	atomic_t		rto_loop_next;
	atomic_t		rto_loop_start;
#endif
	/*
	 * The "RT overload" flag: it gets set if a CPU has more than
	 * one runnable RT task.
	 */
	cpumask_var_t		rto_mask;
	struct cpupri		cpupri;

	unsigned long		max_cpu_capacity;

	/*
	 * NULL-terminated list of performance domains intersecting with the
	 * CPUs of the rd. Protected by RCU.
	 */
<<<<<<< HEAD
	struct perf_domain	*pd;
=======
	struct perf_domain __rcu *pd;
>>>>>>> 0ecfebd2
};

extern struct root_domain def_root_domain;
extern struct mutex sched_domains_mutex;

extern void init_defrootdomain(void);
extern int sched_init_domains(const struct cpumask *cpu_map);
extern void rq_attach_root(struct rq *rq, struct root_domain *rd);
extern void sched_get_rd(struct root_domain *rd);
extern void sched_put_rd(struct root_domain *rd);

#ifdef HAVE_RT_PUSH_IPI
extern void rto_push_irq_work_func(struct irq_work *work);
#endif
#endif /* CONFIG_SMP */

/*
 * This is the main, per-CPU runqueue data structure.
 *
 * Locking rule: those places that want to lock multiple runqueues
 * (such as the load balancing or the thread migration code), lock
 * acquire operations must be ordered by ascending &runqueue.
 */
struct rq {
	/* runqueue lock: */
	raw_spinlock_t		lock;

	/*
	 * nr_running and cpu_load should be in the same cacheline because
	 * remote CPUs use both these fields when doing load calculation.
	 */
	unsigned int		nr_running;
#ifdef CONFIG_NUMA_BALANCING
	unsigned int		nr_numa_running;
	unsigned int		nr_preferred_running;
	unsigned int		numa_migrate_on;
#endif
	#define CPU_LOAD_IDX_MAX 5
	unsigned long		cpu_load[CPU_LOAD_IDX_MAX];
#ifdef CONFIG_NO_HZ_COMMON
#ifdef CONFIG_SMP
	unsigned long		last_load_update_tick;
	unsigned long		last_blocked_load_update_tick;
	unsigned int		has_blocked_load;
#endif /* CONFIG_SMP */
	unsigned int		nohz_tick_stopped;
	atomic_t nohz_flags;
#endif /* CONFIG_NO_HZ_COMMON */

	/* capture load from *all* tasks on this CPU: */
	struct load_weight	load;
	unsigned long		nr_load_updates;
	u64			nr_switches;

	struct cfs_rq		cfs;
	struct rt_rq		rt;
	struct dl_rq		dl;

#ifdef CONFIG_FAIR_GROUP_SCHED
	/* list of leaf cfs_rq on this CPU: */
	struct list_head	leaf_cfs_rq_list;
	struct list_head	*tmp_alone_branch;
#endif /* CONFIG_FAIR_GROUP_SCHED */

	/*
	 * This is part of a global counter where only the total sum
	 * over all CPUs matters. A task can increase this counter on
	 * one CPU and if it got migrated afterwards it may decrease
	 * it on another CPU. Always updated under the runqueue lock:
	 */
	unsigned long		nr_uninterruptible;

	struct task_struct	*curr;
	struct task_struct	*idle;
	struct task_struct	*stop;
	unsigned long		next_balance;
	struct mm_struct	*prev_mm;

	unsigned int		clock_update_flags;
	u64			clock;
	/* Ensure that all clocks are in the same cache line */
	u64			clock_task ____cacheline_aligned;
	u64			clock_pelt;
	unsigned long		lost_idle_time;

	atomic_t		nr_iowait;

#ifdef CONFIG_SMP
	struct root_domain		*rd;
	struct sched_domain __rcu	*sd;

	unsigned long		cpu_capacity;
	unsigned long		cpu_capacity_orig;

	struct callback_head	*balance_callback;

	unsigned char		idle_balance;

	unsigned long		misfit_task_load;

	/* For active balancing */
	int			active_balance;
	int			push_cpu;
	struct cpu_stop_work	active_balance_work;

	/* CPU of this runqueue: */
	int			cpu;
	int			online;

	struct list_head cfs_tasks;

	struct sched_avg	avg_rt;
	struct sched_avg	avg_dl;
#ifdef CONFIG_HAVE_SCHED_AVG_IRQ
	struct sched_avg	avg_irq;
#endif
	u64			idle_stamp;
	u64			avg_idle;

	/* This is used to determine avg_idle's max value */
	u64			max_idle_balance_cost;
#endif

#ifdef CONFIG_IRQ_TIME_ACCOUNTING
	u64			prev_irq_time;
#endif
#ifdef CONFIG_PARAVIRT
	u64			prev_steal_time;
#endif
#ifdef CONFIG_PARAVIRT_TIME_ACCOUNTING
	u64			prev_steal_time_rq;
#endif

	/* calc_load related fields */
	unsigned long		calc_load_update;
	long			calc_load_active;

#ifdef CONFIG_SCHED_HRTICK
#ifdef CONFIG_SMP
	int			hrtick_csd_pending;
	call_single_data_t	hrtick_csd;
#endif
	struct hrtimer		hrtick_timer;
#endif

#ifdef CONFIG_SCHEDSTATS
	/* latency stats */
	struct sched_info	rq_sched_info;
	unsigned long long	rq_cpu_time;
	/* could above be rq->cfs_rq.exec_clock + rq->rt_rq.rt_runtime ? */

	/* sys_sched_yield() stats */
	unsigned int		yld_count;

	/* schedule() stats */
	unsigned int		sched_count;
	unsigned int		sched_goidle;

	/* try_to_wake_up() stats */
	unsigned int		ttwu_count;
	unsigned int		ttwu_local;
#endif

#ifdef CONFIG_SMP
	struct llist_head	wake_list;
#endif

#ifdef CONFIG_CPU_IDLE
	/* Must be inspected within a rcu lock section */
	struct cpuidle_state	*idle_state;
#endif
};

#ifdef CONFIG_FAIR_GROUP_SCHED

/* CPU runqueue to which this cfs_rq is attached */
static inline struct rq *rq_of(struct cfs_rq *cfs_rq)
{
	return cfs_rq->rq;
}

#else

static inline struct rq *rq_of(struct cfs_rq *cfs_rq)
{
	return container_of(cfs_rq, struct rq, cfs);
}
#endif

static inline int cpu_of(struct rq *rq)
{
#ifdef CONFIG_SMP
	return rq->cpu;
#else
	return 0;
#endif
}


#ifdef CONFIG_SCHED_SMT
extern void __update_idle_core(struct rq *rq);

static inline void update_idle_core(struct rq *rq)
{
	if (static_branch_unlikely(&sched_smt_present))
		__update_idle_core(rq);
}

#else
static inline void update_idle_core(struct rq *rq) { }
#endif

DECLARE_PER_CPU_SHARED_ALIGNED(struct rq, runqueues);

#define cpu_rq(cpu)		(&per_cpu(runqueues, (cpu)))
#define this_rq()		this_cpu_ptr(&runqueues)
#define task_rq(p)		cpu_rq(task_cpu(p))
#define cpu_curr(cpu)		(cpu_rq(cpu)->curr)
#define raw_rq()		raw_cpu_ptr(&runqueues)

extern void update_rq_clock(struct rq *rq);

static inline u64 __rq_clock_broken(struct rq *rq)
{
	return READ_ONCE(rq->clock);
}

/*
 * rq::clock_update_flags bits
 *
 * %RQCF_REQ_SKIP - will request skipping of clock update on the next
 *  call to __schedule(). This is an optimisation to avoid
 *  neighbouring rq clock updates.
 *
 * %RQCF_ACT_SKIP - is set from inside of __schedule() when skipping is
 *  in effect and calls to update_rq_clock() are being ignored.
 *
 * %RQCF_UPDATED - is a debug flag that indicates whether a call has been
 *  made to update_rq_clock() since the last time rq::lock was pinned.
 *
 * If inside of __schedule(), clock_update_flags will have been
 * shifted left (a left shift is a cheap operation for the fast path
 * to promote %RQCF_REQ_SKIP to %RQCF_ACT_SKIP), so you must use,
 *
 *	if (rq-clock_update_flags >= RQCF_UPDATED)
 *
 * to check if %RQCF_UPADTED is set. It'll never be shifted more than
 * one position though, because the next rq_unpin_lock() will shift it
 * back.
 */
#define RQCF_REQ_SKIP		0x01
#define RQCF_ACT_SKIP		0x02
#define RQCF_UPDATED		0x04

static inline void assert_clock_updated(struct rq *rq)
{
	/*
	 * The only reason for not seeing a clock update since the
	 * last rq_pin_lock() is if we're currently skipping updates.
	 */
	SCHED_WARN_ON(rq->clock_update_flags < RQCF_ACT_SKIP);
}

static inline u64 rq_clock(struct rq *rq)
{
	lockdep_assert_held(&rq->lock);
	assert_clock_updated(rq);

	return rq->clock;
}

static inline u64 rq_clock_task(struct rq *rq)
{
	lockdep_assert_held(&rq->lock);
	assert_clock_updated(rq);

	return rq->clock_task;
}

static inline void rq_clock_skip_update(struct rq *rq)
{
	lockdep_assert_held(&rq->lock);
	rq->clock_update_flags |= RQCF_REQ_SKIP;
}

/*
 * See rt task throttling, which is the only time a skip
 * request is cancelled.
 */
static inline void rq_clock_cancel_skipupdate(struct rq *rq)
{
	lockdep_assert_held(&rq->lock);
	rq->clock_update_flags &= ~RQCF_REQ_SKIP;
}

struct rq_flags {
	unsigned long flags;
	struct pin_cookie cookie;
#ifdef CONFIG_SCHED_DEBUG
	/*
	 * A copy of (rq::clock_update_flags & RQCF_UPDATED) for the
	 * current pin context is stashed here in case it needs to be
	 * restored in rq_repin_lock().
	 */
	unsigned int clock_update_flags;
#endif
};

static inline void rq_pin_lock(struct rq *rq, struct rq_flags *rf)
{
	rf->cookie = lockdep_pin_lock(&rq->lock);

#ifdef CONFIG_SCHED_DEBUG
	rq->clock_update_flags &= (RQCF_REQ_SKIP|RQCF_ACT_SKIP);
	rf->clock_update_flags = 0;
#endif
}

static inline void rq_unpin_lock(struct rq *rq, struct rq_flags *rf)
{
#ifdef CONFIG_SCHED_DEBUG
	if (rq->clock_update_flags > RQCF_ACT_SKIP)
		rf->clock_update_flags = RQCF_UPDATED;
#endif

	lockdep_unpin_lock(&rq->lock, rf->cookie);
}

static inline void rq_repin_lock(struct rq *rq, struct rq_flags *rf)
{
	lockdep_repin_lock(&rq->lock, rf->cookie);

#ifdef CONFIG_SCHED_DEBUG
	/*
	 * Restore the value we stashed in @rf for this pin context.
	 */
	rq->clock_update_flags |= rf->clock_update_flags;
#endif
}

struct rq *__task_rq_lock(struct task_struct *p, struct rq_flags *rf)
	__acquires(rq->lock);

struct rq *task_rq_lock(struct task_struct *p, struct rq_flags *rf)
	__acquires(p->pi_lock)
	__acquires(rq->lock);

static inline void __task_rq_unlock(struct rq *rq, struct rq_flags *rf)
	__releases(rq->lock)
{
	rq_unpin_lock(rq, rf);
	raw_spin_unlock(&rq->lock);
}

static inline void
task_rq_unlock(struct rq *rq, struct task_struct *p, struct rq_flags *rf)
	__releases(rq->lock)
	__releases(p->pi_lock)
{
	rq_unpin_lock(rq, rf);
	raw_spin_unlock(&rq->lock);
	raw_spin_unlock_irqrestore(&p->pi_lock, rf->flags);
}

static inline void
rq_lock_irqsave(struct rq *rq, struct rq_flags *rf)
	__acquires(rq->lock)
{
	raw_spin_lock_irqsave(&rq->lock, rf->flags);
	rq_pin_lock(rq, rf);
}

static inline void
rq_lock_irq(struct rq *rq, struct rq_flags *rf)
	__acquires(rq->lock)
{
	raw_spin_lock_irq(&rq->lock);
	rq_pin_lock(rq, rf);
}

static inline void
rq_lock(struct rq *rq, struct rq_flags *rf)
	__acquires(rq->lock)
{
	raw_spin_lock(&rq->lock);
	rq_pin_lock(rq, rf);
}

static inline void
rq_relock(struct rq *rq, struct rq_flags *rf)
	__acquires(rq->lock)
{
	raw_spin_lock(&rq->lock);
	rq_repin_lock(rq, rf);
}

static inline void
rq_unlock_irqrestore(struct rq *rq, struct rq_flags *rf)
	__releases(rq->lock)
{
	rq_unpin_lock(rq, rf);
	raw_spin_unlock_irqrestore(&rq->lock, rf->flags);
}

static inline void
rq_unlock_irq(struct rq *rq, struct rq_flags *rf)
	__releases(rq->lock)
{
	rq_unpin_lock(rq, rf);
	raw_spin_unlock_irq(&rq->lock);
}

static inline void
rq_unlock(struct rq *rq, struct rq_flags *rf)
	__releases(rq->lock)
{
	rq_unpin_lock(rq, rf);
	raw_spin_unlock(&rq->lock);
}

static inline struct rq *
this_rq_lock_irq(struct rq_flags *rf)
	__acquires(rq->lock)
{
	struct rq *rq;

	local_irq_disable();
	rq = this_rq();
	rq_lock(rq, rf);
	return rq;
}

#ifdef CONFIG_NUMA
enum numa_topology_type {
	NUMA_DIRECT,
	NUMA_GLUELESS_MESH,
	NUMA_BACKPLANE,
};
extern enum numa_topology_type sched_numa_topology_type;
extern int sched_max_numa_distance;
extern bool find_numa_distance(int distance);
#endif

#ifdef CONFIG_NUMA
extern void sched_init_numa(void);
extern void sched_domains_numa_masks_set(unsigned int cpu);
extern void sched_domains_numa_masks_clear(unsigned int cpu);
#else
static inline void sched_init_numa(void) { }
static inline void sched_domains_numa_masks_set(unsigned int cpu) { }
static inline void sched_domains_numa_masks_clear(unsigned int cpu) { }
#endif

#ifdef CONFIG_NUMA_BALANCING
/* The regions in numa_faults array from task_struct */
enum numa_faults_stats {
	NUMA_MEM = 0,
	NUMA_CPU,
	NUMA_MEMBUF,
	NUMA_CPUBUF
};
extern void sched_setnuma(struct task_struct *p, int node);
extern int migrate_task_to(struct task_struct *p, int cpu);
extern int migrate_swap(struct task_struct *p, struct task_struct *t,
			int cpu, int scpu);
extern void init_numa_balancing(unsigned long clone_flags, struct task_struct *p);
#else
static inline void
init_numa_balancing(unsigned long clone_flags, struct task_struct *p)
{
}
#endif /* CONFIG_NUMA_BALANCING */

#ifdef CONFIG_SMP

static inline void
queue_balance_callback(struct rq *rq,
		       struct callback_head *head,
		       void (*func)(struct rq *rq))
{
	lockdep_assert_held(&rq->lock);

	if (unlikely(head->next))
		return;

	head->func = (void (*)(struct callback_head *))func;
	head->next = rq->balance_callback;
	rq->balance_callback = head;
}

extern void sched_ttwu_pending(void);

#define rcu_dereference_check_sched_domain(p) \
	rcu_dereference_check((p), \
			      lockdep_is_held(&sched_domains_mutex))

/*
 * The domain tree (rq->sd) is protected by RCU's quiescent state transition.
 * See destroy_sched_domains: call_rcu for details.
 *
 * The domain tree of any CPU may only be accessed from within
 * preempt-disabled sections.
 */
#define for_each_domain(cpu, __sd) \
	for (__sd = rcu_dereference_check_sched_domain(cpu_rq(cpu)->sd); \
			__sd; __sd = __sd->parent)

#define for_each_lower_domain(sd) for (; sd; sd = sd->child)

/**
 * highest_flag_domain - Return highest sched_domain containing flag.
 * @cpu:	The CPU whose highest level of sched domain is to
 *		be returned.
 * @flag:	The flag to check for the highest sched_domain
 *		for the given CPU.
 *
 * Returns the highest sched_domain of a CPU which contains the given flag.
 */
static inline struct sched_domain *highest_flag_domain(int cpu, int flag)
{
	struct sched_domain *sd, *hsd = NULL;

	for_each_domain(cpu, sd) {
		if (!(sd->flags & flag))
			break;
		hsd = sd;
	}

	return hsd;
}

static inline struct sched_domain *lowest_flag_domain(int cpu, int flag)
{
	struct sched_domain *sd;

	for_each_domain(cpu, sd) {
		if (sd->flags & flag)
			break;
	}

	return sd;
}

DECLARE_PER_CPU(struct sched_domain __rcu *, sd_llc);
DECLARE_PER_CPU(int, sd_llc_size);
DECLARE_PER_CPU(int, sd_llc_id);
<<<<<<< HEAD
DECLARE_PER_CPU(struct sched_domain_shared *, sd_llc_shared);
DECLARE_PER_CPU(struct sched_domain *, sd_numa);
DECLARE_PER_CPU(struct sched_domain *, sd_asym_packing);
DECLARE_PER_CPU(struct sched_domain *, sd_asym_cpucapacity);
=======
DECLARE_PER_CPU(struct sched_domain_shared __rcu *, sd_llc_shared);
DECLARE_PER_CPU(struct sched_domain __rcu *, sd_numa);
DECLARE_PER_CPU(struct sched_domain __rcu *, sd_asym_packing);
DECLARE_PER_CPU(struct sched_domain __rcu *, sd_asym_cpucapacity);
>>>>>>> 0ecfebd2
extern struct static_key_false sched_asym_cpucapacity;

struct sched_group_capacity {
	atomic_t		ref;
	/*
	 * CPU capacity of this group, SCHED_CAPACITY_SCALE being max capacity
	 * for a single CPU.
	 */
	unsigned long		capacity;
	unsigned long		min_capacity;		/* Min per-CPU capacity in group */
	unsigned long		max_capacity;		/* Max per-CPU capacity in group */
	unsigned long		next_update;
	int			imbalance;		/* XXX unrelated to capacity but shared group state */

#ifdef CONFIG_SCHED_DEBUG
	int			id;
#endif

	unsigned long		cpumask[0];		/* Balance mask */
};

struct sched_group {
	struct sched_group	*next;			/* Must be a circular list */
	atomic_t		ref;

	unsigned int		group_weight;
	struct sched_group_capacity *sgc;
	int			asym_prefer_cpu;	/* CPU of highest priority in group */

	/*
	 * The CPUs this group covers.
	 *
	 * NOTE: this field is variable length. (Allocated dynamically
	 * by attaching extra space to the end of the structure,
	 * depending on how many CPUs the kernel has booted up with)
	 */
	unsigned long		cpumask[0];
};

static inline struct cpumask *sched_group_span(struct sched_group *sg)
{
	return to_cpumask(sg->cpumask);
}

/*
 * See build_balance_mask().
 */
static inline struct cpumask *group_balance_mask(struct sched_group *sg)
{
	return to_cpumask(sg->sgc->cpumask);
}

/**
 * group_first_cpu - Returns the first CPU in the cpumask of a sched_group.
 * @group: The group whose first CPU is to be returned.
 */
static inline unsigned int group_first_cpu(struct sched_group *group)
{
	return cpumask_first(sched_group_span(group));
}

extern int group_balance_cpu(struct sched_group *sg);

#if defined(CONFIG_SCHED_DEBUG) && defined(CONFIG_SYSCTL)
void register_sched_domain_sysctl(void);
void dirty_sched_domain_sysctl(int cpu);
void unregister_sched_domain_sysctl(void);
#else
static inline void register_sched_domain_sysctl(void)
{
}
static inline void dirty_sched_domain_sysctl(int cpu)
{
}
static inline void unregister_sched_domain_sysctl(void)
{
}
#endif

#else

static inline void sched_ttwu_pending(void) { }

#endif /* CONFIG_SMP */

#include "stats.h"
#include "autogroup.h"

#ifdef CONFIG_CGROUP_SCHED

/*
 * Return the group to which this tasks belongs.
 *
 * We cannot use task_css() and friends because the cgroup subsystem
 * changes that value before the cgroup_subsys::attach() method is called,
 * therefore we cannot pin it and might observe the wrong value.
 *
 * The same is true for autogroup's p->signal->autogroup->tg, the autogroup
 * core changes this before calling sched_move_task().
 *
 * Instead we use a 'copy' which is updated from sched_move_task() while
 * holding both task_struct::pi_lock and rq::lock.
 */
static inline struct task_group *task_group(struct task_struct *p)
{
	return p->sched_task_group;
}

/* Change a task's cfs_rq and parent entity if it moves across CPUs/groups */
static inline void set_task_rq(struct task_struct *p, unsigned int cpu)
{
#if defined(CONFIG_FAIR_GROUP_SCHED) || defined(CONFIG_RT_GROUP_SCHED)
	struct task_group *tg = task_group(p);
#endif

#ifdef CONFIG_FAIR_GROUP_SCHED
	set_task_rq_fair(&p->se, p->se.cfs_rq, tg->cfs_rq[cpu]);
	p->se.cfs_rq = tg->cfs_rq[cpu];
	p->se.parent = tg->se[cpu];
#endif

#ifdef CONFIG_RT_GROUP_SCHED
	p->rt.rt_rq  = tg->rt_rq[cpu];
	p->rt.parent = tg->rt_se[cpu];
#endif
}

#else /* CONFIG_CGROUP_SCHED */

static inline void set_task_rq(struct task_struct *p, unsigned int cpu) { }
static inline struct task_group *task_group(struct task_struct *p)
{
	return NULL;
}

#endif /* CONFIG_CGROUP_SCHED */

static inline void __set_task_cpu(struct task_struct *p, unsigned int cpu)
{
	set_task_rq(p, cpu);
#ifdef CONFIG_SMP
	/*
	 * After ->cpu is set up to a new value, task_rq_lock(p, ...) can be
	 * successfully executed on another CPU. We must ensure that updates of
	 * per-task data have been completed by this moment.
	 */
	smp_wmb();
#ifdef CONFIG_THREAD_INFO_IN_TASK
	WRITE_ONCE(p->cpu, cpu);
#else
	WRITE_ONCE(task_thread_info(p)->cpu, cpu);
#endif
	p->wake_cpu = cpu;
#endif
}

/*
 * Tunables that become constants when CONFIG_SCHED_DEBUG is off:
 */
#ifdef CONFIG_SCHED_DEBUG
# include <linux/static_key.h>
# define const_debug __read_mostly
#else
# define const_debug const
#endif

#define SCHED_FEAT(name, enabled)	\
	__SCHED_FEAT_##name ,

enum {
#include "features.h"
	__SCHED_FEAT_NR,
};

#undef SCHED_FEAT

#if defined(CONFIG_SCHED_DEBUG) && defined(CONFIG_JUMP_LABEL)

/*
 * To support run-time toggling of sched features, all the translation units
 * (but core.c) reference the sysctl_sched_features defined in core.c.
 */
extern const_debug unsigned int sysctl_sched_features;

#define SCHED_FEAT(name, enabled)					\
static __always_inline bool static_branch_##name(struct static_key *key) \
{									\
	return static_key_##enabled(key);				\
}

#include "features.h"
#undef SCHED_FEAT

extern struct static_key sched_feat_keys[__SCHED_FEAT_NR];
#define sched_feat(x) (static_branch_##x(&sched_feat_keys[__SCHED_FEAT_##x]))

#else /* !(SCHED_DEBUG && CONFIG_JUMP_LABEL) */

/*
 * Each translation unit has its own copy of sysctl_sched_features to allow
 * constants propagation at compile time and compiler optimization based on
 * features default.
 */
#define SCHED_FEAT(name, enabled)	\
	(1UL << __SCHED_FEAT_##name) * enabled |
static const_debug __maybe_unused unsigned int sysctl_sched_features =
#include "features.h"
	0;
#undef SCHED_FEAT

#define sched_feat(x) !!(sysctl_sched_features & (1UL << __SCHED_FEAT_##x))

#endif /* SCHED_DEBUG && CONFIG_JUMP_LABEL */

extern struct static_key_false sched_numa_balancing;
extern struct static_key_false sched_schedstats;

static inline u64 global_rt_period(void)
{
	return (u64)sysctl_sched_rt_period * NSEC_PER_USEC;
}

static inline u64 global_rt_runtime(void)
{
	if (sysctl_sched_rt_runtime < 0)
		return RUNTIME_INF;

	return (u64)sysctl_sched_rt_runtime * NSEC_PER_USEC;
}

static inline int task_current(struct rq *rq, struct task_struct *p)
{
	return rq->curr == p;
}

static inline int task_running(struct rq *rq, struct task_struct *p)
{
#ifdef CONFIG_SMP
	return p->on_cpu;
#else
	return task_current(rq, p);
#endif
}

static inline int task_on_rq_queued(struct task_struct *p)
{
	return p->on_rq == TASK_ON_RQ_QUEUED;
}

static inline int task_on_rq_migrating(struct task_struct *p)
{
	return READ_ONCE(p->on_rq) == TASK_ON_RQ_MIGRATING;
}

/*
 * wake flags
 */
#define WF_SYNC			0x01		/* Waker goes to sleep after wakeup */
#define WF_FORK			0x02		/* Child wakeup after fork */
#define WF_MIGRATED		0x4		/* Internal use, task got migrated */

/*
 * To aid in avoiding the subversion of "niceness" due to uneven distribution
 * of tasks with abnormal "nice" values across CPUs the contribution that
 * each task makes to its run queue's load is weighted according to its
 * scheduling class and "nice" value. For SCHED_NORMAL tasks this is just a
 * scaled version of the new time slice allocation that they receive on time
 * slice expiry etc.
 */

#define WEIGHT_IDLEPRIO		3
#define WMULT_IDLEPRIO		1431655765

extern const int		sched_prio_to_weight[40];
extern const u32		sched_prio_to_wmult[40];

/*
 * {de,en}queue flags:
 *
 * DEQUEUE_SLEEP  - task is no longer runnable
 * ENQUEUE_WAKEUP - task just became runnable
 *
 * SAVE/RESTORE - an otherwise spurious dequeue/enqueue, done to ensure tasks
 *                are in a known state which allows modification. Such pairs
 *                should preserve as much state as possible.
 *
 * MOVE - paired with SAVE/RESTORE, explicitly does not preserve the location
 *        in the runqueue.
 *
 * ENQUEUE_HEAD      - place at front of runqueue (tail if not specified)
 * ENQUEUE_REPLENISH - CBS (replenish runtime and postpone deadline)
 * ENQUEUE_MIGRATED  - the task was migrated during wakeup
 *
 */

#define DEQUEUE_SLEEP		0x01
#define DEQUEUE_SAVE		0x02 /* Matches ENQUEUE_RESTORE */
#define DEQUEUE_MOVE		0x04 /* Matches ENQUEUE_MOVE */
#define DEQUEUE_NOCLOCK		0x08 /* Matches ENQUEUE_NOCLOCK */

#define ENQUEUE_WAKEUP		0x01
#define ENQUEUE_RESTORE		0x02
#define ENQUEUE_MOVE		0x04
#define ENQUEUE_NOCLOCK		0x08

#define ENQUEUE_HEAD		0x10
#define ENQUEUE_REPLENISH	0x20
#ifdef CONFIG_SMP
#define ENQUEUE_MIGRATED	0x40
#else
#define ENQUEUE_MIGRATED	0x00
#endif

#define RETRY_TASK		((void *)-1UL)

struct sched_class {
	const struct sched_class *next;

	void (*enqueue_task) (struct rq *rq, struct task_struct *p, int flags);
	void (*dequeue_task) (struct rq *rq, struct task_struct *p, int flags);
	void (*yield_task)   (struct rq *rq);
	bool (*yield_to_task)(struct rq *rq, struct task_struct *p, bool preempt);

	void (*check_preempt_curr)(struct rq *rq, struct task_struct *p, int flags);

	/*
	 * It is the responsibility of the pick_next_task() method that will
	 * return the next task to call put_prev_task() on the @prev task or
	 * something equivalent.
	 *
	 * May return RETRY_TASK when it finds a higher prio class has runnable
	 * tasks.
	 */
	struct task_struct * (*pick_next_task)(struct rq *rq,
					       struct task_struct *prev,
					       struct rq_flags *rf);
	void (*put_prev_task)(struct rq *rq, struct task_struct *p);

#ifdef CONFIG_SMP
	int  (*select_task_rq)(struct task_struct *p, int task_cpu, int sd_flag, int flags);
	void (*migrate_task_rq)(struct task_struct *p, int new_cpu);

	void (*task_woken)(struct rq *this_rq, struct task_struct *task);

	void (*set_cpus_allowed)(struct task_struct *p,
				 const struct cpumask *newmask);

	void (*rq_online)(struct rq *rq);
	void (*rq_offline)(struct rq *rq);
#endif

	void (*set_curr_task)(struct rq *rq);
	void (*task_tick)(struct rq *rq, struct task_struct *p, int queued);
	void (*task_fork)(struct task_struct *p);
	void (*task_dead)(struct task_struct *p);

	/*
	 * The switched_from() call is allowed to drop rq->lock, therefore we
	 * cannot assume the switched_from/switched_to pair is serliazed by
	 * rq->lock. They are however serialized by p->pi_lock.
	 */
	void (*switched_from)(struct rq *this_rq, struct task_struct *task);
	void (*switched_to)  (struct rq *this_rq, struct task_struct *task);
	void (*prio_changed) (struct rq *this_rq, struct task_struct *task,
			      int oldprio);

	unsigned int (*get_rr_interval)(struct rq *rq,
					struct task_struct *task);

	void (*update_curr)(struct rq *rq);

#define TASK_SET_GROUP		0
#define TASK_MOVE_GROUP		1

#ifdef CONFIG_FAIR_GROUP_SCHED
	void (*task_change_group)(struct task_struct *p, int type);
#endif
};

static inline void put_prev_task(struct rq *rq, struct task_struct *prev)
{
	prev->sched_class->put_prev_task(rq, prev);
}

static inline void set_curr_task(struct rq *rq, struct task_struct *curr)
{
	curr->sched_class->set_curr_task(rq);
}

#ifdef CONFIG_SMP
#define sched_class_highest (&stop_sched_class)
#else
#define sched_class_highest (&dl_sched_class)
#endif
#define for_each_class(class) \
   for (class = sched_class_highest; class; class = class->next)

extern const struct sched_class stop_sched_class;
extern const struct sched_class dl_sched_class;
extern const struct sched_class rt_sched_class;
extern const struct sched_class fair_sched_class;
extern const struct sched_class idle_sched_class;


#ifdef CONFIG_SMP

extern void update_group_capacity(struct sched_domain *sd, int cpu);

extern void trigger_load_balance(struct rq *rq);

extern void set_cpus_allowed_common(struct task_struct *p, const struct cpumask *new_mask);

#endif

#ifdef CONFIG_CPU_IDLE
static inline void idle_set_state(struct rq *rq,
				  struct cpuidle_state *idle_state)
{
	rq->idle_state = idle_state;
}

static inline struct cpuidle_state *idle_get_state(struct rq *rq)
{
	SCHED_WARN_ON(!rcu_read_lock_held());

	return rq->idle_state;
}
#else
static inline void idle_set_state(struct rq *rq,
				  struct cpuidle_state *idle_state)
{
}

static inline struct cpuidle_state *idle_get_state(struct rq *rq)
{
	return NULL;
}
#endif

extern void schedule_idle(void);

extern void sysrq_sched_debug_show(void);
extern void sched_init_granularity(void);
extern void update_max_interval(void);

extern void init_sched_dl_class(void);
extern void init_sched_rt_class(void);
extern void init_sched_fair_class(void);

extern void reweight_task(struct task_struct *p, int prio);

extern void resched_curr(struct rq *rq);
extern void resched_cpu(int cpu);

extern struct rt_bandwidth def_rt_bandwidth;
extern void init_rt_bandwidth(struct rt_bandwidth *rt_b, u64 period, u64 runtime);

extern struct dl_bandwidth def_dl_bandwidth;
extern void init_dl_bandwidth(struct dl_bandwidth *dl_b, u64 period, u64 runtime);
extern void init_dl_task_timer(struct sched_dl_entity *dl_se);
extern void init_dl_inactive_task_timer(struct sched_dl_entity *dl_se);
extern void init_dl_rq_bw_ratio(struct dl_rq *dl_rq);

#define BW_SHIFT		20
#define BW_UNIT			(1 << BW_SHIFT)
#define RATIO_SHIFT		8
unsigned long to_ratio(u64 period, u64 runtime);

extern void init_entity_runnable_average(struct sched_entity *se);
extern void post_init_entity_util_avg(struct task_struct *p);

#ifdef CONFIG_NO_HZ_FULL
extern bool sched_can_stop_tick(struct rq *rq);
extern int __init sched_tick_offload_init(void);

/*
 * Tick may be needed by tasks in the runqueue depending on their policy and
 * requirements. If tick is needed, lets send the target an IPI to kick it out of
 * nohz mode if necessary.
 */
static inline void sched_update_tick_dependency(struct rq *rq)
{
	int cpu;

	if (!tick_nohz_full_enabled())
		return;

	cpu = cpu_of(rq);

	if (!tick_nohz_full_cpu(cpu))
		return;

	if (sched_can_stop_tick(rq))
		tick_nohz_dep_clear_cpu(cpu, TICK_DEP_BIT_SCHED);
	else
		tick_nohz_dep_set_cpu(cpu, TICK_DEP_BIT_SCHED);
}
#else
static inline int sched_tick_offload_init(void) { return 0; }
static inline void sched_update_tick_dependency(struct rq *rq) { }
#endif

static inline void add_nr_running(struct rq *rq, unsigned count)
{
	unsigned prev_nr = rq->nr_running;

	rq->nr_running = prev_nr + count;

#ifdef CONFIG_SMP
	if (prev_nr < 2 && rq->nr_running >= 2) {
		if (!READ_ONCE(rq->rd->overload))
			WRITE_ONCE(rq->rd->overload, 1);
	}
#endif

	sched_update_tick_dependency(rq);
}

static inline void sub_nr_running(struct rq *rq, unsigned count)
{
	rq->nr_running -= count;
	/* Check if we still need preemption */
	sched_update_tick_dependency(rq);
}

extern void activate_task(struct rq *rq, struct task_struct *p, int flags);
extern void deactivate_task(struct rq *rq, struct task_struct *p, int flags);

extern void check_preempt_curr(struct rq *rq, struct task_struct *p, int flags);

extern const_debug unsigned int sysctl_sched_nr_migrate;
extern const_debug unsigned int sysctl_sched_migration_cost;

#ifdef CONFIG_SCHED_HRTICK

/*
 * Use hrtick when:
 *  - enabled by features
 *  - hrtimer is actually high res
 */
static inline int hrtick_enabled(struct rq *rq)
{
	if (!sched_feat(HRTICK))
		return 0;
	if (!cpu_active(cpu_of(rq)))
		return 0;
	return hrtimer_is_hres_active(&rq->hrtick_timer);
}

void hrtick_start(struct rq *rq, u64 delay);

#else

static inline int hrtick_enabled(struct rq *rq)
{
	return 0;
}

#endif /* CONFIG_SCHED_HRTICK */

#ifndef arch_scale_freq_capacity
static __always_inline
unsigned long arch_scale_freq_capacity(int cpu)
{
	return SCHED_CAPACITY_SCALE;
}
#endif

#ifdef CONFIG_SMP
#ifdef CONFIG_PREEMPT

static inline void double_rq_lock(struct rq *rq1, struct rq *rq2);

/*
 * fair double_lock_balance: Safely acquires both rq->locks in a fair
 * way at the expense of forcing extra atomic operations in all
 * invocations.  This assures that the double_lock is acquired using the
 * same underlying policy as the spinlock_t on this architecture, which
 * reduces latency compared to the unfair variant below.  However, it
 * also adds more overhead and therefore may reduce throughput.
 */
static inline int _double_lock_balance(struct rq *this_rq, struct rq *busiest)
	__releases(this_rq->lock)
	__acquires(busiest->lock)
	__acquires(this_rq->lock)
{
	raw_spin_unlock(&this_rq->lock);
	double_rq_lock(this_rq, busiest);

	return 1;
}

#else
/*
 * Unfair double_lock_balance: Optimizes throughput at the expense of
 * latency by eliminating extra atomic operations when the locks are
 * already in proper order on entry.  This favors lower CPU-ids and will
 * grant the double lock to lower CPUs over higher ids under contention,
 * regardless of entry order into the function.
 */
static inline int _double_lock_balance(struct rq *this_rq, struct rq *busiest)
	__releases(this_rq->lock)
	__acquires(busiest->lock)
	__acquires(this_rq->lock)
{
	int ret = 0;

	if (unlikely(!raw_spin_trylock(&busiest->lock))) {
		if (busiest < this_rq) {
			raw_spin_unlock(&this_rq->lock);
			raw_spin_lock(&busiest->lock);
			raw_spin_lock_nested(&this_rq->lock,
					      SINGLE_DEPTH_NESTING);
			ret = 1;
		} else
			raw_spin_lock_nested(&busiest->lock,
					      SINGLE_DEPTH_NESTING);
	}
	return ret;
}

#endif /* CONFIG_PREEMPT */

/*
 * double_lock_balance - lock the busiest runqueue, this_rq is locked already.
 */
static inline int double_lock_balance(struct rq *this_rq, struct rq *busiest)
{
	if (unlikely(!irqs_disabled())) {
		/* printk() doesn't work well under rq->lock */
		raw_spin_unlock(&this_rq->lock);
		BUG_ON(1);
	}

	return _double_lock_balance(this_rq, busiest);
}

static inline void double_unlock_balance(struct rq *this_rq, struct rq *busiest)
	__releases(busiest->lock)
{
	raw_spin_unlock(&busiest->lock);
	lock_set_subclass(&this_rq->lock.dep_map, 0, _RET_IP_);
}

static inline void double_lock(spinlock_t *l1, spinlock_t *l2)
{
	if (l1 > l2)
		swap(l1, l2);

	spin_lock(l1);
	spin_lock_nested(l2, SINGLE_DEPTH_NESTING);
}

static inline void double_lock_irq(spinlock_t *l1, spinlock_t *l2)
{
	if (l1 > l2)
		swap(l1, l2);

	spin_lock_irq(l1);
	spin_lock_nested(l2, SINGLE_DEPTH_NESTING);
}

static inline void double_raw_lock(raw_spinlock_t *l1, raw_spinlock_t *l2)
{
	if (l1 > l2)
		swap(l1, l2);

	raw_spin_lock(l1);
	raw_spin_lock_nested(l2, SINGLE_DEPTH_NESTING);
}

/*
 * double_rq_lock - safely lock two runqueues
 *
 * Note this does not disable interrupts like task_rq_lock,
 * you need to do so manually before calling.
 */
static inline void double_rq_lock(struct rq *rq1, struct rq *rq2)
	__acquires(rq1->lock)
	__acquires(rq2->lock)
{
	BUG_ON(!irqs_disabled());
	if (rq1 == rq2) {
		raw_spin_lock(&rq1->lock);
		__acquire(rq2->lock);	/* Fake it out ;) */
	} else {
		if (rq1 < rq2) {
			raw_spin_lock(&rq1->lock);
			raw_spin_lock_nested(&rq2->lock, SINGLE_DEPTH_NESTING);
		} else {
			raw_spin_lock(&rq2->lock);
			raw_spin_lock_nested(&rq1->lock, SINGLE_DEPTH_NESTING);
		}
	}
}

/*
 * double_rq_unlock - safely unlock two runqueues
 *
 * Note this does not restore interrupts like task_rq_unlock,
 * you need to do so manually after calling.
 */
static inline void double_rq_unlock(struct rq *rq1, struct rq *rq2)
	__releases(rq1->lock)
	__releases(rq2->lock)
{
	raw_spin_unlock(&rq1->lock);
	if (rq1 != rq2)
		raw_spin_unlock(&rq2->lock);
	else
		__release(rq2->lock);
}

extern void set_rq_online (struct rq *rq);
extern void set_rq_offline(struct rq *rq);
extern bool sched_smp_initialized;

#else /* CONFIG_SMP */

/*
 * double_rq_lock - safely lock two runqueues
 *
 * Note this does not disable interrupts like task_rq_lock,
 * you need to do so manually before calling.
 */
static inline void double_rq_lock(struct rq *rq1, struct rq *rq2)
	__acquires(rq1->lock)
	__acquires(rq2->lock)
{
	BUG_ON(!irqs_disabled());
	BUG_ON(rq1 != rq2);
	raw_spin_lock(&rq1->lock);
	__acquire(rq2->lock);	/* Fake it out ;) */
}

/*
 * double_rq_unlock - safely unlock two runqueues
 *
 * Note this does not restore interrupts like task_rq_unlock,
 * you need to do so manually after calling.
 */
static inline void double_rq_unlock(struct rq *rq1, struct rq *rq2)
	__releases(rq1->lock)
	__releases(rq2->lock)
{
	BUG_ON(rq1 != rq2);
	raw_spin_unlock(&rq1->lock);
	__release(rq2->lock);
}

#endif

extern struct sched_entity *__pick_first_entity(struct cfs_rq *cfs_rq);
extern struct sched_entity *__pick_last_entity(struct cfs_rq *cfs_rq);

#ifdef	CONFIG_SCHED_DEBUG
extern bool sched_debug_enabled;

extern void print_cfs_stats(struct seq_file *m, int cpu);
extern void print_rt_stats(struct seq_file *m, int cpu);
extern void print_dl_stats(struct seq_file *m, int cpu);
extern void print_cfs_rq(struct seq_file *m, int cpu, struct cfs_rq *cfs_rq);
extern void print_rt_rq(struct seq_file *m, int cpu, struct rt_rq *rt_rq);
extern void print_dl_rq(struct seq_file *m, int cpu, struct dl_rq *dl_rq);
#ifdef CONFIG_NUMA_BALANCING
extern void
show_numa_stats(struct task_struct *p, struct seq_file *m);
extern void
print_numa_stats(struct seq_file *m, int node, unsigned long tsf,
	unsigned long tpf, unsigned long gsf, unsigned long gpf);
#endif /* CONFIG_NUMA_BALANCING */
#endif /* CONFIG_SCHED_DEBUG */

extern void init_cfs_rq(struct cfs_rq *cfs_rq);
extern void init_rt_rq(struct rt_rq *rt_rq);
extern void init_dl_rq(struct dl_rq *dl_rq);

extern void cfs_bandwidth_usage_inc(void);
extern void cfs_bandwidth_usage_dec(void);

#ifdef CONFIG_NO_HZ_COMMON
#define NOHZ_BALANCE_KICK_BIT	0
#define NOHZ_STATS_KICK_BIT	1

#define NOHZ_BALANCE_KICK	BIT(NOHZ_BALANCE_KICK_BIT)
#define NOHZ_STATS_KICK		BIT(NOHZ_STATS_KICK_BIT)

#define NOHZ_KICK_MASK	(NOHZ_BALANCE_KICK | NOHZ_STATS_KICK)

#define nohz_flags(cpu)	(&cpu_rq(cpu)->nohz_flags)

extern void nohz_balance_exit_idle(struct rq *rq);
#else
static inline void nohz_balance_exit_idle(struct rq *rq) { }
#endif


#ifdef CONFIG_SMP
static inline
void __dl_update(struct dl_bw *dl_b, s64 bw)
{
	struct root_domain *rd = container_of(dl_b, struct root_domain, dl_bw);
	int i;

	RCU_LOCKDEP_WARN(!rcu_read_lock_sched_held(),
			 "sched RCU must be held");
	for_each_cpu_and(i, rd->span, cpu_active_mask) {
		struct rq *rq = cpu_rq(i);

		rq->dl.extra_bw += bw;
	}
}
#else
static inline
void __dl_update(struct dl_bw *dl_b, s64 bw)
{
	struct dl_rq *dl = container_of(dl_b, struct dl_rq, dl_bw);

	dl->extra_bw += bw;
}
#endif


#ifdef CONFIG_IRQ_TIME_ACCOUNTING
struct irqtime {
	u64			total;
	u64			tick_delta;
	u64			irq_start_time;
	struct u64_stats_sync	sync;
};

DECLARE_PER_CPU(struct irqtime, cpu_irqtime);

/*
 * Returns the irqtime minus the softirq time computed by ksoftirqd.
 * Otherwise ksoftirqd's sum_exec_runtime is substracted its own runtime
 * and never move forward.
 */
static inline u64 irq_time_read(int cpu)
{
	struct irqtime *irqtime = &per_cpu(cpu_irqtime, cpu);
	unsigned int seq;
	u64 total;

	do {
		seq = __u64_stats_fetch_begin(&irqtime->sync);
		total = irqtime->total;
	} while (__u64_stats_fetch_retry(&irqtime->sync, seq));

	return total;
}
#endif /* CONFIG_IRQ_TIME_ACCOUNTING */

#ifdef CONFIG_CPU_FREQ
DECLARE_PER_CPU(struct update_util_data __rcu *, cpufreq_update_util_data);

/**
 * cpufreq_update_util - Take a note about CPU utilization changes.
 * @rq: Runqueue to carry out the update for.
 * @flags: Update reason flags.
 *
 * This function is called by the scheduler on the CPU whose utilization is
 * being updated.
 *
 * It can only be called from RCU-sched read-side critical sections.
 *
 * The way cpufreq is currently arranged requires it to evaluate the CPU
 * performance state (frequency/voltage) on a regular basis to prevent it from
 * being stuck in a completely inadequate performance level for too long.
 * That is not guaranteed to happen if the updates are only triggered from CFS
 * and DL, though, because they may not be coming in if only RT tasks are
 * active all the time (or there are RT tasks only).
 *
 * As a workaround for that issue, this function is called periodically by the
 * RT sched class to trigger extra cpufreq updates to prevent it from stalling,
 * but that really is a band-aid.  Going forward it should be replaced with
 * solutions targeted more specifically at RT tasks.
 */
static inline void cpufreq_update_util(struct rq *rq, unsigned int flags)
{
	struct update_util_data *data;

	data = rcu_dereference_sched(*per_cpu_ptr(&cpufreq_update_util_data,
						  cpu_of(rq)));
	if (data)
		data->func(data, rq_clock(rq), flags);
}
#else
static inline void cpufreq_update_util(struct rq *rq, unsigned int flags) {}
#endif /* CONFIG_CPU_FREQ */

#ifdef arch_scale_freq_capacity
# ifndef arch_scale_freq_invariant
#  define arch_scale_freq_invariant()	true
# endif
#else
# define arch_scale_freq_invariant()	false
#endif

#ifdef CONFIG_SMP
static inline unsigned long capacity_orig_of(int cpu)
{
	return cpu_rq(cpu)->cpu_capacity_orig;
}
#endif

#ifdef CONFIG_CPU_FREQ_GOV_SCHEDUTIL
/**
 * enum schedutil_type - CPU utilization type
 * @FREQUENCY_UTIL:	Utilization used to select frequency
 * @ENERGY_UTIL:	Utilization used during energy calculation
 *
 * The utilization signals of all scheduling classes (CFS/RT/DL) and IRQ time
 * need to be aggregated differently depending on the usage made of them. This
 * enum is used within schedutil_freq_util() to differentiate the types of
 * utilization expected by the callers, and adjust the aggregation accordingly.
 */
enum schedutil_type {
	FREQUENCY_UTIL,
	ENERGY_UTIL,
};

unsigned long schedutil_freq_util(int cpu, unsigned long util_cfs,
				  unsigned long max, enum schedutil_type type);

static inline unsigned long schedutil_energy_util(int cpu, unsigned long cfs)
{
	unsigned long max = arch_scale_cpu_capacity(NULL, cpu);

	return schedutil_freq_util(cpu, cfs, max, ENERGY_UTIL);
}

static inline unsigned long cpu_bw_dl(struct rq *rq)
{
	return (rq->dl.running_bw * SCHED_CAPACITY_SCALE) >> BW_SHIFT;
}

static inline unsigned long cpu_util_dl(struct rq *rq)
{
	return READ_ONCE(rq->avg_dl.util_avg);
}

static inline unsigned long cpu_util_cfs(struct rq *rq)
{
	unsigned long util = READ_ONCE(rq->cfs.avg.util_avg);

	if (sched_feat(UTIL_EST)) {
		util = max_t(unsigned long, util,
			     READ_ONCE(rq->cfs.avg.util_est.enqueued));
	}

	return util;
}

static inline unsigned long cpu_util_rt(struct rq *rq)
{
	return READ_ONCE(rq->avg_rt.util_avg);
}
#else /* CONFIG_CPU_FREQ_GOV_SCHEDUTIL */
static inline unsigned long schedutil_energy_util(int cpu, unsigned long cfs)
{
	return cfs;
}
#endif

#ifdef CONFIG_HAVE_SCHED_AVG_IRQ
static inline unsigned long cpu_util_irq(struct rq *rq)
{
	return rq->avg_irq.util_avg;
}

static inline
unsigned long scale_irq_capacity(unsigned long util, unsigned long irq, unsigned long max)
{
	util *= (max - irq);
	util /= max;

	return util;

}
#else
static inline unsigned long cpu_util_irq(struct rq *rq)
{
	return 0;
}

static inline
unsigned long scale_irq_capacity(unsigned long util, unsigned long irq, unsigned long max)
{
	return util;
}
#endif

#if defined(CONFIG_ENERGY_MODEL) && defined(CONFIG_CPU_FREQ_GOV_SCHEDUTIL)

#define perf_domain_span(pd) (to_cpumask(((pd)->em_pd->cpus)))

DECLARE_STATIC_KEY_FALSE(sched_energy_present);

static inline bool sched_energy_enabled(void)
{
	return static_branch_unlikely(&sched_energy_present);
}

#else /* ! (CONFIG_ENERGY_MODEL && CONFIG_CPU_FREQ_GOV_SCHEDUTIL) */

#define perf_domain_span(pd) NULL
static inline bool sched_energy_enabled(void) { return false; }

#endif /* CONFIG_ENERGY_MODEL && CONFIG_CPU_FREQ_GOV_SCHEDUTIL */<|MERGE_RESOLUTION|>--- conflicted
+++ resolved
@@ -780,11 +780,7 @@
 	 * NULL-terminated list of performance domains intersecting with the
 	 * CPUs of the rd. Protected by RCU.
 	 */
-<<<<<<< HEAD
-	struct perf_domain	*pd;
-=======
 	struct perf_domain __rcu *pd;
->>>>>>> 0ecfebd2
 };
 
 extern struct root_domain def_root_domain;
@@ -1331,17 +1327,10 @@
 DECLARE_PER_CPU(struct sched_domain __rcu *, sd_llc);
 DECLARE_PER_CPU(int, sd_llc_size);
 DECLARE_PER_CPU(int, sd_llc_id);
-<<<<<<< HEAD
-DECLARE_PER_CPU(struct sched_domain_shared *, sd_llc_shared);
-DECLARE_PER_CPU(struct sched_domain *, sd_numa);
-DECLARE_PER_CPU(struct sched_domain *, sd_asym_packing);
-DECLARE_PER_CPU(struct sched_domain *, sd_asym_cpucapacity);
-=======
 DECLARE_PER_CPU(struct sched_domain_shared __rcu *, sd_llc_shared);
 DECLARE_PER_CPU(struct sched_domain __rcu *, sd_numa);
 DECLARE_PER_CPU(struct sched_domain __rcu *, sd_asym_packing);
 DECLARE_PER_CPU(struct sched_domain __rcu *, sd_asym_cpucapacity);
->>>>>>> 0ecfebd2
 extern struct static_key_false sched_asym_cpucapacity;
 
 struct sched_group_capacity {
