--- conflicted
+++ resolved
@@ -287,7 +287,6 @@
 		clocks = <&tegra_car 105>;
 		clock-names = "spi";
 		status = "disabled";
-		clocks = <&tegra_car 65>;
 	};
 
 	rtc {
@@ -295,8 +294,6 @@
 		reg = <0x7000e000 0x100>;
 		interrupts = <0 2 0x04>;
 		clocks = <&tegra_car 4>;
-<<<<<<< HEAD
-=======
 	};
 
 	kbc {
@@ -305,7 +302,6 @@
 		interrupts = <0 85 0x04>;
 		clocks = <&tegra_car 36>;
 		status = "disabled";
->>>>>>> 4183bef2
 	};
 
 	pmc {
