// SPDX-License-Identifier: GPL-2.0-only
/*
 * Kernel-based Virtual Machine driver for Linux
 *
 * derived from drivers/kvm/kvm_main.c
 *
 * Copyright (C) 2006 Qumranet, Inc.
 * Copyright (C) 2008 Qumranet, Inc.
 * Copyright IBM Corporation, 2008
 * Copyright 2010 Red Hat, Inc. and/or its affiliates.
 *
 * Authors:
 *   Avi Kivity   <avi@qumranet.com>
 *   Yaniv Kamay  <yaniv@qumranet.com>
 *   Amit Shah    <amit.shah@qumranet.com>
 *   Ben-Ami Yassour <benami@il.ibm.com>
 */
#define pr_fmt(fmt) KBUILD_MODNAME ": " fmt

#include <linux/kvm_host.h>
#include "irq.h"
#include "ioapic.h"
#include "mmu.h"
#include "i8254.h"
#include "tss.h"
#include "kvm_cache_regs.h"
#include "kvm_emulate.h"
#include "mmu/page_track.h"
#include "x86.h"
#include "cpuid.h"
#include "pmu.h"
#include "hyperv.h"
#include "lapic.h"
#include "xen.h"
#include "smm.h"

#include <linux/clocksource.h>
#include <linux/interrupt.h>
#include <linux/kvm.h>
#include <linux/fs.h>
#include <linux/vmalloc.h>
#include <linux/export.h>
#include <linux/moduleparam.h>
#include <linux/mman.h>
#include <linux/highmem.h>
#include <linux/iommu.h>
#include <linux/cpufreq.h>
#include <linux/user-return-notifier.h>
#include <linux/srcu.h>
#include <linux/slab.h>
#include <linux/perf_event.h>
#include <linux/uaccess.h>
#include <linux/hash.h>
#include <linux/pci.h>
#include <linux/timekeeper_internal.h>
#include <linux/pvclock_gtod.h>
#include <linux/kvm_irqfd.h>
#include <linux/irqbypass.h>
#include <linux/sched/stat.h>
#include <linux/sched/isolation.h>
#include <linux/mem_encrypt.h>
#include <linux/entry-kvm.h>
#include <linux/suspend.h>
#include <linux/smp.h>

#include <trace/events/ipi.h>
#include <trace/events/kvm.h>

#include <asm/debugreg.h>
#include <asm/msr.h>
#include <asm/desc.h>
#include <asm/mce.h>
#include <asm/pkru.h>
#include <linux/kernel_stat.h>
#include <asm/fpu/api.h>
#include <asm/fpu/xcr.h>
#include <asm/fpu/xstate.h>
#include <asm/pvclock.h>
#include <asm/div64.h>
#include <asm/irq_remapping.h>
#include <asm/mshyperv.h>
#include <asm/hypervisor.h>
#include <asm/tlbflush.h>
#include <asm/intel_pt.h>
#include <asm/emulate_prefix.h>
#include <asm/sgx.h>
#include <clocksource/hyperv_timer.h>

#define CREATE_TRACE_POINTS
#include "trace.h"

#define MAX_IO_MSRS 256

/*
 * Note, kvm_caps fields should *never* have default values, all fields must be
 * recomputed from scratch during vendor module load, e.g. to account for a
 * vendor module being reloaded with different module parameters.
 */
struct kvm_caps kvm_caps __read_mostly;
EXPORT_SYMBOL_GPL(kvm_caps);

struct kvm_host_values kvm_host __read_mostly;
EXPORT_SYMBOL_GPL(kvm_host);

#define  ERR_PTR_USR(e)  ((void __user *)ERR_PTR(e))

#define emul_to_vcpu(ctxt) \
	((struct kvm_vcpu *)(ctxt)->vcpu)

/* EFER defaults:
 * - enable syscall per default because its emulated by KVM
 * - enable LME and LMA per default on 64 bit KVM
 */
#ifdef CONFIG_X86_64
static
u64 __read_mostly efer_reserved_bits = ~((u64)(EFER_SCE | EFER_LME | EFER_LMA));
#else
static u64 __read_mostly efer_reserved_bits = ~((u64)EFER_SCE);
#endif

#define KVM_EXIT_HYPERCALL_VALID_MASK (1 << KVM_HC_MAP_GPA_RANGE)

#define KVM_CAP_PMU_VALID_MASK KVM_PMU_CAP_DISABLE

#define KVM_X2APIC_API_VALID_FLAGS (KVM_X2APIC_API_USE_32BIT_IDS | \
                                    KVM_X2APIC_API_DISABLE_BROADCAST_QUIRK)

static void update_cr8_intercept(struct kvm_vcpu *vcpu);
static void process_nmi(struct kvm_vcpu *vcpu);
static void __kvm_set_rflags(struct kvm_vcpu *vcpu, unsigned long rflags);
static void store_regs(struct kvm_vcpu *vcpu);
static int sync_regs(struct kvm_vcpu *vcpu);
static int kvm_vcpu_do_singlestep(struct kvm_vcpu *vcpu);

static int __set_sregs2(struct kvm_vcpu *vcpu, struct kvm_sregs2 *sregs2);
static void __get_sregs2(struct kvm_vcpu *vcpu, struct kvm_sregs2 *sregs2);

static DEFINE_MUTEX(vendor_module_lock);
static void kvm_load_guest_fpu(struct kvm_vcpu *vcpu);
static void kvm_put_guest_fpu(struct kvm_vcpu *vcpu);

struct kvm_x86_ops kvm_x86_ops __read_mostly;

#define KVM_X86_OP(func)					     \
	DEFINE_STATIC_CALL_NULL(kvm_x86_##func,			     \
				*(((struct kvm_x86_ops *)0)->func));
#define KVM_X86_OP_OPTIONAL KVM_X86_OP
#define KVM_X86_OP_OPTIONAL_RET0 KVM_X86_OP
#include <asm/kvm-x86-ops.h>
EXPORT_STATIC_CALL_GPL(kvm_x86_get_cs_db_l_bits);
EXPORT_STATIC_CALL_GPL(kvm_x86_cache_reg);

static bool __read_mostly ignore_msrs = 0;
module_param(ignore_msrs, bool, 0644);

bool __read_mostly report_ignored_msrs = true;
module_param(report_ignored_msrs, bool, 0644);
EXPORT_SYMBOL_GPL(report_ignored_msrs);

unsigned int min_timer_period_us = 200;
module_param(min_timer_period_us, uint, 0644);

static bool __read_mostly kvmclock_periodic_sync = true;
module_param(kvmclock_periodic_sync, bool, 0444);

/* tsc tolerance in parts per million - default to 1/2 of the NTP threshold */
static u32 __read_mostly tsc_tolerance_ppm = 250;
module_param(tsc_tolerance_ppm, uint, 0644);

bool __read_mostly enable_vmware_backdoor = false;
module_param(enable_vmware_backdoor, bool, 0444);
EXPORT_SYMBOL_GPL(enable_vmware_backdoor);

/*
 * Flags to manipulate forced emulation behavior (any non-zero value will
 * enable forced emulation).
 */
#define KVM_FEP_CLEAR_RFLAGS_RF	BIT(1)
static int __read_mostly force_emulation_prefix;
module_param(force_emulation_prefix, int, 0644);

int __read_mostly pi_inject_timer = -1;
module_param(pi_inject_timer, bint, 0644);

/* Enable/disable PMU virtualization */
bool __read_mostly enable_pmu = true;
EXPORT_SYMBOL_GPL(enable_pmu);
module_param(enable_pmu, bool, 0444);

bool __read_mostly eager_page_split = true;
module_param(eager_page_split, bool, 0644);

/* Enable/disable SMT_RSB bug mitigation */
static bool __read_mostly mitigate_smt_rsb;
module_param(mitigate_smt_rsb, bool, 0444);

/*
 * Restoring the host value for MSRs that are only consumed when running in
 * usermode, e.g. SYSCALL MSRs and TSC_AUX, can be deferred until the CPU
 * returns to userspace, i.e. the kernel can run with the guest's value.
 */
#define KVM_MAX_NR_USER_RETURN_MSRS 16

struct kvm_user_return_msrs {
	struct user_return_notifier urn;
	bool registered;
	struct kvm_user_return_msr_values {
		u64 host;
		u64 curr;
	} values[KVM_MAX_NR_USER_RETURN_MSRS];
};

u32 __read_mostly kvm_nr_uret_msrs;
EXPORT_SYMBOL_GPL(kvm_nr_uret_msrs);
static u32 __read_mostly kvm_uret_msrs_list[KVM_MAX_NR_USER_RETURN_MSRS];
static struct kvm_user_return_msrs __percpu *user_return_msrs;

#define KVM_SUPPORTED_XCR0     (XFEATURE_MASK_FP | XFEATURE_MASK_SSE \
				| XFEATURE_MASK_YMM | XFEATURE_MASK_BNDREGS \
				| XFEATURE_MASK_BNDCSR | XFEATURE_MASK_AVX512 \
				| XFEATURE_MASK_PKRU | XFEATURE_MASK_XTILE)

#define XFEATURE_MASK_CET_ALL	(XFEATURE_MASK_CET_USER | XFEATURE_MASK_CET_KERNEL)
/*
 * Note, KVM supports exposing PT to the guest, but does not support context
 * switching PT via XSTATE (KVM's PT virtualization relies on perf; swapping
 * PT via guest XSTATE would clobber perf state), i.e. KVM doesn't support
 * IA32_XSS[bit 8] (guests can/must use RDMSR/WRMSR to save/restore PT MSRs).
 */
#define KVM_SUPPORTED_XSS	(XFEATURE_MASK_CET_ALL)

bool __read_mostly allow_smaller_maxphyaddr = 0;
EXPORT_SYMBOL_GPL(allow_smaller_maxphyaddr);

bool __read_mostly enable_apicv = true;
EXPORT_SYMBOL_GPL(enable_apicv);

bool __read_mostly enable_ipiv = true;
EXPORT_SYMBOL_GPL(enable_ipiv);

bool __read_mostly enable_device_posted_irqs = true;
EXPORT_SYMBOL_GPL(enable_device_posted_irqs);

const struct _kvm_stats_desc kvm_vm_stats_desc[] = {
	KVM_GENERIC_VM_STATS(),
	STATS_DESC_COUNTER(VM, mmu_shadow_zapped),
	STATS_DESC_COUNTER(VM, mmu_pte_write),
	STATS_DESC_COUNTER(VM, mmu_pde_zapped),
	STATS_DESC_COUNTER(VM, mmu_flooded),
	STATS_DESC_COUNTER(VM, mmu_recycled),
	STATS_DESC_COUNTER(VM, mmu_cache_miss),
	STATS_DESC_ICOUNTER(VM, mmu_unsync),
	STATS_DESC_ICOUNTER(VM, pages_4k),
	STATS_DESC_ICOUNTER(VM, pages_2m),
	STATS_DESC_ICOUNTER(VM, pages_1g),
	STATS_DESC_ICOUNTER(VM, nx_lpage_splits),
	STATS_DESC_PCOUNTER(VM, max_mmu_rmap_size),
	STATS_DESC_PCOUNTER(VM, max_mmu_page_hash_collisions)
};

const struct kvm_stats_header kvm_vm_stats_header = {
	.name_size = KVM_STATS_NAME_SIZE,
	.num_desc = ARRAY_SIZE(kvm_vm_stats_desc),
	.id_offset = sizeof(struct kvm_stats_header),
	.desc_offset = sizeof(struct kvm_stats_header) + KVM_STATS_NAME_SIZE,
	.data_offset = sizeof(struct kvm_stats_header) + KVM_STATS_NAME_SIZE +
		       sizeof(kvm_vm_stats_desc),
};

const struct _kvm_stats_desc kvm_vcpu_stats_desc[] = {
	KVM_GENERIC_VCPU_STATS(),
	STATS_DESC_COUNTER(VCPU, pf_taken),
	STATS_DESC_COUNTER(VCPU, pf_fixed),
	STATS_DESC_COUNTER(VCPU, pf_emulate),
	STATS_DESC_COUNTER(VCPU, pf_spurious),
	STATS_DESC_COUNTER(VCPU, pf_fast),
	STATS_DESC_COUNTER(VCPU, pf_mmio_spte_created),
	STATS_DESC_COUNTER(VCPU, pf_guest),
	STATS_DESC_COUNTER(VCPU, tlb_flush),
	STATS_DESC_COUNTER(VCPU, invlpg),
	STATS_DESC_COUNTER(VCPU, exits),
	STATS_DESC_COUNTER(VCPU, io_exits),
	STATS_DESC_COUNTER(VCPU, mmio_exits),
	STATS_DESC_COUNTER(VCPU, signal_exits),
	STATS_DESC_COUNTER(VCPU, irq_window_exits),
	STATS_DESC_COUNTER(VCPU, nmi_window_exits),
	STATS_DESC_COUNTER(VCPU, l1d_flush),
	STATS_DESC_COUNTER(VCPU, halt_exits),
	STATS_DESC_COUNTER(VCPU, request_irq_exits),
	STATS_DESC_COUNTER(VCPU, irq_exits),
	STATS_DESC_COUNTER(VCPU, host_state_reload),
	STATS_DESC_COUNTER(VCPU, fpu_reload),
	STATS_DESC_COUNTER(VCPU, insn_emulation),
	STATS_DESC_COUNTER(VCPU, insn_emulation_fail),
	STATS_DESC_COUNTER(VCPU, hypercalls),
	STATS_DESC_COUNTER(VCPU, irq_injections),
	STATS_DESC_COUNTER(VCPU, nmi_injections),
	STATS_DESC_COUNTER(VCPU, req_event),
	STATS_DESC_COUNTER(VCPU, nested_run),
	STATS_DESC_COUNTER(VCPU, directed_yield_attempted),
	STATS_DESC_COUNTER(VCPU, directed_yield_successful),
	STATS_DESC_COUNTER(VCPU, preemption_reported),
	STATS_DESC_COUNTER(VCPU, preemption_other),
	STATS_DESC_IBOOLEAN(VCPU, guest_mode),
	STATS_DESC_COUNTER(VCPU, notify_window_exits),
};

const struct kvm_stats_header kvm_vcpu_stats_header = {
	.name_size = KVM_STATS_NAME_SIZE,
	.num_desc = ARRAY_SIZE(kvm_vcpu_stats_desc),
	.id_offset = sizeof(struct kvm_stats_header),
	.desc_offset = sizeof(struct kvm_stats_header) + KVM_STATS_NAME_SIZE,
	.data_offset = sizeof(struct kvm_stats_header) + KVM_STATS_NAME_SIZE +
		       sizeof(kvm_vcpu_stats_desc),
};

static struct kmem_cache *x86_emulator_cache;

/*
 * The three MSR lists(msrs_to_save, emulated_msrs, msr_based_features) track
 * the set of MSRs that KVM exposes to userspace through KVM_GET_MSRS,
 * KVM_SET_MSRS, and KVM_GET_MSR_INDEX_LIST.  msrs_to_save holds MSRs that
 * require host support, i.e. should be probed via RDMSR.  emulated_msrs holds
 * MSRs that KVM emulates without strictly requiring host support.
 * msr_based_features holds MSRs that enumerate features, i.e. are effectively
 * CPUID leafs.  Note, msr_based_features isn't mutually exclusive with
 * msrs_to_save and emulated_msrs.
 */

static const u32 msrs_to_save_base[] = {
	MSR_IA32_SYSENTER_CS, MSR_IA32_SYSENTER_ESP, MSR_IA32_SYSENTER_EIP,
	MSR_STAR,
#ifdef CONFIG_X86_64
	MSR_CSTAR, MSR_KERNEL_GS_BASE, MSR_SYSCALL_MASK, MSR_LSTAR,
#endif
	MSR_IA32_TSC, MSR_IA32_CR_PAT, MSR_VM_HSAVE_PA,
	MSR_IA32_FEAT_CTL, MSR_IA32_BNDCFGS, MSR_TSC_AUX,
	MSR_IA32_SPEC_CTRL, MSR_IA32_TSX_CTRL,
	MSR_IA32_RTIT_CTL, MSR_IA32_RTIT_STATUS, MSR_IA32_RTIT_CR3_MATCH,
	MSR_IA32_RTIT_OUTPUT_BASE, MSR_IA32_RTIT_OUTPUT_MASK,
	MSR_IA32_RTIT_ADDR0_A, MSR_IA32_RTIT_ADDR0_B,
	MSR_IA32_RTIT_ADDR1_A, MSR_IA32_RTIT_ADDR1_B,
	MSR_IA32_RTIT_ADDR2_A, MSR_IA32_RTIT_ADDR2_B,
	MSR_IA32_RTIT_ADDR3_A, MSR_IA32_RTIT_ADDR3_B,
	MSR_IA32_UMWAIT_CONTROL,

	MSR_IA32_XFD, MSR_IA32_XFD_ERR, MSR_IA32_XSS,

	MSR_IA32_U_CET, MSR_IA32_S_CET,
	MSR_IA32_PL0_SSP, MSR_IA32_PL1_SSP, MSR_IA32_PL2_SSP,
	MSR_IA32_PL3_SSP, MSR_IA32_INT_SSP_TAB,
};

static const u32 msrs_to_save_pmu[] = {
	MSR_ARCH_PERFMON_FIXED_CTR0, MSR_ARCH_PERFMON_FIXED_CTR1,
	MSR_ARCH_PERFMON_FIXED_CTR0 + 2,
	MSR_CORE_PERF_FIXED_CTR_CTRL, MSR_CORE_PERF_GLOBAL_STATUS,
	MSR_CORE_PERF_GLOBAL_CTRL,
	MSR_IA32_PEBS_ENABLE, MSR_IA32_DS_AREA, MSR_PEBS_DATA_CFG,

	/* This part of MSRs should match KVM_MAX_NR_INTEL_GP_COUNTERS. */
	MSR_ARCH_PERFMON_PERFCTR0, MSR_ARCH_PERFMON_PERFCTR1,
	MSR_ARCH_PERFMON_PERFCTR0 + 2, MSR_ARCH_PERFMON_PERFCTR0 + 3,
	MSR_ARCH_PERFMON_PERFCTR0 + 4, MSR_ARCH_PERFMON_PERFCTR0 + 5,
	MSR_ARCH_PERFMON_PERFCTR0 + 6, MSR_ARCH_PERFMON_PERFCTR0 + 7,
	MSR_ARCH_PERFMON_EVENTSEL0, MSR_ARCH_PERFMON_EVENTSEL1,
	MSR_ARCH_PERFMON_EVENTSEL0 + 2, MSR_ARCH_PERFMON_EVENTSEL0 + 3,
	MSR_ARCH_PERFMON_EVENTSEL0 + 4, MSR_ARCH_PERFMON_EVENTSEL0 + 5,
	MSR_ARCH_PERFMON_EVENTSEL0 + 6, MSR_ARCH_PERFMON_EVENTSEL0 + 7,

	MSR_K7_EVNTSEL0, MSR_K7_EVNTSEL1, MSR_K7_EVNTSEL2, MSR_K7_EVNTSEL3,
	MSR_K7_PERFCTR0, MSR_K7_PERFCTR1, MSR_K7_PERFCTR2, MSR_K7_PERFCTR3,

	/* This part of MSRs should match KVM_MAX_NR_AMD_GP_COUNTERS. */
	MSR_F15H_PERF_CTL0, MSR_F15H_PERF_CTL1, MSR_F15H_PERF_CTL2,
	MSR_F15H_PERF_CTL3, MSR_F15H_PERF_CTL4, MSR_F15H_PERF_CTL5,
	MSR_F15H_PERF_CTR0, MSR_F15H_PERF_CTR1, MSR_F15H_PERF_CTR2,
	MSR_F15H_PERF_CTR3, MSR_F15H_PERF_CTR4, MSR_F15H_PERF_CTR5,

	MSR_AMD64_PERF_CNTR_GLOBAL_CTL,
	MSR_AMD64_PERF_CNTR_GLOBAL_STATUS,
	MSR_AMD64_PERF_CNTR_GLOBAL_STATUS_CLR,
	MSR_AMD64_PERF_CNTR_GLOBAL_STATUS_SET,
};

static u32 msrs_to_save[ARRAY_SIZE(msrs_to_save_base) +
			ARRAY_SIZE(msrs_to_save_pmu)];
static unsigned num_msrs_to_save;

static const u32 emulated_msrs_all[] = {
	MSR_KVM_SYSTEM_TIME, MSR_KVM_WALL_CLOCK,
	MSR_KVM_SYSTEM_TIME_NEW, MSR_KVM_WALL_CLOCK_NEW,

#ifdef CONFIG_KVM_HYPERV
	HV_X64_MSR_GUEST_OS_ID, HV_X64_MSR_HYPERCALL,
	HV_X64_MSR_TIME_REF_COUNT, HV_X64_MSR_REFERENCE_TSC,
	HV_X64_MSR_TSC_FREQUENCY, HV_X64_MSR_APIC_FREQUENCY,
	HV_X64_MSR_CRASH_P0, HV_X64_MSR_CRASH_P1, HV_X64_MSR_CRASH_P2,
	HV_X64_MSR_CRASH_P3, HV_X64_MSR_CRASH_P4, HV_X64_MSR_CRASH_CTL,
	HV_X64_MSR_RESET,
	HV_X64_MSR_VP_INDEX,
	HV_X64_MSR_VP_RUNTIME,
	HV_X64_MSR_SCONTROL,
	HV_X64_MSR_STIMER0_CONFIG,
	HV_X64_MSR_VP_ASSIST_PAGE,
	HV_X64_MSR_REENLIGHTENMENT_CONTROL, HV_X64_MSR_TSC_EMULATION_CONTROL,
	HV_X64_MSR_TSC_EMULATION_STATUS, HV_X64_MSR_TSC_INVARIANT_CONTROL,
	HV_X64_MSR_SYNDBG_OPTIONS,
	HV_X64_MSR_SYNDBG_CONTROL, HV_X64_MSR_SYNDBG_STATUS,
	HV_X64_MSR_SYNDBG_SEND_BUFFER, HV_X64_MSR_SYNDBG_RECV_BUFFER,
	HV_X64_MSR_SYNDBG_PENDING_BUFFER,
#endif

	MSR_KVM_ASYNC_PF_EN, MSR_KVM_STEAL_TIME,
	MSR_KVM_PV_EOI_EN, MSR_KVM_ASYNC_PF_INT, MSR_KVM_ASYNC_PF_ACK,

	MSR_IA32_TSC_ADJUST,
	MSR_IA32_TSC_DEADLINE,
	MSR_IA32_ARCH_CAPABILITIES,
	MSR_IA32_PERF_CAPABILITIES,
	MSR_IA32_MISC_ENABLE,
	MSR_IA32_MCG_STATUS,
	MSR_IA32_MCG_CTL,
	MSR_IA32_MCG_EXT_CTL,
	MSR_IA32_SMBASE,
	MSR_SMI_COUNT,
	MSR_PLATFORM_INFO,
	MSR_MISC_FEATURES_ENABLES,
	MSR_AMD64_VIRT_SPEC_CTRL,
	MSR_AMD64_TSC_RATIO,
	MSR_IA32_POWER_CTL,
	MSR_IA32_UCODE_REV,

	/*
	 * KVM always supports the "true" VMX control MSRs, even if the host
	 * does not.  The VMX MSRs as a whole are considered "emulated" as KVM
	 * doesn't strictly require them to exist in the host (ignoring that
	 * KVM would refuse to load in the first place if the core set of MSRs
	 * aren't supported).
	 */
	MSR_IA32_VMX_BASIC,
	MSR_IA32_VMX_TRUE_PINBASED_CTLS,
	MSR_IA32_VMX_TRUE_PROCBASED_CTLS,
	MSR_IA32_VMX_TRUE_EXIT_CTLS,
	MSR_IA32_VMX_TRUE_ENTRY_CTLS,
	MSR_IA32_VMX_MISC,
	MSR_IA32_VMX_CR0_FIXED0,
	MSR_IA32_VMX_CR4_FIXED0,
	MSR_IA32_VMX_VMCS_ENUM,
	MSR_IA32_VMX_PROCBASED_CTLS2,
	MSR_IA32_VMX_EPT_VPID_CAP,
	MSR_IA32_VMX_VMFUNC,

	MSR_K7_HWCR,
	MSR_KVM_POLL_CONTROL,
};

static u32 emulated_msrs[ARRAY_SIZE(emulated_msrs_all)];
static unsigned num_emulated_msrs;

/*
 * List of MSRs that control the existence of MSR-based features, i.e. MSRs
 * that are effectively CPUID leafs.  VMX MSRs are also included in the set of
 * feature MSRs, but are handled separately to allow expedited lookups.
 */
static const u32 msr_based_features_all_except_vmx[] = {
	MSR_AMD64_DE_CFG,
	MSR_IA32_UCODE_REV,
	MSR_IA32_ARCH_CAPABILITIES,
	MSR_IA32_PERF_CAPABILITIES,
	MSR_PLATFORM_INFO,
};

static u32 msr_based_features[ARRAY_SIZE(msr_based_features_all_except_vmx) +
			      (KVM_LAST_EMULATED_VMX_MSR - KVM_FIRST_EMULATED_VMX_MSR + 1)];
static unsigned int num_msr_based_features;

/*
 * All feature MSRs except uCode revID, which tracks the currently loaded uCode
 * patch, are immutable once the vCPU model is defined.
 */
static bool kvm_is_immutable_feature_msr(u32 msr)
{
	int i;

	if (msr >= KVM_FIRST_EMULATED_VMX_MSR && msr <= KVM_LAST_EMULATED_VMX_MSR)
		return true;

	for (i = 0; i < ARRAY_SIZE(msr_based_features_all_except_vmx); i++) {
		if (msr == msr_based_features_all_except_vmx[i])
			return msr != MSR_IA32_UCODE_REV;
	}

	return false;
}

static bool kvm_is_advertised_msr(u32 msr_index)
{
	unsigned int i;

	for (i = 0; i < num_msrs_to_save; i++) {
		if (msrs_to_save[i] == msr_index)
			return true;
	}

	for (i = 0; i < num_emulated_msrs; i++) {
		if (emulated_msrs[i] == msr_index)
			return true;
	}

	return false;
}

typedef int (*msr_access_t)(struct kvm_vcpu *vcpu, u32 index, u64 *data,
			    bool host_initiated);

static __always_inline int kvm_do_msr_access(struct kvm_vcpu *vcpu, u32 msr,
					     u64 *data, bool host_initiated,
					     enum kvm_msr_access rw,
					     msr_access_t msr_access_fn)
{
	const char *op = rw == MSR_TYPE_W ? "wrmsr" : "rdmsr";
	int ret;

	BUILD_BUG_ON(rw != MSR_TYPE_R && rw != MSR_TYPE_W);

	/*
	 * Zero the data on read failures to avoid leaking stack data to the
	 * guest and/or userspace, e.g. if the failure is ignored below.
	 */
	ret = msr_access_fn(vcpu, msr, data, host_initiated);
	if (ret && rw == MSR_TYPE_R)
		*data = 0;

	if (ret != KVM_MSR_RET_UNSUPPORTED)
		return ret;

	/*
	 * Userspace is allowed to read MSRs, and write '0' to MSRs, that KVM
	 * advertises to userspace, even if an MSR isn't fully supported.
	 * Simply check that @data is '0', which covers both the write '0' case
	 * and all reads (in which case @data is zeroed on failure; see above).
	 */
	if (host_initiated && !*data && kvm_is_advertised_msr(msr))
		return 0;

	if (!ignore_msrs) {
		kvm_debug_ratelimited("unhandled %s: 0x%x data 0x%llx\n",
				      op, msr, *data);
		return ret;
	}

	if (report_ignored_msrs)
		kvm_pr_unimpl("ignored %s: 0x%x data 0x%llx\n", op, msr, *data);

	return 0;
}

static struct kmem_cache *kvm_alloc_emulator_cache(void)
{
	unsigned int useroffset = offsetof(struct x86_emulate_ctxt, src);
	unsigned int size = sizeof(struct x86_emulate_ctxt);

	return kmem_cache_create_usercopy("x86_emulator", size,
					  __alignof__(struct x86_emulate_ctxt),
					  SLAB_ACCOUNT, useroffset,
					  size - useroffset, NULL);
}

static int emulator_fix_hypercall(struct x86_emulate_ctxt *ctxt);

static inline void kvm_async_pf_hash_reset(struct kvm_vcpu *vcpu)
{
	int i;
	for (i = 0; i < ASYNC_PF_PER_VCPU; i++)
		vcpu->arch.apf.gfns[i] = ~0;
}

static void kvm_on_user_return(struct user_return_notifier *urn)
{
	unsigned slot;
	struct kvm_user_return_msrs *msrs
		= container_of(urn, struct kvm_user_return_msrs, urn);
	struct kvm_user_return_msr_values *values;
	unsigned long flags;

	/*
	 * Disabling irqs at this point since the following code could be
	 * interrupted and executed through kvm_arch_disable_virtualization_cpu()
	 */
	local_irq_save(flags);
	if (msrs->registered) {
		msrs->registered = false;
		user_return_notifier_unregister(urn);
	}
	local_irq_restore(flags);
	for (slot = 0; slot < kvm_nr_uret_msrs; ++slot) {
		values = &msrs->values[slot];
		if (values->host != values->curr) {
			wrmsrq(kvm_uret_msrs_list[slot], values->host);
			values->curr = values->host;
		}
	}
}

static int kvm_probe_user_return_msr(u32 msr)
{
	u64 val;
	int ret;

	preempt_disable();
	ret = rdmsrq_safe(msr, &val);
	if (ret)
		goto out;
	ret = wrmsrq_safe(msr, val);
out:
	preempt_enable();
	return ret;
}

int kvm_add_user_return_msr(u32 msr)
{
	BUG_ON(kvm_nr_uret_msrs >= KVM_MAX_NR_USER_RETURN_MSRS);

	if (kvm_probe_user_return_msr(msr))
		return -1;

	kvm_uret_msrs_list[kvm_nr_uret_msrs] = msr;
	return kvm_nr_uret_msrs++;
}
EXPORT_SYMBOL_GPL(kvm_add_user_return_msr);

int kvm_find_user_return_msr(u32 msr)
{
	int i;

	for (i = 0; i < kvm_nr_uret_msrs; ++i) {
		if (kvm_uret_msrs_list[i] == msr)
			return i;
	}
	return -1;
}
EXPORT_SYMBOL_GPL(kvm_find_user_return_msr);

static void kvm_user_return_msr_cpu_online(void)
{
	struct kvm_user_return_msrs *msrs = this_cpu_ptr(user_return_msrs);
	u64 value;
	int i;

	for (i = 0; i < kvm_nr_uret_msrs; ++i) {
		rdmsrq_safe(kvm_uret_msrs_list[i], &value);
		msrs->values[i].host = value;
		msrs->values[i].curr = value;
	}
}

static void kvm_user_return_register_notifier(struct kvm_user_return_msrs *msrs)
{
	if (!msrs->registered) {
		msrs->urn.on_user_return = kvm_on_user_return;
		user_return_notifier_register(&msrs->urn);
		msrs->registered = true;
	}
}

int kvm_set_user_return_msr(unsigned slot, u64 value, u64 mask)
{
	struct kvm_user_return_msrs *msrs = this_cpu_ptr(user_return_msrs);
	int err;

	value = (value & mask) | (msrs->values[slot].host & ~mask);
	if (value == msrs->values[slot].curr)
		return 0;
	err = wrmsrq_safe(kvm_uret_msrs_list[slot], value);
	if (err)
		return 1;

	msrs->values[slot].curr = value;
	kvm_user_return_register_notifier(msrs);
	return 0;
}
EXPORT_SYMBOL_GPL(kvm_set_user_return_msr);

void kvm_user_return_msr_update_cache(unsigned int slot, u64 value)
{
	struct kvm_user_return_msrs *msrs = this_cpu_ptr(user_return_msrs);

	msrs->values[slot].curr = value;
	kvm_user_return_register_notifier(msrs);
}
EXPORT_SYMBOL_GPL(kvm_user_return_msr_update_cache);

u64 kvm_get_user_return_msr(unsigned int slot)
{
	return this_cpu_ptr(user_return_msrs)->values[slot].curr;
}
EXPORT_SYMBOL_GPL(kvm_get_user_return_msr);

static void drop_user_return_notifiers(void)
{
	struct kvm_user_return_msrs *msrs = this_cpu_ptr(user_return_msrs);

	if (msrs->registered)
		kvm_on_user_return(&msrs->urn);
}

/*
 * Handle a fault on a hardware virtualization (VMX or SVM) instruction.
 *
 * Hardware virtualization extension instructions may fault if a reboot turns
 * off virtualization while processes are running.  Usually after catching the
 * fault we just panic; during reboot instead the instruction is ignored.
 */
noinstr void kvm_spurious_fault(void)
{
	/* Fault while not rebooting.  We want the trace. */
	BUG_ON(!kvm_rebooting);
}
EXPORT_SYMBOL_GPL(kvm_spurious_fault);

#define EXCPT_BENIGN		0
#define EXCPT_CONTRIBUTORY	1
#define EXCPT_PF		2

static int exception_class(int vector)
{
	switch (vector) {
	case PF_VECTOR:
		return EXCPT_PF;
	case DE_VECTOR:
	case TS_VECTOR:
	case NP_VECTOR:
	case SS_VECTOR:
	case GP_VECTOR:
		return EXCPT_CONTRIBUTORY;
	default:
		break;
	}
	return EXCPT_BENIGN;
}

#define EXCPT_FAULT		0
#define EXCPT_TRAP		1
#define EXCPT_ABORT		2
#define EXCPT_INTERRUPT		3
#define EXCPT_DB		4

static int exception_type(int vector)
{
	unsigned int mask;

	if (WARN_ON(vector > 31 || vector == NMI_VECTOR))
		return EXCPT_INTERRUPT;

	mask = 1 << vector;

	/*
	 * #DBs can be trap-like or fault-like, the caller must check other CPU
	 * state, e.g. DR6, to determine whether a #DB is a trap or fault.
	 */
	if (mask & (1 << DB_VECTOR))
		return EXCPT_DB;

	if (mask & ((1 << BP_VECTOR) | (1 << OF_VECTOR)))
		return EXCPT_TRAP;

	if (mask & ((1 << DF_VECTOR) | (1 << MC_VECTOR)))
		return EXCPT_ABORT;

	/* Reserved exceptions will result in fault */
	return EXCPT_FAULT;
}

void kvm_deliver_exception_payload(struct kvm_vcpu *vcpu,
				   struct kvm_queued_exception *ex)
{
	if (!ex->has_payload)
		return;

	switch (ex->vector) {
	case DB_VECTOR:
		/*
		 * "Certain debug exceptions may clear bit 0-3.  The
		 * remaining contents of the DR6 register are never
		 * cleared by the processor".
		 */
		vcpu->arch.dr6 &= ~DR_TRAP_BITS;
		/*
		 * In order to reflect the #DB exception payload in guest
		 * dr6, three components need to be considered: active low
		 * bit, FIXED_1 bits and active high bits (e.g. DR6_BD,
		 * DR6_BS and DR6_BT)
		 * DR6_ACTIVE_LOW contains the FIXED_1 and active low bits.
		 * In the target guest dr6:
		 * FIXED_1 bits should always be set.
		 * Active low bits should be cleared if 1-setting in payload.
		 * Active high bits should be set if 1-setting in payload.
		 *
		 * Note, the payload is compatible with the pending debug
		 * exceptions/exit qualification under VMX, that active_low bits
		 * are active high in payload.
		 * So they need to be flipped for DR6.
		 */
		vcpu->arch.dr6 |= DR6_ACTIVE_LOW;
		vcpu->arch.dr6 |= ex->payload;
		vcpu->arch.dr6 ^= ex->payload & DR6_ACTIVE_LOW;

		/*
		 * The #DB payload is defined as compatible with the 'pending
		 * debug exceptions' field under VMX, not DR6. While bit 12 is
		 * defined in the 'pending debug exceptions' field (enabled
		 * breakpoint), it is reserved and must be zero in DR6.
		 */
		vcpu->arch.dr6 &= ~BIT(12);
		break;
	case PF_VECTOR:
		vcpu->arch.cr2 = ex->payload;
		break;
	}

	ex->has_payload = false;
	ex->payload = 0;
}
EXPORT_SYMBOL_GPL(kvm_deliver_exception_payload);

static void kvm_queue_exception_vmexit(struct kvm_vcpu *vcpu, unsigned int vector,
				       bool has_error_code, u32 error_code,
				       bool has_payload, unsigned long payload)
{
	struct kvm_queued_exception *ex = &vcpu->arch.exception_vmexit;

	ex->vector = vector;
	ex->injected = false;
	ex->pending = true;
	ex->has_error_code = has_error_code;
	ex->error_code = error_code;
	ex->has_payload = has_payload;
	ex->payload = payload;
}

static void kvm_multiple_exception(struct kvm_vcpu *vcpu, unsigned int nr,
				   bool has_error, u32 error_code,
				   bool has_payload, unsigned long payload)
{
	u32 prev_nr;
	int class1, class2;

	kvm_make_request(KVM_REQ_EVENT, vcpu);

	/*
	 * If the exception is destined for L2, morph it to a VM-Exit if L1
	 * wants to intercept the exception.
	 */
	if (is_guest_mode(vcpu) &&
	    kvm_x86_ops.nested_ops->is_exception_vmexit(vcpu, nr, error_code)) {
		kvm_queue_exception_vmexit(vcpu, nr, has_error, error_code,
					   has_payload, payload);
		return;
	}

	if (!vcpu->arch.exception.pending && !vcpu->arch.exception.injected) {
	queue:
		vcpu->arch.exception.pending = true;
		vcpu->arch.exception.injected = false;

		vcpu->arch.exception.has_error_code = has_error;
		vcpu->arch.exception.vector = nr;
		vcpu->arch.exception.error_code = error_code;
		vcpu->arch.exception.has_payload = has_payload;
		vcpu->arch.exception.payload = payload;
		if (!is_guest_mode(vcpu))
			kvm_deliver_exception_payload(vcpu,
						      &vcpu->arch.exception);
		return;
	}

	/* to check exception */
	prev_nr = vcpu->arch.exception.vector;
	if (prev_nr == DF_VECTOR) {
		/* triple fault -> shutdown */
		kvm_make_request(KVM_REQ_TRIPLE_FAULT, vcpu);
		return;
	}
	class1 = exception_class(prev_nr);
	class2 = exception_class(nr);
	if ((class1 == EXCPT_CONTRIBUTORY && class2 == EXCPT_CONTRIBUTORY) ||
	    (class1 == EXCPT_PF && class2 != EXCPT_BENIGN)) {
		/*
		 * Synthesize #DF.  Clear the previously injected or pending
		 * exception so as not to incorrectly trigger shutdown.
		 */
		vcpu->arch.exception.injected = false;
		vcpu->arch.exception.pending = false;

		kvm_queue_exception_e(vcpu, DF_VECTOR, 0);
	} else {
		/* replace previous exception with a new one in a hope
		   that instruction re-execution will regenerate lost
		   exception */
		goto queue;
	}
}

void kvm_queue_exception(struct kvm_vcpu *vcpu, unsigned nr)
{
	kvm_multiple_exception(vcpu, nr, false, 0, false, 0);
}
EXPORT_SYMBOL_GPL(kvm_queue_exception);


void kvm_queue_exception_p(struct kvm_vcpu *vcpu, unsigned nr,
			   unsigned long payload)
{
	kvm_multiple_exception(vcpu, nr, false, 0, true, payload);
}
EXPORT_SYMBOL_GPL(kvm_queue_exception_p);

static void kvm_queue_exception_e_p(struct kvm_vcpu *vcpu, unsigned nr,
				    u32 error_code, unsigned long payload)
{
	kvm_multiple_exception(vcpu, nr, true, error_code, true, payload);
}

void kvm_requeue_exception(struct kvm_vcpu *vcpu, unsigned int nr,
			   bool has_error_code, u32 error_code)
{

	/*
	 * On VM-Entry, an exception can be pending if and only if event
	 * injection was blocked by nested_run_pending.  In that case, however,
	 * vcpu_enter_guest() requests an immediate exit, and the guest
	 * shouldn't proceed far enough to need reinjection.
	 */
	WARN_ON_ONCE(kvm_is_exception_pending(vcpu));

	/*
	 * Do not check for interception when injecting an event for L2, as the
	 * exception was checked for intercept when it was original queued, and
	 * re-checking is incorrect if _L1_ injected the exception, in which
	 * case it's exempt from interception.
	 */
	kvm_make_request(KVM_REQ_EVENT, vcpu);

	vcpu->arch.exception.injected = true;
	vcpu->arch.exception.has_error_code = has_error_code;
	vcpu->arch.exception.vector = nr;
	vcpu->arch.exception.error_code = error_code;
	vcpu->arch.exception.has_payload = false;
	vcpu->arch.exception.payload = 0;
}
EXPORT_SYMBOL_GPL(kvm_requeue_exception);

int kvm_complete_insn_gp(struct kvm_vcpu *vcpu, int err)
{
	if (err)
		kvm_inject_gp(vcpu, 0);
	else
		return kvm_skip_emulated_instruction(vcpu);

	return 1;
}
EXPORT_SYMBOL_GPL(kvm_complete_insn_gp);

static int complete_emulated_insn_gp(struct kvm_vcpu *vcpu, int err)
{
	if (err) {
		kvm_inject_gp(vcpu, 0);
		return 1;
	}

	return kvm_emulate_instruction(vcpu, EMULTYPE_NO_DECODE | EMULTYPE_SKIP |
				       EMULTYPE_COMPLETE_USER_EXIT);
}

void kvm_inject_page_fault(struct kvm_vcpu *vcpu, struct x86_exception *fault)
{
	++vcpu->stat.pf_guest;

	/*
	 * Async #PF in L2 is always forwarded to L1 as a VM-Exit regardless of
	 * whether or not L1 wants to intercept "regular" #PF.
	 */
	if (is_guest_mode(vcpu) && fault->async_page_fault)
		kvm_queue_exception_vmexit(vcpu, PF_VECTOR,
					   true, fault->error_code,
					   true, fault->address);
	else
		kvm_queue_exception_e_p(vcpu, PF_VECTOR, fault->error_code,
					fault->address);
}

void kvm_inject_emulated_page_fault(struct kvm_vcpu *vcpu,
				    struct x86_exception *fault)
{
	struct kvm_mmu *fault_mmu;
	WARN_ON_ONCE(fault->vector != PF_VECTOR);

	fault_mmu = fault->nested_page_fault ? vcpu->arch.mmu :
					       vcpu->arch.walk_mmu;

	/*
	 * Invalidate the TLB entry for the faulting address, if it exists,
	 * else the access will fault indefinitely (and to emulate hardware).
	 */
	if ((fault->error_code & PFERR_PRESENT_MASK) &&
	    !(fault->error_code & PFERR_RSVD_MASK))
		kvm_mmu_invalidate_addr(vcpu, fault_mmu, fault->address,
					KVM_MMU_ROOT_CURRENT);

	fault_mmu->inject_page_fault(vcpu, fault);
}
EXPORT_SYMBOL_GPL(kvm_inject_emulated_page_fault);

void kvm_inject_nmi(struct kvm_vcpu *vcpu)
{
	atomic_inc(&vcpu->arch.nmi_queued);
	kvm_make_request(KVM_REQ_NMI, vcpu);
}

void kvm_queue_exception_e(struct kvm_vcpu *vcpu, unsigned nr, u32 error_code)
{
	kvm_multiple_exception(vcpu, nr, true, error_code, false, 0);
}
EXPORT_SYMBOL_GPL(kvm_queue_exception_e);

/*
 * Checks if cpl <= required_cpl; if true, return true.  Otherwise queue
 * a #GP and return false.
 */
bool kvm_require_cpl(struct kvm_vcpu *vcpu, int required_cpl)
{
	if (kvm_x86_call(get_cpl)(vcpu) <= required_cpl)
		return true;
	kvm_queue_exception_e(vcpu, GP_VECTOR, 0);
	return false;
}

bool kvm_require_dr(struct kvm_vcpu *vcpu, int dr)
{
	if ((dr != 4 && dr != 5) || !kvm_is_cr4_bit_set(vcpu, X86_CR4_DE))
		return true;

	kvm_queue_exception(vcpu, UD_VECTOR);
	return false;
}
EXPORT_SYMBOL_GPL(kvm_require_dr);

static inline u64 pdptr_rsvd_bits(struct kvm_vcpu *vcpu)
{
	return vcpu->arch.reserved_gpa_bits | rsvd_bits(5, 8) | rsvd_bits(1, 2);
}

/*
 * Load the pae pdptrs.  Return 1 if they are all valid, 0 otherwise.
 */
int load_pdptrs(struct kvm_vcpu *vcpu, unsigned long cr3)
{
	struct kvm_mmu *mmu = vcpu->arch.walk_mmu;
	gfn_t pdpt_gfn = cr3 >> PAGE_SHIFT;
	gpa_t real_gpa;
	int i;
	int ret;
	u64 pdpte[ARRAY_SIZE(mmu->pdptrs)];

	/*
	 * If the MMU is nested, CR3 holds an L2 GPA and needs to be translated
	 * to an L1 GPA.
	 */
	real_gpa = kvm_translate_gpa(vcpu, mmu, gfn_to_gpa(pdpt_gfn),
				     PFERR_USER_MASK | PFERR_WRITE_MASK, NULL);
	if (real_gpa == INVALID_GPA)
		return 0;

	/* Note the offset, PDPTRs are 32 byte aligned when using PAE paging. */
	ret = kvm_vcpu_read_guest_page(vcpu, gpa_to_gfn(real_gpa), pdpte,
				       cr3 & GENMASK(11, 5), sizeof(pdpte));
	if (ret < 0)
		return 0;

	for (i = 0; i < ARRAY_SIZE(pdpte); ++i) {
		if ((pdpte[i] & PT_PRESENT_MASK) &&
		    (pdpte[i] & pdptr_rsvd_bits(vcpu))) {
			return 0;
		}
	}

	/*
	 * Marking VCPU_EXREG_PDPTR dirty doesn't work for !tdp_enabled.
	 * Shadow page roots need to be reconstructed instead.
	 */
	if (!tdp_enabled && memcmp(mmu->pdptrs, pdpte, sizeof(mmu->pdptrs)))
		kvm_mmu_free_roots(vcpu->kvm, mmu, KVM_MMU_ROOT_CURRENT);

	memcpy(mmu->pdptrs, pdpte, sizeof(mmu->pdptrs));
	kvm_register_mark_dirty(vcpu, VCPU_EXREG_PDPTR);
	kvm_make_request(KVM_REQ_LOAD_MMU_PGD, vcpu);
	vcpu->arch.pdptrs_from_userspace = false;

	return 1;
}
EXPORT_SYMBOL_GPL(load_pdptrs);

static bool kvm_is_valid_cr0(struct kvm_vcpu *vcpu, unsigned long cr0)
{
#ifdef CONFIG_X86_64
	if (cr0 & 0xffffffff00000000UL)
		return false;
#endif

	if ((cr0 & X86_CR0_NW) && !(cr0 & X86_CR0_CD))
		return false;

	if ((cr0 & X86_CR0_PG) && !(cr0 & X86_CR0_PE))
		return false;

	return kvm_x86_call(is_valid_cr0)(vcpu, cr0);
}

void kvm_post_set_cr0(struct kvm_vcpu *vcpu, unsigned long old_cr0, unsigned long cr0)
{
	/*
	 * CR0.WP is incorporated into the MMU role, but only for non-nested,
	 * indirect shadow MMUs.  If paging is disabled, no updates are needed
	 * as there are no permission bits to emulate.  If TDP is enabled, the
	 * MMU's metadata needs to be updated, e.g. so that emulating guest
	 * translations does the right thing, but there's no need to unload the
	 * root as CR0.WP doesn't affect SPTEs.
	 */
	if ((cr0 ^ old_cr0) == X86_CR0_WP) {
		if (!(cr0 & X86_CR0_PG))
			return;

		if (tdp_enabled) {
			kvm_init_mmu(vcpu);
			return;
		}
	}

	if ((cr0 ^ old_cr0) & X86_CR0_PG) {
		kvm_clear_async_pf_completion_queue(vcpu);
		kvm_async_pf_hash_reset(vcpu);

		/*
		 * Clearing CR0.PG is defined to flush the TLB from the guest's
		 * perspective.
		 */
		if (!(cr0 & X86_CR0_PG))
			kvm_make_request(KVM_REQ_TLB_FLUSH_GUEST, vcpu);
	}

	if ((cr0 ^ old_cr0) & KVM_MMU_CR0_ROLE_BITS)
		kvm_mmu_reset_context(vcpu);
}
EXPORT_SYMBOL_GPL(kvm_post_set_cr0);

int kvm_set_cr0(struct kvm_vcpu *vcpu, unsigned long cr0)
{
	unsigned long old_cr0 = kvm_read_cr0(vcpu);

	if (!kvm_is_valid_cr0(vcpu, cr0))
		return 1;

	cr0 |= X86_CR0_ET;

	/* Write to CR0 reserved bits are ignored, even on Intel. */
	cr0 &= ~CR0_RESERVED_BITS;

#ifdef CONFIG_X86_64
	if ((vcpu->arch.efer & EFER_LME) && !is_paging(vcpu) &&
	    (cr0 & X86_CR0_PG)) {
		int cs_db, cs_l;

		if (!is_pae(vcpu))
			return 1;
		kvm_x86_call(get_cs_db_l_bits)(vcpu, &cs_db, &cs_l);
		if (cs_l)
			return 1;
	}
#endif
	if (!(vcpu->arch.efer & EFER_LME) && (cr0 & X86_CR0_PG) &&
	    is_pae(vcpu) && ((cr0 ^ old_cr0) & X86_CR0_PDPTR_BITS) &&
	    !load_pdptrs(vcpu, kvm_read_cr3(vcpu)))
		return 1;

	if (!(cr0 & X86_CR0_PG) &&
	    (is_64_bit_mode(vcpu) || kvm_is_cr4_bit_set(vcpu, X86_CR4_PCIDE)))
		return 1;

	if (!(cr0 & X86_CR0_WP) && kvm_is_cr4_bit_set(vcpu, X86_CR4_CET))
		return 1;

	kvm_x86_call(set_cr0)(vcpu, cr0);

	kvm_post_set_cr0(vcpu, old_cr0, cr0);

	return 0;
}
EXPORT_SYMBOL_GPL(kvm_set_cr0);

void kvm_lmsw(struct kvm_vcpu *vcpu, unsigned long msw)
{
	(void)kvm_set_cr0(vcpu, kvm_read_cr0_bits(vcpu, ~0x0eul) | (msw & 0x0f));
}
EXPORT_SYMBOL_GPL(kvm_lmsw);

void kvm_load_guest_xsave_state(struct kvm_vcpu *vcpu)
{
	if (vcpu->arch.guest_state_protected)
		return;

	if (kvm_is_cr4_bit_set(vcpu, X86_CR4_OSXSAVE)) {

		if (vcpu->arch.xcr0 != kvm_host.xcr0)
			xsetbv(XCR_XFEATURE_ENABLED_MASK, vcpu->arch.xcr0);

		if (guest_cpu_cap_has(vcpu, X86_FEATURE_XSAVES) &&
		    vcpu->arch.ia32_xss != kvm_host.xss)
			wrmsrq(MSR_IA32_XSS, vcpu->arch.ia32_xss);
	}

	if (cpu_feature_enabled(X86_FEATURE_PKU) &&
	    vcpu->arch.pkru != vcpu->arch.host_pkru &&
	    ((vcpu->arch.xcr0 & XFEATURE_MASK_PKRU) ||
	     kvm_is_cr4_bit_set(vcpu, X86_CR4_PKE)))
		wrpkru(vcpu->arch.pkru);
}
EXPORT_SYMBOL_GPL(kvm_load_guest_xsave_state);

void kvm_load_host_xsave_state(struct kvm_vcpu *vcpu)
{
	if (vcpu->arch.guest_state_protected)
		return;

	if (cpu_feature_enabled(X86_FEATURE_PKU) &&
	    ((vcpu->arch.xcr0 & XFEATURE_MASK_PKRU) ||
	     kvm_is_cr4_bit_set(vcpu, X86_CR4_PKE))) {
		vcpu->arch.pkru = rdpkru();
		if (vcpu->arch.pkru != vcpu->arch.host_pkru)
			wrpkru(vcpu->arch.host_pkru);
	}

	if (kvm_is_cr4_bit_set(vcpu, X86_CR4_OSXSAVE)) {

		if (vcpu->arch.xcr0 != kvm_host.xcr0)
			xsetbv(XCR_XFEATURE_ENABLED_MASK, kvm_host.xcr0);

		if (guest_cpu_cap_has(vcpu, X86_FEATURE_XSAVES) &&
		    vcpu->arch.ia32_xss != kvm_host.xss)
			wrmsrq(MSR_IA32_XSS, kvm_host.xss);
	}

}
EXPORT_SYMBOL_GPL(kvm_load_host_xsave_state);

#ifdef CONFIG_X86_64
static inline u64 kvm_guest_supported_xfd(struct kvm_vcpu *vcpu)
{
	return vcpu->arch.guest_supported_xcr0 & XFEATURE_MASK_USER_DYNAMIC;
}
#endif

int __kvm_set_xcr(struct kvm_vcpu *vcpu, u32 index, u64 xcr)
{
	u64 xcr0 = xcr;
	u64 old_xcr0 = vcpu->arch.xcr0;
	u64 valid_bits;

	/* Only support XCR_XFEATURE_ENABLED_MASK(xcr0) now  */
	if (index != XCR_XFEATURE_ENABLED_MASK)
		return 1;
	if (!(xcr0 & XFEATURE_MASK_FP))
		return 1;
	if ((xcr0 & XFEATURE_MASK_YMM) && !(xcr0 & XFEATURE_MASK_SSE))
		return 1;

	/*
	 * Do not allow the guest to set bits that we do not support
	 * saving.  However, xcr0 bit 0 is always set, even if the
	 * emulated CPU does not support XSAVE (see kvm_vcpu_reset()).
	 */
	valid_bits = vcpu->arch.guest_supported_xcr0 | XFEATURE_MASK_FP;
	if (xcr0 & ~valid_bits)
		return 1;

	if ((!(xcr0 & XFEATURE_MASK_BNDREGS)) !=
	    (!(xcr0 & XFEATURE_MASK_BNDCSR)))
		return 1;

	if (xcr0 & XFEATURE_MASK_AVX512) {
		if (!(xcr0 & XFEATURE_MASK_YMM))
			return 1;
		if ((xcr0 & XFEATURE_MASK_AVX512) != XFEATURE_MASK_AVX512)
			return 1;
	}

	if ((xcr0 & XFEATURE_MASK_XTILE) &&
	    ((xcr0 & XFEATURE_MASK_XTILE) != XFEATURE_MASK_XTILE))
		return 1;

	vcpu->arch.xcr0 = xcr0;

	if ((xcr0 ^ old_xcr0) & XFEATURE_MASK_EXTEND)
		vcpu->arch.cpuid_dynamic_bits_dirty = true;
	return 0;
}
EXPORT_SYMBOL_GPL(__kvm_set_xcr);

int kvm_emulate_xsetbv(struct kvm_vcpu *vcpu)
{
	/* Note, #UD due to CR4.OSXSAVE=0 has priority over the intercept. */
	if (kvm_x86_call(get_cpl)(vcpu) != 0 ||
	    __kvm_set_xcr(vcpu, kvm_rcx_read(vcpu), kvm_read_edx_eax(vcpu))) {
		kvm_inject_gp(vcpu, 0);
		return 1;
	}

	return kvm_skip_emulated_instruction(vcpu);
}
EXPORT_SYMBOL_GPL(kvm_emulate_xsetbv);

static bool kvm_is_valid_cr4(struct kvm_vcpu *vcpu, unsigned long cr4)
{
	return __kvm_is_valid_cr4(vcpu, cr4) &&
	       kvm_x86_call(is_valid_cr4)(vcpu, cr4);
}

void kvm_post_set_cr4(struct kvm_vcpu *vcpu, unsigned long old_cr4, unsigned long cr4)
{
	if ((cr4 ^ old_cr4) & KVM_MMU_CR4_ROLE_BITS)
		kvm_mmu_reset_context(vcpu);

	/*
	 * If CR4.PCIDE is changed 0 -> 1, there is no need to flush the TLB
	 * according to the SDM; however, stale prev_roots could be reused
	 * incorrectly in the future after a MOV to CR3 with NOFLUSH=1, so we
	 * free them all.  This is *not* a superset of KVM_REQ_TLB_FLUSH_GUEST
	 * or KVM_REQ_TLB_FLUSH_CURRENT, because the hardware TLB is not flushed,
	 * so fall through.
	 */
	if (!tdp_enabled &&
	    (cr4 & X86_CR4_PCIDE) && !(old_cr4 & X86_CR4_PCIDE))
		kvm_mmu_unload(vcpu);

	/*
	 * The TLB has to be flushed for all PCIDs if any of the following
	 * (architecturally required) changes happen:
	 * - CR4.PCIDE is changed from 1 to 0
	 * - CR4.PGE is toggled
	 *
	 * This is a superset of KVM_REQ_TLB_FLUSH_CURRENT.
	 */
	if (((cr4 ^ old_cr4) & X86_CR4_PGE) ||
	    (!(cr4 & X86_CR4_PCIDE) && (old_cr4 & X86_CR4_PCIDE)))
		kvm_make_request(KVM_REQ_TLB_FLUSH_GUEST, vcpu);

	/*
	 * The TLB has to be flushed for the current PCID if any of the
	 * following (architecturally required) changes happen:
	 * - CR4.SMEP is changed from 0 to 1
	 * - CR4.PAE is toggled
	 */
	else if (((cr4 ^ old_cr4) & X86_CR4_PAE) ||
		 ((cr4 & X86_CR4_SMEP) && !(old_cr4 & X86_CR4_SMEP)))
		kvm_make_request(KVM_REQ_TLB_FLUSH_CURRENT, vcpu);

}
EXPORT_SYMBOL_GPL(kvm_post_set_cr4);

int kvm_set_cr4(struct kvm_vcpu *vcpu, unsigned long cr4)
{
	unsigned long old_cr4 = kvm_read_cr4(vcpu);

	if (!kvm_is_valid_cr4(vcpu, cr4))
		return 1;

	if (is_long_mode(vcpu)) {
		if (!(cr4 & X86_CR4_PAE))
			return 1;
		if ((cr4 ^ old_cr4) & X86_CR4_LA57)
			return 1;
	} else if (is_paging(vcpu) && (cr4 & X86_CR4_PAE)
		   && ((cr4 ^ old_cr4) & X86_CR4_PDPTR_BITS)
		   && !load_pdptrs(vcpu, kvm_read_cr3(vcpu)))
		return 1;

	if ((cr4 & X86_CR4_PCIDE) && !(old_cr4 & X86_CR4_PCIDE)) {
		/* PCID can not be enabled when cr3[11:0]!=000H or EFER.LMA=0 */
		if ((kvm_read_cr3(vcpu) & X86_CR3_PCID_MASK) || !is_long_mode(vcpu))
			return 1;
	}

	if ((cr4 & X86_CR4_CET) && !kvm_is_cr0_bit_set(vcpu, X86_CR0_WP))
		return 1;

	kvm_x86_call(set_cr4)(vcpu, cr4);

	kvm_post_set_cr4(vcpu, old_cr4, cr4);

	return 0;
}
EXPORT_SYMBOL_GPL(kvm_set_cr4);

static void kvm_invalidate_pcid(struct kvm_vcpu *vcpu, unsigned long pcid)
{
	struct kvm_mmu *mmu = vcpu->arch.mmu;
	unsigned long roots_to_free = 0;
	int i;

	/*
	 * MOV CR3 and INVPCID are usually not intercepted when using TDP, but
	 * this is reachable when running EPT=1 and unrestricted_guest=0,  and
	 * also via the emulator.  KVM's TDP page tables are not in the scope of
	 * the invalidation, but the guest's TLB entries need to be flushed as
	 * the CPU may have cached entries in its TLB for the target PCID.
	 */
	if (unlikely(tdp_enabled)) {
		kvm_make_request(KVM_REQ_TLB_FLUSH_GUEST, vcpu);
		return;
	}

	/*
	 * If neither the current CR3 nor any of the prev_roots use the given
	 * PCID, then nothing needs to be done here because a resync will
	 * happen anyway before switching to any other CR3.
	 */
	if (kvm_get_active_pcid(vcpu) == pcid) {
		kvm_make_request(KVM_REQ_MMU_SYNC, vcpu);
		kvm_make_request(KVM_REQ_TLB_FLUSH_CURRENT, vcpu);
	}

	/*
	 * If PCID is disabled, there is no need to free prev_roots even if the
	 * PCIDs for them are also 0, because MOV to CR3 always flushes the TLB
	 * with PCIDE=0.
	 */
	if (!kvm_is_cr4_bit_set(vcpu, X86_CR4_PCIDE))
		return;

	for (i = 0; i < KVM_MMU_NUM_PREV_ROOTS; i++)
		if (kvm_get_pcid(vcpu, mmu->prev_roots[i].pgd) == pcid)
			roots_to_free |= KVM_MMU_ROOT_PREVIOUS(i);

	kvm_mmu_free_roots(vcpu->kvm, mmu, roots_to_free);
}

int kvm_set_cr3(struct kvm_vcpu *vcpu, unsigned long cr3)
{
	bool skip_tlb_flush = false;
	unsigned long pcid = 0;
#ifdef CONFIG_X86_64
	if (kvm_is_cr4_bit_set(vcpu, X86_CR4_PCIDE)) {
		skip_tlb_flush = cr3 & X86_CR3_PCID_NOFLUSH;
		cr3 &= ~X86_CR3_PCID_NOFLUSH;
		pcid = cr3 & X86_CR3_PCID_MASK;
	}
#endif

	/* PDPTRs are always reloaded for PAE paging. */
	if (cr3 == kvm_read_cr3(vcpu) && !is_pae_paging(vcpu))
		goto handle_tlb_flush;

	/*
	 * Do not condition the GPA check on long mode, this helper is used to
	 * stuff CR3, e.g. for RSM emulation, and there is no guarantee that
	 * the current vCPU mode is accurate.
	 */
	if (!kvm_vcpu_is_legal_cr3(vcpu, cr3))
		return 1;

	if (is_pae_paging(vcpu) && !load_pdptrs(vcpu, cr3))
		return 1;

	if (cr3 != kvm_read_cr3(vcpu))
		kvm_mmu_new_pgd(vcpu, cr3);

	vcpu->arch.cr3 = cr3;
	kvm_register_mark_dirty(vcpu, VCPU_EXREG_CR3);
	/* Do not call post_set_cr3, we do not get here for confidential guests.  */

handle_tlb_flush:
	/*
	 * A load of CR3 that flushes the TLB flushes only the current PCID,
	 * even if PCID is disabled, in which case PCID=0 is flushed.  It's a
	 * moot point in the end because _disabling_ PCID will flush all PCIDs,
	 * and it's impossible to use a non-zero PCID when PCID is disabled,
	 * i.e. only PCID=0 can be relevant.
	 */
	if (!skip_tlb_flush)
		kvm_invalidate_pcid(vcpu, pcid);

	return 0;
}
EXPORT_SYMBOL_GPL(kvm_set_cr3);

int kvm_set_cr8(struct kvm_vcpu *vcpu, unsigned long cr8)
{
	if (cr8 & CR8_RESERVED_BITS)
		return 1;
	if (lapic_in_kernel(vcpu))
		kvm_lapic_set_tpr(vcpu, cr8);
	else
		vcpu->arch.cr8 = cr8;
	return 0;
}
EXPORT_SYMBOL_GPL(kvm_set_cr8);

unsigned long kvm_get_cr8(struct kvm_vcpu *vcpu)
{
	if (lapic_in_kernel(vcpu))
		return kvm_lapic_get_cr8(vcpu);
	else
		return vcpu->arch.cr8;
}
EXPORT_SYMBOL_GPL(kvm_get_cr8);

static void kvm_update_dr0123(struct kvm_vcpu *vcpu)
{
	int i;

	if (!(vcpu->guest_debug & KVM_GUESTDBG_USE_HW_BP)) {
		for (i = 0; i < KVM_NR_DB_REGS; i++)
			vcpu->arch.eff_db[i] = vcpu->arch.db[i];
	}
}

void kvm_update_dr7(struct kvm_vcpu *vcpu)
{
	unsigned long dr7;

	if (vcpu->guest_debug & KVM_GUESTDBG_USE_HW_BP)
		dr7 = vcpu->arch.guest_debug_dr7;
	else
		dr7 = vcpu->arch.dr7;
	kvm_x86_call(set_dr7)(vcpu, dr7);
	vcpu->arch.switch_db_regs &= ~KVM_DEBUGREG_BP_ENABLED;
	if (dr7 & DR7_BP_EN_MASK)
		vcpu->arch.switch_db_regs |= KVM_DEBUGREG_BP_ENABLED;
}
EXPORT_SYMBOL_GPL(kvm_update_dr7);

static u64 kvm_dr6_fixed(struct kvm_vcpu *vcpu)
{
	u64 fixed = DR6_FIXED_1;

	if (!guest_cpu_cap_has(vcpu, X86_FEATURE_RTM))
		fixed |= DR6_RTM;

	if (!guest_cpu_cap_has(vcpu, X86_FEATURE_BUS_LOCK_DETECT))
		fixed |= DR6_BUS_LOCK;
	return fixed;
}

int kvm_set_dr(struct kvm_vcpu *vcpu, int dr, unsigned long val)
{
	size_t size = ARRAY_SIZE(vcpu->arch.db);

	switch (dr) {
	case 0 ... 3:
		vcpu->arch.db[array_index_nospec(dr, size)] = val;
		if (!(vcpu->guest_debug & KVM_GUESTDBG_USE_HW_BP))
			vcpu->arch.eff_db[dr] = val;
		break;
	case 4:
	case 6:
		if (!kvm_dr6_valid(val))
			return 1; /* #GP */
		vcpu->arch.dr6 = (val & DR6_VOLATILE) | kvm_dr6_fixed(vcpu);
		break;
	case 5:
	default: /* 7 */
		if (!kvm_dr7_valid(val))
			return 1; /* #GP */
		vcpu->arch.dr7 = (val & DR7_VOLATILE) | DR7_FIXED_1;
		kvm_update_dr7(vcpu);
		break;
	}

	return 0;
}
EXPORT_SYMBOL_GPL(kvm_set_dr);

unsigned long kvm_get_dr(struct kvm_vcpu *vcpu, int dr)
{
	size_t size = ARRAY_SIZE(vcpu->arch.db);

	switch (dr) {
	case 0 ... 3:
		return vcpu->arch.db[array_index_nospec(dr, size)];
	case 4:
	case 6:
		return vcpu->arch.dr6;
	case 5:
	default: /* 7 */
		return vcpu->arch.dr7;
	}
}
EXPORT_SYMBOL_GPL(kvm_get_dr);

int kvm_emulate_rdpmc(struct kvm_vcpu *vcpu)
{
	u32 pmc = kvm_rcx_read(vcpu);
	u64 data;

	if (kvm_pmu_rdpmc(vcpu, pmc, &data)) {
		kvm_inject_gp(vcpu, 0);
		return 1;
	}

	kvm_rax_write(vcpu, (u32)data);
	kvm_rdx_write(vcpu, data >> 32);
	return kvm_skip_emulated_instruction(vcpu);
}
EXPORT_SYMBOL_GPL(kvm_emulate_rdpmc);

/*
 * Some IA32_ARCH_CAPABILITIES bits have dependencies on MSRs that KVM
 * does not yet virtualize. These include:
 *   10 - MISC_PACKAGE_CTRLS
 *   11 - ENERGY_FILTERING_CTL
 *   12 - DOITM
 *   18 - FB_CLEAR_CTRL
 *   21 - XAPIC_DISABLE_STATUS
 *   23 - OVERCLOCKING_STATUS
 */

#define KVM_SUPPORTED_ARCH_CAP \
	(ARCH_CAP_RDCL_NO | ARCH_CAP_IBRS_ALL | ARCH_CAP_RSBA | \
	 ARCH_CAP_SKIP_VMENTRY_L1DFLUSH | ARCH_CAP_SSB_NO | ARCH_CAP_MDS_NO | \
	 ARCH_CAP_PSCHANGE_MC_NO | ARCH_CAP_TSX_CTRL_MSR | ARCH_CAP_TAA_NO | \
	 ARCH_CAP_SBDR_SSDP_NO | ARCH_CAP_FBSDP_NO | ARCH_CAP_PSDP_NO | \
	 ARCH_CAP_FB_CLEAR | ARCH_CAP_RRSBA | ARCH_CAP_PBRSB_NO | ARCH_CAP_GDS_NO | \
	 ARCH_CAP_RFDS_NO | ARCH_CAP_RFDS_CLEAR | ARCH_CAP_BHI_NO | ARCH_CAP_ITS_NO)

static u64 kvm_get_arch_capabilities(void)
{
	u64 data = kvm_host.arch_capabilities & KVM_SUPPORTED_ARCH_CAP;

	/*
	 * If nx_huge_pages is enabled, KVM's shadow paging will ensure that
	 * the nested hypervisor runs with NX huge pages.  If it is not,
	 * L1 is anyway vulnerable to ITLB_MULTIHIT exploits from other
	 * L1 guests, so it need not worry about its own (L2) guests.
	 */
	data |= ARCH_CAP_PSCHANGE_MC_NO;

	/*
	 * If we're doing cache flushes (either "always" or "cond")
	 * we will do one whenever the guest does a vmlaunch/vmresume.
	 * If an outer hypervisor is doing the cache flush for us
	 * (ARCH_CAP_SKIP_VMENTRY_L1DFLUSH), we can safely pass that
	 * capability to the guest too, and if EPT is disabled we're not
	 * vulnerable.  Overall, only VMENTER_L1D_FLUSH_NEVER will
	 * require a nested hypervisor to do a flush of its own.
	 */
	if (l1tf_vmx_mitigation != VMENTER_L1D_FLUSH_NEVER)
		data |= ARCH_CAP_SKIP_VMENTRY_L1DFLUSH;

	if (!boot_cpu_has_bug(X86_BUG_CPU_MELTDOWN))
		data |= ARCH_CAP_RDCL_NO;
	if (!boot_cpu_has_bug(X86_BUG_SPEC_STORE_BYPASS))
		data |= ARCH_CAP_SSB_NO;
	if (!boot_cpu_has_bug(X86_BUG_MDS))
		data |= ARCH_CAP_MDS_NO;
	if (!boot_cpu_has_bug(X86_BUG_RFDS))
		data |= ARCH_CAP_RFDS_NO;
	if (!boot_cpu_has_bug(X86_BUG_ITS))
		data |= ARCH_CAP_ITS_NO;

	if (!boot_cpu_has(X86_FEATURE_RTM)) {
		/*
		 * If RTM=0 because the kernel has disabled TSX, the host might
		 * have TAA_NO or TSX_CTRL.  Clear TAA_NO (the guest sees RTM=0
		 * and therefore knows that there cannot be TAA) but keep
		 * TSX_CTRL: some buggy userspaces leave it set on tsx=on hosts,
		 * and we want to allow migrating those guests to tsx=off hosts.
		 */
		data &= ~ARCH_CAP_TAA_NO;
	} else if (!boot_cpu_has_bug(X86_BUG_TAA)) {
		data |= ARCH_CAP_TAA_NO;
	} else {
		/*
		 * Nothing to do here; we emulate TSX_CTRL if present on the
		 * host so the guest can choose between disabling TSX or
		 * using VERW to clear CPU buffers.
		 */
	}

	if (!boot_cpu_has_bug(X86_BUG_GDS) || gds_ucode_mitigated())
		data |= ARCH_CAP_GDS_NO;

	return data;
}

static int kvm_get_feature_msr(struct kvm_vcpu *vcpu, u32 index, u64 *data,
			       bool host_initiated)
{
	WARN_ON_ONCE(!host_initiated);

	switch (index) {
	case MSR_IA32_ARCH_CAPABILITIES:
		*data = kvm_get_arch_capabilities();
		break;
	case MSR_IA32_PERF_CAPABILITIES:
		*data = kvm_caps.supported_perf_cap;
		break;
	case MSR_PLATFORM_INFO:
		*data = MSR_PLATFORM_INFO_CPUID_FAULT;
		break;
	case MSR_IA32_UCODE_REV:
		rdmsrq_safe(index, data);
		break;
	default:
		return kvm_x86_call(get_feature_msr)(index, data);
	}
	return 0;
}

static int do_get_feature_msr(struct kvm_vcpu *vcpu, unsigned index, u64 *data)
{
	return kvm_do_msr_access(vcpu, index, data, true, MSR_TYPE_R,
				 kvm_get_feature_msr);
}

static bool __kvm_valid_efer(struct kvm_vcpu *vcpu, u64 efer)
{
	if (efer & EFER_AUTOIBRS && !guest_cpu_cap_has(vcpu, X86_FEATURE_AUTOIBRS))
		return false;

	if (efer & EFER_FFXSR && !guest_cpu_cap_has(vcpu, X86_FEATURE_FXSR_OPT))
		return false;

	if (efer & EFER_SVME && !guest_cpu_cap_has(vcpu, X86_FEATURE_SVM))
		return false;

	if (efer & (EFER_LME | EFER_LMA) &&
	    !guest_cpu_cap_has(vcpu, X86_FEATURE_LM))
		return false;

	if (efer & EFER_NX && !guest_cpu_cap_has(vcpu, X86_FEATURE_NX))
		return false;

	return true;

}
bool kvm_valid_efer(struct kvm_vcpu *vcpu, u64 efer)
{
	if (efer & efer_reserved_bits)
		return false;

	return __kvm_valid_efer(vcpu, efer);
}
EXPORT_SYMBOL_GPL(kvm_valid_efer);

static int set_efer(struct kvm_vcpu *vcpu, struct msr_data *msr_info)
{
	u64 old_efer = vcpu->arch.efer;
	u64 efer = msr_info->data;
	int r;

	if (efer & efer_reserved_bits)
		return 1;

	if (!msr_info->host_initiated) {
		if (!__kvm_valid_efer(vcpu, efer))
			return 1;

		if (is_paging(vcpu) &&
		    (vcpu->arch.efer & EFER_LME) != (efer & EFER_LME))
			return 1;
	}

	efer &= ~EFER_LMA;
	efer |= vcpu->arch.efer & EFER_LMA;

	r = kvm_x86_call(set_efer)(vcpu, efer);
	if (r) {
		WARN_ON(r > 0);
		return r;
	}

	if ((efer ^ old_efer) & KVM_MMU_EFER_ROLE_BITS)
		kvm_mmu_reset_context(vcpu);

	if (!static_cpu_has(X86_FEATURE_XSAVES) &&
	    (efer & EFER_SVME))
		kvm_hv_xsaves_xsavec_maybe_warn(vcpu);

	return 0;
}

void kvm_enable_efer_bits(u64 mask)
{
       efer_reserved_bits &= ~mask;
}
EXPORT_SYMBOL_GPL(kvm_enable_efer_bits);

bool kvm_msr_allowed(struct kvm_vcpu *vcpu, u32 index, u32 type)
{
	struct kvm_x86_msr_filter *msr_filter;
	struct msr_bitmap_range *ranges;
	struct kvm *kvm = vcpu->kvm;
	bool allowed;
	int idx;
	u32 i;

	/* x2APIC MSRs do not support filtering. */
	if (index >= 0x800 && index <= 0x8ff)
		return true;

	idx = srcu_read_lock(&kvm->srcu);

	msr_filter = srcu_dereference(kvm->arch.msr_filter, &kvm->srcu);
	if (!msr_filter) {
		allowed = true;
		goto out;
	}

	allowed = msr_filter->default_allow;
	ranges = msr_filter->ranges;

	for (i = 0; i < msr_filter->count; i++) {
		u32 start = ranges[i].base;
		u32 end = start + ranges[i].nmsrs;
		u32 flags = ranges[i].flags;
		unsigned long *bitmap = ranges[i].bitmap;

		if ((index >= start) && (index < end) && (flags & type)) {
			allowed = test_bit(index - start, bitmap);
			break;
		}
	}

out:
	srcu_read_unlock(&kvm->srcu, idx);

	return allowed;
}
EXPORT_SYMBOL_GPL(kvm_msr_allowed);

/*
 * Write @data into the MSR specified by @index.  Select MSR specific fault
 * checks are bypassed if @host_initiated is %true.
 * Returns 0 on success, non-0 otherwise.
 * Assumes vcpu_load() was already called.
 */
static int __kvm_set_msr(struct kvm_vcpu *vcpu, u32 index, u64 data,
			 bool host_initiated)
{
	struct msr_data msr;

	switch (index) {
	case MSR_FS_BASE:
	case MSR_GS_BASE:
	case MSR_KERNEL_GS_BASE:
	case MSR_CSTAR:
	case MSR_LSTAR:
		if (is_noncanonical_msr_address(data, vcpu))
			return 1;
		break;
	case MSR_IA32_SYSENTER_EIP:
	case MSR_IA32_SYSENTER_ESP:
		/*
		 * IA32_SYSENTER_ESP and IA32_SYSENTER_EIP cause #GP if
		 * non-canonical address is written on Intel but not on
		 * AMD (which ignores the top 32-bits, because it does
		 * not implement 64-bit SYSENTER).
		 *
		 * 64-bit code should hence be able to write a non-canonical
		 * value on AMD.  Making the address canonical ensures that
		 * vmentry does not fail on Intel after writing a non-canonical
		 * value, and that something deterministic happens if the guest
		 * invokes 64-bit SYSENTER.
		 */
		data = __canonical_address(data, max_host_virt_addr_bits());
		break;
	case MSR_TSC_AUX:
		if (!kvm_is_supported_user_return_msr(MSR_TSC_AUX))
			return 1;

		if (!host_initiated &&
		    !guest_cpu_cap_has(vcpu, X86_FEATURE_RDTSCP) &&
		    !guest_cpu_cap_has(vcpu, X86_FEATURE_RDPID))
			return 1;

		/*
		 * Per Intel's SDM, bits 63:32 are reserved, but AMD's APM has
		 * incomplete and conflicting architectural behavior.  Current
		 * AMD CPUs completely ignore bits 63:32, i.e. they aren't
		 * reserved and always read as zeros.  Enforce Intel's reserved
		 * bits check if the guest CPU is Intel compatible, otherwise
		 * clear the bits.  This ensures cross-vendor migration will
		 * provide consistent behavior for the guest.
		 */
		if (guest_cpuid_is_intel_compatible(vcpu) && (data >> 32) != 0)
			return 1;

		data = (u32)data;
		break;
	case MSR_IA32_U_CET:
	case MSR_IA32_S_CET:
		if (!guest_cpu_cap_has(vcpu, X86_FEATURE_SHSTK) &&
		    !guest_cpu_cap_has(vcpu, X86_FEATURE_IBT))
			return KVM_MSR_RET_UNSUPPORTED;
		if (!kvm_is_valid_u_s_cet(vcpu, data))
			return 1;
		break;
	case MSR_KVM_INTERNAL_GUEST_SSP:
		if (!host_initiated)
			return 1;
		fallthrough;
		/*
		 * Note that the MSR emulation here is flawed when a vCPU
		 * doesn't support the Intel 64 architecture. The expected
		 * architectural behavior in this case is that the upper 32
		 * bits do not exist and should always read '0'. However,
		 * because the actual hardware on which the virtual CPU is
		 * running does support Intel 64, XRSTORS/XSAVES in the
		 * guest could observe behavior that violates the
		 * architecture. Intercepting XRSTORS/XSAVES for this
		 * special case isn't deemed worthwhile.
		 */
	case MSR_IA32_PL0_SSP ... MSR_IA32_INT_SSP_TAB:
		if (!guest_cpu_cap_has(vcpu, X86_FEATURE_SHSTK))
			return KVM_MSR_RET_UNSUPPORTED;
		/*
		 * MSR_IA32_INT_SSP_TAB is not present on processors that do
		 * not support Intel 64 architecture.
		 */
		if (index == MSR_IA32_INT_SSP_TAB && !guest_cpu_cap_has(vcpu, X86_FEATURE_LM))
			return KVM_MSR_RET_UNSUPPORTED;
		if (is_noncanonical_msr_address(data, vcpu))
			return 1;
		/* All SSP MSRs except MSR_IA32_INT_SSP_TAB must be 4-byte aligned */
		if (index != MSR_IA32_INT_SSP_TAB && !IS_ALIGNED(data, 4))
			return 1;
		break;
	}

	msr.data = data;
	msr.index = index;
	msr.host_initiated = host_initiated;

	return kvm_x86_call(set_msr)(vcpu, &msr);
}

static int _kvm_set_msr(struct kvm_vcpu *vcpu, u32 index, u64 *data,
			bool host_initiated)
{
	return __kvm_set_msr(vcpu, index, *data, host_initiated);
}

static int kvm_set_msr_ignored_check(struct kvm_vcpu *vcpu,
				     u32 index, u64 data, bool host_initiated)
{
	return kvm_do_msr_access(vcpu, index, &data, host_initiated, MSR_TYPE_W,
				 _kvm_set_msr);
}

/*
 * Read the MSR specified by @index into @data.  Select MSR specific fault
 * checks are bypassed if @host_initiated is %true.
 * Returns 0 on success, non-0 otherwise.
 * Assumes vcpu_load() was already called.
 */
static int __kvm_get_msr(struct kvm_vcpu *vcpu, u32 index, u64 *data,
			 bool host_initiated)
{
	struct msr_data msr;
	int ret;

	switch (index) {
	case MSR_TSC_AUX:
		if (!kvm_is_supported_user_return_msr(MSR_TSC_AUX))
			return 1;

		if (!host_initiated &&
		    !guest_cpu_cap_has(vcpu, X86_FEATURE_RDTSCP) &&
		    !guest_cpu_cap_has(vcpu, X86_FEATURE_RDPID))
			return 1;
		break;
	case MSR_IA32_U_CET:
	case MSR_IA32_S_CET:
		if (!guest_cpu_cap_has(vcpu, X86_FEATURE_SHSTK) &&
		    !guest_cpu_cap_has(vcpu, X86_FEATURE_IBT))
			return KVM_MSR_RET_UNSUPPORTED;
		break;
	case MSR_KVM_INTERNAL_GUEST_SSP:
		if (!host_initiated)
			return 1;
		fallthrough;
	case MSR_IA32_PL0_SSP ... MSR_IA32_INT_SSP_TAB:
		if (!guest_cpu_cap_has(vcpu, X86_FEATURE_SHSTK))
			return KVM_MSR_RET_UNSUPPORTED;
		break;
	}

	msr.index = index;
	msr.host_initiated = host_initiated;

	ret = kvm_x86_call(get_msr)(vcpu, &msr);
	if (!ret)
		*data = msr.data;
	return ret;
}

int kvm_msr_write(struct kvm_vcpu *vcpu, u32 index, u64 data)
{
	return __kvm_set_msr(vcpu, index, data, true);
}

int kvm_msr_read(struct kvm_vcpu *vcpu, u32 index, u64 *data)
{
	return __kvm_get_msr(vcpu, index, data, true);
}

static int kvm_get_msr_ignored_check(struct kvm_vcpu *vcpu,
				     u32 index, u64 *data, bool host_initiated)
{
	return kvm_do_msr_access(vcpu, index, data, host_initiated, MSR_TYPE_R,
				 __kvm_get_msr);
}

int __kvm_emulate_msr_read(struct kvm_vcpu *vcpu, u32 index, u64 *data)
{
	return kvm_get_msr_ignored_check(vcpu, index, data, false);
}
EXPORT_SYMBOL_GPL(__kvm_emulate_msr_read);

int __kvm_emulate_msr_write(struct kvm_vcpu *vcpu, u32 index, u64 data)
{
	return kvm_set_msr_ignored_check(vcpu, index, data, false);
}
EXPORT_SYMBOL_GPL(__kvm_emulate_msr_write);

int kvm_emulate_msr_read(struct kvm_vcpu *vcpu, u32 index, u64 *data)
{
	if (!kvm_msr_allowed(vcpu, index, KVM_MSR_FILTER_READ))
		return KVM_MSR_RET_FILTERED;

	return __kvm_emulate_msr_read(vcpu, index, data);
}
EXPORT_SYMBOL_GPL(kvm_emulate_msr_read);

int kvm_emulate_msr_write(struct kvm_vcpu *vcpu, u32 index, u64 data)
{
	if (!kvm_msr_allowed(vcpu, index, KVM_MSR_FILTER_WRITE))
		return KVM_MSR_RET_FILTERED;

	return __kvm_emulate_msr_write(vcpu, index, data);
}
EXPORT_SYMBOL_GPL(kvm_emulate_msr_write);


static void complete_userspace_rdmsr(struct kvm_vcpu *vcpu)
{
	if (!vcpu->run->msr.error) {
		kvm_rax_write(vcpu, (u32)vcpu->run->msr.data);
		kvm_rdx_write(vcpu, vcpu->run->msr.data >> 32);
	}
}

static int complete_emulated_msr_access(struct kvm_vcpu *vcpu)
{
	return complete_emulated_insn_gp(vcpu, vcpu->run->msr.error);
}

static int complete_emulated_rdmsr(struct kvm_vcpu *vcpu)
{
	complete_userspace_rdmsr(vcpu);
	return complete_emulated_msr_access(vcpu);
}

static int complete_fast_msr_access(struct kvm_vcpu *vcpu)
{
	return kvm_x86_call(complete_emulated_msr)(vcpu, vcpu->run->msr.error);
}

static int complete_fast_rdmsr(struct kvm_vcpu *vcpu)
{
	complete_userspace_rdmsr(vcpu);
	return complete_fast_msr_access(vcpu);
}

static int complete_fast_rdmsr_imm(struct kvm_vcpu *vcpu)
{
	if (!vcpu->run->msr.error)
		kvm_register_write(vcpu, vcpu->arch.cui_rdmsr_imm_reg,
				   vcpu->run->msr.data);

	return complete_fast_msr_access(vcpu);
}

static u64 kvm_msr_reason(int r)
{
	switch (r) {
	case KVM_MSR_RET_UNSUPPORTED:
		return KVM_MSR_EXIT_REASON_UNKNOWN;
	case KVM_MSR_RET_FILTERED:
		return KVM_MSR_EXIT_REASON_FILTER;
	default:
		return KVM_MSR_EXIT_REASON_INVAL;
	}
}

static int kvm_msr_user_space(struct kvm_vcpu *vcpu, u32 index,
			      u32 exit_reason, u64 data,
			      int (*completion)(struct kvm_vcpu *vcpu),
			      int r)
{
	u64 msr_reason = kvm_msr_reason(r);

	/* Check if the user wanted to know about this MSR fault */
	if (!(vcpu->kvm->arch.user_space_msr_mask & msr_reason))
		return 0;

	vcpu->run->exit_reason = exit_reason;
	vcpu->run->msr.error = 0;
	memset(vcpu->run->msr.pad, 0, sizeof(vcpu->run->msr.pad));
	vcpu->run->msr.reason = msr_reason;
	vcpu->run->msr.index = index;
	vcpu->run->msr.data = data;
	vcpu->arch.complete_userspace_io = completion;

	return 1;
}

static int __kvm_emulate_rdmsr(struct kvm_vcpu *vcpu, u32 msr, int reg,
			       int (*complete_rdmsr)(struct kvm_vcpu *))
{
	u64 data;
	int r;

	r = kvm_emulate_msr_read(vcpu, msr, &data);

	if (!r) {
		trace_kvm_msr_read(msr, data);

		if (reg < 0) {
			kvm_rax_write(vcpu, data & -1u);
			kvm_rdx_write(vcpu, (data >> 32) & -1u);
		} else {
			kvm_register_write(vcpu, reg, data);
		}
	} else {
		/* MSR read failed? See if we should ask user space */
		if (kvm_msr_user_space(vcpu, msr, KVM_EXIT_X86_RDMSR, 0,
				       complete_rdmsr, r))
			return 0;
		trace_kvm_msr_read_ex(msr);
	}

	return kvm_x86_call(complete_emulated_msr)(vcpu, r);
}

int kvm_emulate_rdmsr(struct kvm_vcpu *vcpu)
{
	return __kvm_emulate_rdmsr(vcpu, kvm_rcx_read(vcpu), -1,
				   complete_fast_rdmsr);
}
EXPORT_SYMBOL_GPL(kvm_emulate_rdmsr);

int kvm_emulate_rdmsr_imm(struct kvm_vcpu *vcpu, u32 msr, int reg)
{
	vcpu->arch.cui_rdmsr_imm_reg = reg;
<<<<<<< HEAD

	return __kvm_emulate_rdmsr(vcpu, msr, reg, complete_fast_rdmsr_imm);
}
EXPORT_SYMBOL_GPL(kvm_emulate_rdmsr_imm);

static int __kvm_emulate_wrmsr(struct kvm_vcpu *vcpu, u32 msr, u64 data)
{
	int r;

=======

	return __kvm_emulate_rdmsr(vcpu, msr, reg, complete_fast_rdmsr_imm);
}
EXPORT_SYMBOL_GPL(kvm_emulate_rdmsr_imm);

static int __kvm_emulate_wrmsr(struct kvm_vcpu *vcpu, u32 msr, u64 data)
{
	int r;

>>>>>>> d292035f
	r = kvm_emulate_msr_write(vcpu, msr, data);
	if (!r) {
		trace_kvm_msr_write(msr, data);
	} else {
		/* MSR write failed? See if we should ask user space */
		if (kvm_msr_user_space(vcpu, msr, KVM_EXIT_X86_WRMSR, data,
				       complete_fast_msr_access, r))
			return 0;
		/* Signal all other negative errors to userspace */
		if (r < 0)
			return r;
		trace_kvm_msr_write_ex(msr, data);
	}

	return kvm_x86_call(complete_emulated_msr)(vcpu, r);
}

int kvm_emulate_wrmsr(struct kvm_vcpu *vcpu)
{
	return __kvm_emulate_wrmsr(vcpu, kvm_rcx_read(vcpu),
				   kvm_read_edx_eax(vcpu));
}
EXPORT_SYMBOL_GPL(kvm_emulate_wrmsr);

int kvm_emulate_wrmsr_imm(struct kvm_vcpu *vcpu, u32 msr, int reg)
{
	return __kvm_emulate_wrmsr(vcpu, msr, kvm_register_read(vcpu, reg));
}
EXPORT_SYMBOL_GPL(kvm_emulate_wrmsr_imm);

int kvm_emulate_as_nop(struct kvm_vcpu *vcpu)
{
	return kvm_skip_emulated_instruction(vcpu);
}

int kvm_emulate_invd(struct kvm_vcpu *vcpu)
{
	/* Treat an INVD instruction as a NOP and just skip it. */
	return kvm_emulate_as_nop(vcpu);
}
EXPORT_SYMBOL_GPL(kvm_emulate_invd);

fastpath_t handle_fastpath_invd(struct kvm_vcpu *vcpu)
{
	if (!kvm_emulate_invd(vcpu))
		return EXIT_FASTPATH_EXIT_USERSPACE;

	return EXIT_FASTPATH_REENTER_GUEST;
}
EXPORT_SYMBOL_GPL(handle_fastpath_invd);

int kvm_handle_invalid_op(struct kvm_vcpu *vcpu)
{
	kvm_queue_exception(vcpu, UD_VECTOR);
	return 1;
}
EXPORT_SYMBOL_GPL(kvm_handle_invalid_op);


static int kvm_emulate_monitor_mwait(struct kvm_vcpu *vcpu, const char *insn)
{
	bool enabled;

	if (kvm_check_has_quirk(vcpu->kvm, KVM_X86_QUIRK_MWAIT_NEVER_UD_FAULTS))
		goto emulate_as_nop;

	if (kvm_check_has_quirk(vcpu->kvm, KVM_X86_QUIRK_MISC_ENABLE_NO_MWAIT))
		enabled = guest_cpu_cap_has(vcpu, X86_FEATURE_MWAIT);
	else
		enabled = vcpu->arch.ia32_misc_enable_msr & MSR_IA32_MISC_ENABLE_MWAIT;

	if (!enabled)
		return kvm_handle_invalid_op(vcpu);

emulate_as_nop:
	pr_warn_once("%s instruction emulated as NOP!\n", insn);
	return kvm_emulate_as_nop(vcpu);
}
int kvm_emulate_mwait(struct kvm_vcpu *vcpu)
{
	return kvm_emulate_monitor_mwait(vcpu, "MWAIT");
}
EXPORT_SYMBOL_GPL(kvm_emulate_mwait);

int kvm_emulate_monitor(struct kvm_vcpu *vcpu)
{
	return kvm_emulate_monitor_mwait(vcpu, "MONITOR");
}
EXPORT_SYMBOL_GPL(kvm_emulate_monitor);

static inline bool kvm_vcpu_exit_request(struct kvm_vcpu *vcpu)
{
	xfer_to_guest_mode_prepare();

	return READ_ONCE(vcpu->mode) == EXITING_GUEST_MODE ||
	       kvm_request_pending(vcpu) || xfer_to_guest_mode_work_pending();
}

static fastpath_t __handle_fastpath_wrmsr(struct kvm_vcpu *vcpu, u32 msr, u64 data)
{
	switch (msr) {
	case APIC_BASE_MSR + (APIC_ICR >> 4):
		if (!lapic_in_kernel(vcpu) || !apic_x2apic_mode(vcpu->arch.apic) ||
		    kvm_x2apic_icr_write_fast(vcpu->arch.apic, data))
			return EXIT_FASTPATH_NONE;
		break;
	case MSR_IA32_TSC_DEADLINE:
		kvm_set_lapic_tscdeadline_msr(vcpu, data);
		break;
	default:
		return EXIT_FASTPATH_NONE;
	}

	trace_kvm_msr_write(msr, data);

	if (!kvm_skip_emulated_instruction(vcpu))
		return EXIT_FASTPATH_EXIT_USERSPACE;

	return EXIT_FASTPATH_REENTER_GUEST;
<<<<<<< HEAD
}

fastpath_t handle_fastpath_wrmsr(struct kvm_vcpu *vcpu)
{
	return __handle_fastpath_wrmsr(vcpu, kvm_rcx_read(vcpu),
				       kvm_read_edx_eax(vcpu));
}
EXPORT_SYMBOL_GPL(handle_fastpath_wrmsr);

fastpath_t handle_fastpath_wrmsr_imm(struct kvm_vcpu *vcpu, u32 msr, int reg)
{
	return __handle_fastpath_wrmsr(vcpu, msr, kvm_register_read(vcpu, reg));
}
=======
}

fastpath_t handle_fastpath_wrmsr(struct kvm_vcpu *vcpu)
{
	return __handle_fastpath_wrmsr(vcpu, kvm_rcx_read(vcpu),
				       kvm_read_edx_eax(vcpu));
}
EXPORT_SYMBOL_GPL(handle_fastpath_wrmsr);

fastpath_t handle_fastpath_wrmsr_imm(struct kvm_vcpu *vcpu, u32 msr, int reg)
{
	return __handle_fastpath_wrmsr(vcpu, msr, kvm_register_read(vcpu, reg));
}
>>>>>>> d292035f
EXPORT_SYMBOL_GPL(handle_fastpath_wrmsr_imm);

/*
 * Adapt set_msr() to msr_io()'s calling convention
 */
static int do_get_msr(struct kvm_vcpu *vcpu, unsigned index, u64 *data)
{
	return kvm_get_msr_ignored_check(vcpu, index, data, true);
}

static int do_set_msr(struct kvm_vcpu *vcpu, unsigned index, u64 *data)
{
	u64 val;

	/*
	 * Disallow writes to immutable feature MSRs after KVM_RUN.  KVM does
	 * not support modifying the guest vCPU model on the fly, e.g. changing
	 * the nVMX capabilities while L2 is running is nonsensical.  Allow
	 * writes of the same value, e.g. to allow userspace to blindly stuff
	 * all MSRs when emulating RESET.
	 */
	if (kvm_vcpu_has_run(vcpu) && kvm_is_immutable_feature_msr(index) &&
	    (do_get_msr(vcpu, index, &val) || *data != val))
		return -EINVAL;

	return kvm_set_msr_ignored_check(vcpu, index, *data, true);
}

#ifdef CONFIG_X86_64
struct pvclock_clock {
	int vclock_mode;
	u64 cycle_last;
	u64 mask;
	u32 mult;
	u32 shift;
	u64 base_cycles;
	u64 offset;
};

struct pvclock_gtod_data {
	seqcount_t	seq;

	struct pvclock_clock clock; /* extract of a clocksource struct */
	struct pvclock_clock raw_clock; /* extract of a clocksource struct */

	ktime_t		offs_boot;
	u64		wall_time_sec;
};

static struct pvclock_gtod_data pvclock_gtod_data;

static void update_pvclock_gtod(struct timekeeper *tk)
{
	struct pvclock_gtod_data *vdata = &pvclock_gtod_data;

	write_seqcount_begin(&vdata->seq);

	/* copy pvclock gtod data */
	vdata->clock.vclock_mode	= tk->tkr_mono.clock->vdso_clock_mode;
	vdata->clock.cycle_last		= tk->tkr_mono.cycle_last;
	vdata->clock.mask		= tk->tkr_mono.mask;
	vdata->clock.mult		= tk->tkr_mono.mult;
	vdata->clock.shift		= tk->tkr_mono.shift;
	vdata->clock.base_cycles	= tk->tkr_mono.xtime_nsec;
	vdata->clock.offset		= tk->tkr_mono.base;

	vdata->raw_clock.vclock_mode	= tk->tkr_raw.clock->vdso_clock_mode;
	vdata->raw_clock.cycle_last	= tk->tkr_raw.cycle_last;
	vdata->raw_clock.mask		= tk->tkr_raw.mask;
	vdata->raw_clock.mult		= tk->tkr_raw.mult;
	vdata->raw_clock.shift		= tk->tkr_raw.shift;
	vdata->raw_clock.base_cycles	= tk->tkr_raw.xtime_nsec;
	vdata->raw_clock.offset		= tk->tkr_raw.base;

	vdata->wall_time_sec            = tk->xtime_sec;

	vdata->offs_boot		= tk->offs_boot;

	write_seqcount_end(&vdata->seq);
}

static s64 get_kvmclock_base_ns(void)
{
	/* Count up from boot time, but with the frequency of the raw clock.  */
	return ktime_to_ns(ktime_add(ktime_get_raw(), pvclock_gtod_data.offs_boot));
}
#else
static s64 get_kvmclock_base_ns(void)
{
	/* Master clock not used, so we can just use CLOCK_BOOTTIME.  */
	return ktime_get_boottime_ns();
}
#endif

static void kvm_write_wall_clock(struct kvm *kvm, gpa_t wall_clock, int sec_hi_ofs)
{
	int version;
	int r;
	struct pvclock_wall_clock wc;
	u32 wc_sec_hi;
	u64 wall_nsec;

	if (!wall_clock)
		return;

	r = kvm_read_guest(kvm, wall_clock, &version, sizeof(version));
	if (r)
		return;

	if (version & 1)
		++version;  /* first time write, random junk */

	++version;

	if (kvm_write_guest(kvm, wall_clock, &version, sizeof(version)))
		return;

	wall_nsec = kvm_get_wall_clock_epoch(kvm);

	wc.nsec = do_div(wall_nsec, NSEC_PER_SEC);
	wc.sec = (u32)wall_nsec; /* overflow in 2106 guest time */
	wc.version = version;

	kvm_write_guest(kvm, wall_clock, &wc, sizeof(wc));

	if (sec_hi_ofs) {
		wc_sec_hi = wall_nsec >> 32;
		kvm_write_guest(kvm, wall_clock + sec_hi_ofs,
				&wc_sec_hi, sizeof(wc_sec_hi));
	}

	version++;
	kvm_write_guest(kvm, wall_clock, &version, sizeof(version));
}

static void kvm_write_system_time(struct kvm_vcpu *vcpu, gpa_t system_time,
				  bool old_msr, bool host_initiated)
{
	struct kvm_arch *ka = &vcpu->kvm->arch;

	if (vcpu->vcpu_id == 0 && !host_initiated) {
		if (ka->boot_vcpu_runs_old_kvmclock != old_msr)
			kvm_make_request(KVM_REQ_MASTERCLOCK_UPDATE, vcpu);

		ka->boot_vcpu_runs_old_kvmclock = old_msr;
	}

	vcpu->arch.time = system_time;
	kvm_make_request(KVM_REQ_GLOBAL_CLOCK_UPDATE, vcpu);

	/* we verify if the enable bit is set... */
	if (system_time & 1)
		kvm_gpc_activate(&vcpu->arch.pv_time, system_time & ~1ULL,
				 sizeof(struct pvclock_vcpu_time_info));
	else
		kvm_gpc_deactivate(&vcpu->arch.pv_time);

	return;
}

static uint32_t div_frac(uint32_t dividend, uint32_t divisor)
{
	do_shl32_div32(dividend, divisor);
	return dividend;
}

static void kvm_get_time_scale(uint64_t scaled_hz, uint64_t base_hz,
			       s8 *pshift, u32 *pmultiplier)
{
	uint64_t scaled64;
	int32_t  shift = 0;
	uint64_t tps64;
	uint32_t tps32;

	tps64 = base_hz;
	scaled64 = scaled_hz;
	while (tps64 > scaled64*2 || tps64 & 0xffffffff00000000ULL) {
		tps64 >>= 1;
		shift--;
	}

	tps32 = (uint32_t)tps64;
	while (tps32 <= scaled64 || scaled64 & 0xffffffff00000000ULL) {
		if (scaled64 & 0xffffffff00000000ULL || tps32 & 0x80000000)
			scaled64 >>= 1;
		else
			tps32 <<= 1;
		shift++;
	}

	*pshift = shift;
	*pmultiplier = div_frac(scaled64, tps32);
}

#ifdef CONFIG_X86_64
static atomic_t kvm_guest_has_master_clock = ATOMIC_INIT(0);
#endif

static DEFINE_PER_CPU(unsigned long, cpu_tsc_khz);
static unsigned long max_tsc_khz;

static u32 adjust_tsc_khz(u32 khz, s32 ppm)
{
	u64 v = (u64)khz * (1000000 + ppm);
	do_div(v, 1000000);
	return v;
}

static void kvm_vcpu_write_tsc_multiplier(struct kvm_vcpu *vcpu, u64 l1_multiplier);

static int set_tsc_khz(struct kvm_vcpu *vcpu, u32 user_tsc_khz, bool scale)
{
	u64 ratio;

	/* Guest TSC same frequency as host TSC? */
	if (!scale) {
		kvm_vcpu_write_tsc_multiplier(vcpu, kvm_caps.default_tsc_scaling_ratio);
		return 0;
	}

	/* TSC scaling supported? */
	if (!kvm_caps.has_tsc_control) {
		if (user_tsc_khz > tsc_khz) {
			vcpu->arch.tsc_catchup = 1;
			vcpu->arch.tsc_always_catchup = 1;
			return 0;
		} else {
			pr_warn_ratelimited("user requested TSC rate below hardware speed\n");
			return -1;
		}
	}

	/* TSC scaling required  - calculate ratio */
	ratio = mul_u64_u32_div(1ULL << kvm_caps.tsc_scaling_ratio_frac_bits,
				user_tsc_khz, tsc_khz);

	if (ratio == 0 || ratio >= kvm_caps.max_tsc_scaling_ratio) {
		pr_warn_ratelimited("Invalid TSC scaling ratio - virtual-tsc-khz=%u\n",
			            user_tsc_khz);
		return -1;
	}

	kvm_vcpu_write_tsc_multiplier(vcpu, ratio);
	return 0;
}

static int kvm_set_tsc_khz(struct kvm_vcpu *vcpu, u32 user_tsc_khz)
{
	u32 thresh_lo, thresh_hi;
	int use_scaling = 0;

	/* tsc_khz can be zero if TSC calibration fails */
	if (user_tsc_khz == 0) {
		/* set tsc_scaling_ratio to a safe value */
		kvm_vcpu_write_tsc_multiplier(vcpu, kvm_caps.default_tsc_scaling_ratio);
		return -1;
	}

	/* Compute a scale to convert nanoseconds in TSC cycles */
	kvm_get_time_scale(user_tsc_khz * 1000LL, NSEC_PER_SEC,
			   &vcpu->arch.virtual_tsc_shift,
			   &vcpu->arch.virtual_tsc_mult);
	vcpu->arch.virtual_tsc_khz = user_tsc_khz;

	/*
	 * Compute the variation in TSC rate which is acceptable
	 * within the range of tolerance and decide if the
	 * rate being applied is within that bounds of the hardware
	 * rate.  If so, no scaling or compensation need be done.
	 */
	thresh_lo = adjust_tsc_khz(tsc_khz, -tsc_tolerance_ppm);
	thresh_hi = adjust_tsc_khz(tsc_khz, tsc_tolerance_ppm);
	if (user_tsc_khz < thresh_lo || user_tsc_khz > thresh_hi) {
		pr_debug("requested TSC rate %u falls outside tolerance [%u,%u]\n",
			 user_tsc_khz, thresh_lo, thresh_hi);
		use_scaling = 1;
	}
	return set_tsc_khz(vcpu, user_tsc_khz, use_scaling);
}

static u64 compute_guest_tsc(struct kvm_vcpu *vcpu, s64 kernel_ns)
{
	u64 tsc = pvclock_scale_delta(kernel_ns-vcpu->arch.this_tsc_nsec,
				      vcpu->arch.virtual_tsc_mult,
				      vcpu->arch.virtual_tsc_shift);
	tsc += vcpu->arch.this_tsc_write;
	return tsc;
}

#ifdef CONFIG_X86_64
static inline bool gtod_is_based_on_tsc(int mode)
{
	return mode == VDSO_CLOCKMODE_TSC || mode == VDSO_CLOCKMODE_HVCLOCK;
}
#endif

static void kvm_track_tsc_matching(struct kvm_vcpu *vcpu, bool new_generation)
{
#ifdef CONFIG_X86_64
	struct kvm_arch *ka = &vcpu->kvm->arch;
	struct pvclock_gtod_data *gtod = &pvclock_gtod_data;

	/*
	 * To use the masterclock, the host clocksource must be based on TSC
	 * and all vCPUs must have matching TSCs.  Note, the count for matching
	 * vCPUs doesn't include the reference vCPU, hence "+1".
	 */
	bool use_master_clock = (ka->nr_vcpus_matched_tsc + 1 ==
				 atomic_read(&vcpu->kvm->online_vcpus)) &&
				gtod_is_based_on_tsc(gtod->clock.vclock_mode);

	/*
	 * Request a masterclock update if the masterclock needs to be toggled
	 * on/off, or when starting a new generation and the masterclock is
	 * enabled (compute_guest_tsc() requires the masterclock snapshot to be
	 * taken _after_ the new generation is created).
	 */
	if ((ka->use_master_clock && new_generation) ||
	    (ka->use_master_clock != use_master_clock))
		kvm_make_request(KVM_REQ_MASTERCLOCK_UPDATE, vcpu);

	trace_kvm_track_tsc(vcpu->vcpu_id, ka->nr_vcpus_matched_tsc,
			    atomic_read(&vcpu->kvm->online_vcpus),
		            ka->use_master_clock, gtod->clock.vclock_mode);
#endif
}

/*
 * Multiply tsc by a fixed point number represented by ratio.
 *
 * The most significant 64-N bits (mult) of ratio represent the
 * integral part of the fixed point number; the remaining N bits
 * (frac) represent the fractional part, ie. ratio represents a fixed
 * point number (mult + frac * 2^(-N)).
 *
 * N equals to kvm_caps.tsc_scaling_ratio_frac_bits.
 */
static inline u64 __scale_tsc(u64 ratio, u64 tsc)
{
	return mul_u64_u64_shr(tsc, ratio, kvm_caps.tsc_scaling_ratio_frac_bits);
}

u64 kvm_scale_tsc(u64 tsc, u64 ratio)
{
	u64 _tsc = tsc;

	if (ratio != kvm_caps.default_tsc_scaling_ratio)
		_tsc = __scale_tsc(ratio, tsc);

	return _tsc;
}

static u64 kvm_compute_l1_tsc_offset(struct kvm_vcpu *vcpu, u64 target_tsc)
{
	u64 tsc;

	tsc = kvm_scale_tsc(rdtsc(), vcpu->arch.l1_tsc_scaling_ratio);

	return target_tsc - tsc;
}

u64 kvm_read_l1_tsc(struct kvm_vcpu *vcpu, u64 host_tsc)
{
	return vcpu->arch.l1_tsc_offset +
		kvm_scale_tsc(host_tsc, vcpu->arch.l1_tsc_scaling_ratio);
}
EXPORT_SYMBOL_GPL(kvm_read_l1_tsc);

u64 kvm_calc_nested_tsc_offset(u64 l1_offset, u64 l2_offset, u64 l2_multiplier)
{
	u64 nested_offset;

	if (l2_multiplier == kvm_caps.default_tsc_scaling_ratio)
		nested_offset = l1_offset;
	else
		nested_offset = mul_s64_u64_shr((s64) l1_offset, l2_multiplier,
						kvm_caps.tsc_scaling_ratio_frac_bits);

	nested_offset += l2_offset;
	return nested_offset;
}
EXPORT_SYMBOL_GPL(kvm_calc_nested_tsc_offset);

u64 kvm_calc_nested_tsc_multiplier(u64 l1_multiplier, u64 l2_multiplier)
{
	if (l2_multiplier != kvm_caps.default_tsc_scaling_ratio)
		return mul_u64_u64_shr(l1_multiplier, l2_multiplier,
				       kvm_caps.tsc_scaling_ratio_frac_bits);

	return l1_multiplier;
}
EXPORT_SYMBOL_GPL(kvm_calc_nested_tsc_multiplier);

static void kvm_vcpu_write_tsc_offset(struct kvm_vcpu *vcpu, u64 l1_offset)
{
	if (vcpu->arch.guest_tsc_protected)
		return;

	trace_kvm_write_tsc_offset(vcpu->vcpu_id,
				   vcpu->arch.l1_tsc_offset,
				   l1_offset);

	vcpu->arch.l1_tsc_offset = l1_offset;

	/*
	 * If we are here because L1 chose not to trap WRMSR to TSC then
	 * according to the spec this should set L1's TSC (as opposed to
	 * setting L1's offset for L2).
	 */
	if (is_guest_mode(vcpu))
		vcpu->arch.tsc_offset = kvm_calc_nested_tsc_offset(
			l1_offset,
			kvm_x86_call(get_l2_tsc_offset)(vcpu),
			kvm_x86_call(get_l2_tsc_multiplier)(vcpu));
	else
		vcpu->arch.tsc_offset = l1_offset;

	kvm_x86_call(write_tsc_offset)(vcpu);
}

static void kvm_vcpu_write_tsc_multiplier(struct kvm_vcpu *vcpu, u64 l1_multiplier)
{
	vcpu->arch.l1_tsc_scaling_ratio = l1_multiplier;

	/* Userspace is changing the multiplier while L2 is active */
	if (is_guest_mode(vcpu))
		vcpu->arch.tsc_scaling_ratio = kvm_calc_nested_tsc_multiplier(
			l1_multiplier,
			kvm_x86_call(get_l2_tsc_multiplier)(vcpu));
	else
		vcpu->arch.tsc_scaling_ratio = l1_multiplier;

	if (kvm_caps.has_tsc_control)
		kvm_x86_call(write_tsc_multiplier)(vcpu);
}

static inline bool kvm_check_tsc_unstable(void)
{
#ifdef CONFIG_X86_64
	/*
	 * TSC is marked unstable when we're running on Hyper-V,
	 * 'TSC page' clocksource is good.
	 */
	if (pvclock_gtod_data.clock.vclock_mode == VDSO_CLOCKMODE_HVCLOCK)
		return false;
#endif
	return check_tsc_unstable();
}

/*
 * Infers attempts to synchronize the guest's tsc from host writes. Sets the
 * offset for the vcpu and tracks the TSC matching generation that the vcpu
 * participates in.
 */
static void __kvm_synchronize_tsc(struct kvm_vcpu *vcpu, u64 offset, u64 tsc,
				  u64 ns, bool matched, bool user_set_tsc)
{
	struct kvm *kvm = vcpu->kvm;

	lockdep_assert_held(&kvm->arch.tsc_write_lock);

	if (vcpu->arch.guest_tsc_protected)
		return;

	if (user_set_tsc)
		vcpu->kvm->arch.user_set_tsc = true;

	/*
	 * We also track th most recent recorded KHZ, write and time to
	 * allow the matching interval to be extended at each write.
	 */
	kvm->arch.last_tsc_nsec = ns;
	kvm->arch.last_tsc_write = tsc;
	kvm->arch.last_tsc_khz = vcpu->arch.virtual_tsc_khz;
	kvm->arch.last_tsc_offset = offset;

	vcpu->arch.last_guest_tsc = tsc;

	kvm_vcpu_write_tsc_offset(vcpu, offset);

	if (!matched) {
		/*
		 * We split periods of matched TSC writes into generations.
		 * For each generation, we track the original measured
		 * nanosecond time, offset, and write, so if TSCs are in
		 * sync, we can match exact offset, and if not, we can match
		 * exact software computation in compute_guest_tsc()
		 *
		 * These values are tracked in kvm->arch.cur_xxx variables.
		 */
		kvm->arch.cur_tsc_generation++;
		kvm->arch.cur_tsc_nsec = ns;
		kvm->arch.cur_tsc_write = tsc;
		kvm->arch.cur_tsc_offset = offset;
		kvm->arch.nr_vcpus_matched_tsc = 0;
	} else if (vcpu->arch.this_tsc_generation != kvm->arch.cur_tsc_generation) {
		kvm->arch.nr_vcpus_matched_tsc++;
	}

	/* Keep track of which generation this VCPU has synchronized to */
	vcpu->arch.this_tsc_generation = kvm->arch.cur_tsc_generation;
	vcpu->arch.this_tsc_nsec = kvm->arch.cur_tsc_nsec;
	vcpu->arch.this_tsc_write = kvm->arch.cur_tsc_write;

	kvm_track_tsc_matching(vcpu, !matched);
}

static void kvm_synchronize_tsc(struct kvm_vcpu *vcpu, u64 *user_value)
{
	u64 data = user_value ? *user_value : 0;
	struct kvm *kvm = vcpu->kvm;
	u64 offset, ns, elapsed;
	unsigned long flags;
	bool matched = false;
	bool synchronizing = false;

	raw_spin_lock_irqsave(&kvm->arch.tsc_write_lock, flags);
	offset = kvm_compute_l1_tsc_offset(vcpu, data);
	ns = get_kvmclock_base_ns();
	elapsed = ns - kvm->arch.last_tsc_nsec;

	if (vcpu->arch.virtual_tsc_khz) {
		if (data == 0) {
			/*
			 * Force synchronization when creating a vCPU, or when
			 * userspace explicitly writes a zero value.
			 */
			synchronizing = true;
		} else if (kvm->arch.user_set_tsc) {
			u64 tsc_exp = kvm->arch.last_tsc_write +
						nsec_to_cycles(vcpu, elapsed);
			u64 tsc_hz = vcpu->arch.virtual_tsc_khz * 1000LL;
			/*
			 * Here lies UAPI baggage: when a user-initiated TSC write has
			 * a small delta (1 second) of virtual cycle time against the
			 * previously set vCPU, we assume that they were intended to be
			 * in sync and the delta was only due to the racy nature of the
			 * legacy API.
			 *
			 * This trick falls down when restoring a guest which genuinely
			 * has been running for less time than the 1 second of imprecision
			 * which we allow for in the legacy API. In this case, the first
			 * value written by userspace (on any vCPU) should not be subject
			 * to this 'correction' to make it sync up with values that only
			 * come from the kernel's default vCPU creation. Make the 1-second
			 * slop hack only trigger if the user_set_tsc flag is already set.
			 */
			synchronizing = data < tsc_exp + tsc_hz &&
					data + tsc_hz > tsc_exp;
		}
	}


	/*
	 * For a reliable TSC, we can match TSC offsets, and for an unstable
	 * TSC, we add elapsed time in this computation.  We could let the
	 * compensation code attempt to catch up if we fall behind, but
	 * it's better to try to match offsets from the beginning.
         */
	if (synchronizing &&
	    vcpu->arch.virtual_tsc_khz == kvm->arch.last_tsc_khz) {
		if (!kvm_check_tsc_unstable()) {
			offset = kvm->arch.cur_tsc_offset;
		} else {
			u64 delta = nsec_to_cycles(vcpu, elapsed);
			data += delta;
			offset = kvm_compute_l1_tsc_offset(vcpu, data);
		}
		matched = true;
	}

	__kvm_synchronize_tsc(vcpu, offset, data, ns, matched, !!user_value);
	raw_spin_unlock_irqrestore(&kvm->arch.tsc_write_lock, flags);
}

static inline void adjust_tsc_offset_guest(struct kvm_vcpu *vcpu,
					   s64 adjustment)
{
	u64 tsc_offset = vcpu->arch.l1_tsc_offset;
	kvm_vcpu_write_tsc_offset(vcpu, tsc_offset + adjustment);
}

static inline void adjust_tsc_offset_host(struct kvm_vcpu *vcpu, s64 adjustment)
{
	if (vcpu->arch.l1_tsc_scaling_ratio != kvm_caps.default_tsc_scaling_ratio)
		WARN_ON(adjustment < 0);
	adjustment = kvm_scale_tsc((u64) adjustment,
				   vcpu->arch.l1_tsc_scaling_ratio);
	adjust_tsc_offset_guest(vcpu, adjustment);
}

#ifdef CONFIG_X86_64

static u64 read_tsc(void)
{
	u64 ret = (u64)rdtsc_ordered();
	u64 last = pvclock_gtod_data.clock.cycle_last;

	if (likely(ret >= last))
		return ret;

	/*
	 * GCC likes to generate cmov here, but this branch is extremely
	 * predictable (it's just a function of time and the likely is
	 * very likely) and there's a data dependence, so force GCC
	 * to generate a branch instead.  I don't barrier() because
	 * we don't actually need a barrier, and if this function
	 * ever gets inlined it will generate worse code.
	 */
	asm volatile ("");
	return last;
}

static inline u64 vgettsc(struct pvclock_clock *clock, u64 *tsc_timestamp,
			  int *mode)
{
	u64 tsc_pg_val;
	long v;

	switch (clock->vclock_mode) {
	case VDSO_CLOCKMODE_HVCLOCK:
		if (hv_read_tsc_page_tsc(hv_get_tsc_page(),
					 tsc_timestamp, &tsc_pg_val)) {
			/* TSC page valid */
			*mode = VDSO_CLOCKMODE_HVCLOCK;
			v = (tsc_pg_val - clock->cycle_last) &
				clock->mask;
		} else {
			/* TSC page invalid */
			*mode = VDSO_CLOCKMODE_NONE;
		}
		break;
	case VDSO_CLOCKMODE_TSC:
		*mode = VDSO_CLOCKMODE_TSC;
		*tsc_timestamp = read_tsc();
		v = (*tsc_timestamp - clock->cycle_last) &
			clock->mask;
		break;
	default:
		*mode = VDSO_CLOCKMODE_NONE;
	}

	if (*mode == VDSO_CLOCKMODE_NONE)
		*tsc_timestamp = v = 0;

	return v * clock->mult;
}

/*
 * As with get_kvmclock_base_ns(), this counts from boot time, at the
 * frequency of CLOCK_MONOTONIC_RAW (hence adding gtos->offs_boot).
 */
static int do_kvmclock_base(s64 *t, u64 *tsc_timestamp)
{
	struct pvclock_gtod_data *gtod = &pvclock_gtod_data;
	unsigned long seq;
	int mode;
	u64 ns;

	do {
		seq = read_seqcount_begin(&gtod->seq);
		ns = gtod->raw_clock.base_cycles;
		ns += vgettsc(&gtod->raw_clock, tsc_timestamp, &mode);
		ns >>= gtod->raw_clock.shift;
		ns += ktime_to_ns(ktime_add(gtod->raw_clock.offset, gtod->offs_boot));
	} while (unlikely(read_seqcount_retry(&gtod->seq, seq)));
	*t = ns;

	return mode;
}

/*
 * This calculates CLOCK_MONOTONIC at the time of the TSC snapshot, with
 * no boot time offset.
 */
static int do_monotonic(s64 *t, u64 *tsc_timestamp)
{
	struct pvclock_gtod_data *gtod = &pvclock_gtod_data;
	unsigned long seq;
	int mode;
	u64 ns;

	do {
		seq = read_seqcount_begin(&gtod->seq);
		ns = gtod->clock.base_cycles;
		ns += vgettsc(&gtod->clock, tsc_timestamp, &mode);
		ns >>= gtod->clock.shift;
		ns += ktime_to_ns(gtod->clock.offset);
	} while (unlikely(read_seqcount_retry(&gtod->seq, seq)));
	*t = ns;

	return mode;
}

static int do_realtime(struct timespec64 *ts, u64 *tsc_timestamp)
{
	struct pvclock_gtod_data *gtod = &pvclock_gtod_data;
	unsigned long seq;
	int mode;
	u64 ns;

	do {
		seq = read_seqcount_begin(&gtod->seq);
		ts->tv_sec = gtod->wall_time_sec;
		ns = gtod->clock.base_cycles;
		ns += vgettsc(&gtod->clock, tsc_timestamp, &mode);
		ns >>= gtod->clock.shift;
	} while (unlikely(read_seqcount_retry(&gtod->seq, seq)));

	ts->tv_sec += __iter_div_u64_rem(ns, NSEC_PER_SEC, &ns);
	ts->tv_nsec = ns;

	return mode;
}

/*
 * Calculates the kvmclock_base_ns (CLOCK_MONOTONIC_RAW + boot time) and
 * reports the TSC value from which it do so. Returns true if host is
 * using TSC based clocksource.
 */
static bool kvm_get_time_and_clockread(s64 *kernel_ns, u64 *tsc_timestamp)
{
	/* checked again under seqlock below */
	if (!gtod_is_based_on_tsc(pvclock_gtod_data.clock.vclock_mode))
		return false;

	return gtod_is_based_on_tsc(do_kvmclock_base(kernel_ns,
						     tsc_timestamp));
}

/*
 * Calculates CLOCK_MONOTONIC and reports the TSC value from which it did
 * so. Returns true if host is using TSC based clocksource.
 */
bool kvm_get_monotonic_and_clockread(s64 *kernel_ns, u64 *tsc_timestamp)
{
	/* checked again under seqlock below */
	if (!gtod_is_based_on_tsc(pvclock_gtod_data.clock.vclock_mode))
		return false;

	return gtod_is_based_on_tsc(do_monotonic(kernel_ns,
						 tsc_timestamp));
}

/*
 * Calculates CLOCK_REALTIME and reports the TSC value from which it did
 * so. Returns true if host is using TSC based clocksource.
 *
 * DO NOT USE this for anything related to migration. You want CLOCK_TAI
 * for that.
 */
static bool kvm_get_walltime_and_clockread(struct timespec64 *ts,
					   u64 *tsc_timestamp)
{
	/* checked again under seqlock below */
	if (!gtod_is_based_on_tsc(pvclock_gtod_data.clock.vclock_mode))
		return false;

	return gtod_is_based_on_tsc(do_realtime(ts, tsc_timestamp));
}
#endif

/*
 *
 * Assuming a stable TSC across physical CPUS, and a stable TSC
 * across virtual CPUs, the following condition is possible.
 * Each numbered line represents an event visible to both
 * CPUs at the next numbered event.
 *
 * "timespecX" represents host monotonic time. "tscX" represents
 * RDTSC value.
 *
 * 		VCPU0 on CPU0		|	VCPU1 on CPU1
 *
 * 1.  read timespec0,tsc0
 * 2.					| timespec1 = timespec0 + N
 * 					| tsc1 = tsc0 + M
 * 3. transition to guest		| transition to guest
 * 4. ret0 = timespec0 + (rdtsc - tsc0) |
 * 5.				        | ret1 = timespec1 + (rdtsc - tsc1)
 * 				        | ret1 = timespec0 + N + (rdtsc - (tsc0 + M))
 *
 * Since ret0 update is visible to VCPU1 at time 5, to obey monotonicity:
 *
 * 	- ret0 < ret1
 *	- timespec0 + (rdtsc - tsc0) < timespec0 + N + (rdtsc - (tsc0 + M))
 *		...
 *	- 0 < N - M => M < N
 *
 * That is, when timespec0 != timespec1, M < N. Unfortunately that is not
 * always the case (the difference between two distinct xtime instances
 * might be smaller then the difference between corresponding TSC reads,
 * when updating guest vcpus pvclock areas).
 *
 * To avoid that problem, do not allow visibility of distinct
 * system_timestamp/tsc_timestamp values simultaneously: use a master
 * copy of host monotonic time values. Update that master copy
 * in lockstep.
 *
 * Rely on synchronization of host TSCs and guest TSCs for monotonicity.
 *
 */

static void pvclock_update_vm_gtod_copy(struct kvm *kvm)
{
#ifdef CONFIG_X86_64
	struct kvm_arch *ka = &kvm->arch;
	int vclock_mode;
	bool host_tsc_clocksource, vcpus_matched;

	lockdep_assert_held(&kvm->arch.tsc_write_lock);
	vcpus_matched = (ka->nr_vcpus_matched_tsc + 1 ==
			atomic_read(&kvm->online_vcpus));

	/*
	 * If the host uses TSC clock, then passthrough TSC as stable
	 * to the guest.
	 */
	host_tsc_clocksource = kvm_get_time_and_clockread(
					&ka->master_kernel_ns,
					&ka->master_cycle_now);

	ka->use_master_clock = host_tsc_clocksource && vcpus_matched
				&& !ka->backwards_tsc_observed
				&& !ka->boot_vcpu_runs_old_kvmclock;

	if (ka->use_master_clock)
		atomic_set(&kvm_guest_has_master_clock, 1);

	vclock_mode = pvclock_gtod_data.clock.vclock_mode;
	trace_kvm_update_master_clock(ka->use_master_clock, vclock_mode,
					vcpus_matched);
#endif
}

static void kvm_make_mclock_inprogress_request(struct kvm *kvm)
{
	kvm_make_all_cpus_request(kvm, KVM_REQ_MCLOCK_INPROGRESS);
}

static void __kvm_start_pvclock_update(struct kvm *kvm)
{
	raw_spin_lock_irq(&kvm->arch.tsc_write_lock);
	write_seqcount_begin(&kvm->arch.pvclock_sc);
}

static void kvm_start_pvclock_update(struct kvm *kvm)
{
	kvm_make_mclock_inprogress_request(kvm);

	/* no guest entries from this point */
	__kvm_start_pvclock_update(kvm);
}

static void kvm_end_pvclock_update(struct kvm *kvm)
{
	struct kvm_arch *ka = &kvm->arch;
	struct kvm_vcpu *vcpu;
	unsigned long i;

	write_seqcount_end(&ka->pvclock_sc);
	raw_spin_unlock_irq(&ka->tsc_write_lock);
	kvm_for_each_vcpu(i, vcpu, kvm)
		kvm_make_request(KVM_REQ_CLOCK_UPDATE, vcpu);

	/* guest entries allowed */
	kvm_for_each_vcpu(i, vcpu, kvm)
		kvm_clear_request(KVM_REQ_MCLOCK_INPROGRESS, vcpu);
}

static void kvm_update_masterclock(struct kvm *kvm)
{
	kvm_hv_request_tsc_page_update(kvm);
	kvm_start_pvclock_update(kvm);
	pvclock_update_vm_gtod_copy(kvm);
	kvm_end_pvclock_update(kvm);
}

/*
 * Use the kernel's tsc_khz directly if the TSC is constant, otherwise use KVM's
 * per-CPU value (which may be zero if a CPU is going offline).  Note, tsc_khz
 * can change during boot even if the TSC is constant, as it's possible for KVM
 * to be loaded before TSC calibration completes.  Ideally, KVM would get a
 * notification when calibration completes, but practically speaking calibration
 * will complete before userspace is alive enough to create VMs.
 */
static unsigned long get_cpu_tsc_khz(void)
{
	if (static_cpu_has(X86_FEATURE_CONSTANT_TSC))
		return tsc_khz;
	else
		return __this_cpu_read(cpu_tsc_khz);
}

/* Called within read_seqcount_begin/retry for kvm->pvclock_sc.  */
static void __get_kvmclock(struct kvm *kvm, struct kvm_clock_data *data)
{
	struct kvm_arch *ka = &kvm->arch;
	struct pvclock_vcpu_time_info hv_clock;

	/* both __this_cpu_read() and rdtsc() should be on the same cpu */
	get_cpu();

	data->flags = 0;
	if (ka->use_master_clock &&
	    (static_cpu_has(X86_FEATURE_CONSTANT_TSC) || __this_cpu_read(cpu_tsc_khz))) {
#ifdef CONFIG_X86_64
		struct timespec64 ts;

		if (kvm_get_walltime_and_clockread(&ts, &data->host_tsc)) {
			data->realtime = ts.tv_nsec + NSEC_PER_SEC * ts.tv_sec;
			data->flags |= KVM_CLOCK_REALTIME | KVM_CLOCK_HOST_TSC;
		} else
#endif
		data->host_tsc = rdtsc();

		data->flags |= KVM_CLOCK_TSC_STABLE;
		hv_clock.tsc_timestamp = ka->master_cycle_now;
		hv_clock.system_time = ka->master_kernel_ns + ka->kvmclock_offset;
		kvm_get_time_scale(NSEC_PER_SEC, get_cpu_tsc_khz() * 1000LL,
				   &hv_clock.tsc_shift,
				   &hv_clock.tsc_to_system_mul);
		data->clock = __pvclock_read_cycles(&hv_clock, data->host_tsc);
	} else {
		data->clock = get_kvmclock_base_ns() + ka->kvmclock_offset;
	}

	put_cpu();
}

static void get_kvmclock(struct kvm *kvm, struct kvm_clock_data *data)
{
	struct kvm_arch *ka = &kvm->arch;
	unsigned seq;

	do {
		seq = read_seqcount_begin(&ka->pvclock_sc);
		__get_kvmclock(kvm, data);
	} while (read_seqcount_retry(&ka->pvclock_sc, seq));
}

u64 get_kvmclock_ns(struct kvm *kvm)
{
	struct kvm_clock_data data;

	get_kvmclock(kvm, &data);
	return data.clock;
}

static void kvm_setup_guest_pvclock(struct pvclock_vcpu_time_info *ref_hv_clock,
				    struct kvm_vcpu *vcpu,
				    struct gfn_to_pfn_cache *gpc,
				    unsigned int offset)
{
	struct pvclock_vcpu_time_info *guest_hv_clock;
	struct pvclock_vcpu_time_info hv_clock;
	unsigned long flags;

	memcpy(&hv_clock, ref_hv_clock, sizeof(hv_clock));

	read_lock_irqsave(&gpc->lock, flags);
	while (!kvm_gpc_check(gpc, offset + sizeof(*guest_hv_clock))) {
		read_unlock_irqrestore(&gpc->lock, flags);

		if (kvm_gpc_refresh(gpc, offset + sizeof(*guest_hv_clock)))
			return;

		read_lock_irqsave(&gpc->lock, flags);
	}

	guest_hv_clock = (void *)(gpc->khva + offset);

	/*
	 * This VCPU is paused, but it's legal for a guest to read another
	 * VCPU's kvmclock, so we really have to follow the specification where
	 * it says that version is odd if data is being modified, and even after
	 * it is consistent.
	 */

	guest_hv_clock->version = hv_clock.version = (guest_hv_clock->version + 1) | 1;
	smp_wmb();

	/* retain PVCLOCK_GUEST_STOPPED if set in guest copy */
	hv_clock.flags |= (guest_hv_clock->flags & PVCLOCK_GUEST_STOPPED);

	memcpy(guest_hv_clock, &hv_clock, sizeof(*guest_hv_clock));

	smp_wmb();

	guest_hv_clock->version = ++hv_clock.version;

	kvm_gpc_mark_dirty_in_slot(gpc);
	read_unlock_irqrestore(&gpc->lock, flags);

	trace_kvm_pvclock_update(vcpu->vcpu_id, &hv_clock);
}

int kvm_guest_time_update(struct kvm_vcpu *v)
{
	struct pvclock_vcpu_time_info hv_clock = {};
	unsigned long flags, tgt_tsc_khz;
	unsigned seq;
	struct kvm_vcpu_arch *vcpu = &v->arch;
	struct kvm_arch *ka = &v->kvm->arch;
	s64 kernel_ns;
	u64 tsc_timestamp, host_tsc;
	bool use_master_clock;

	kernel_ns = 0;
	host_tsc = 0;

	/*
	 * If the host uses TSC clock, then passthrough TSC as stable
	 * to the guest.
	 */
	do {
		seq = read_seqcount_begin(&ka->pvclock_sc);
		use_master_clock = ka->use_master_clock;
		if (use_master_clock) {
			host_tsc = ka->master_cycle_now;
			kernel_ns = ka->master_kernel_ns;
		}
	} while (read_seqcount_retry(&ka->pvclock_sc, seq));

	/* Keep irq disabled to prevent changes to the clock */
	local_irq_save(flags);
	tgt_tsc_khz = get_cpu_tsc_khz();
	if (unlikely(tgt_tsc_khz == 0)) {
		local_irq_restore(flags);
		kvm_make_request(KVM_REQ_CLOCK_UPDATE, v);
		return 1;
	}
	if (!use_master_clock) {
		host_tsc = rdtsc();
		kernel_ns = get_kvmclock_base_ns();
	}

	tsc_timestamp = kvm_read_l1_tsc(v, host_tsc);

	/*
	 * We may have to catch up the TSC to match elapsed wall clock
	 * time for two reasons, even if kvmclock is used.
	 *   1) CPU could have been running below the maximum TSC rate
	 *   2) Broken TSC compensation resets the base at each VCPU
	 *      entry to avoid unknown leaps of TSC even when running
	 *      again on the same CPU.  This may cause apparent elapsed
	 *      time to disappear, and the guest to stand still or run
	 *	very slowly.
	 */
	if (vcpu->tsc_catchup) {
		u64 tsc = compute_guest_tsc(v, kernel_ns);
		if (tsc > tsc_timestamp) {
			adjust_tsc_offset_guest(v, tsc - tsc_timestamp);
			tsc_timestamp = tsc;
		}
	}

	local_irq_restore(flags);

	/* With all the info we got, fill in the values */

	if (kvm_caps.has_tsc_control) {
		tgt_tsc_khz = kvm_scale_tsc(tgt_tsc_khz,
					    v->arch.l1_tsc_scaling_ratio);
		tgt_tsc_khz = tgt_tsc_khz ? : 1;
	}

	if (unlikely(vcpu->hw_tsc_khz != tgt_tsc_khz)) {
		kvm_get_time_scale(NSEC_PER_SEC, tgt_tsc_khz * 1000LL,
				   &vcpu->pvclock_tsc_shift,
				   &vcpu->pvclock_tsc_mul);
		vcpu->hw_tsc_khz = tgt_tsc_khz;
	}

	hv_clock.tsc_shift = vcpu->pvclock_tsc_shift;
	hv_clock.tsc_to_system_mul = vcpu->pvclock_tsc_mul;
	hv_clock.tsc_timestamp = tsc_timestamp;
	hv_clock.system_time = kernel_ns + v->kvm->arch.kvmclock_offset;
	vcpu->last_guest_tsc = tsc_timestamp;

	/* If the host uses TSC clocksource, then it is stable */
	hv_clock.flags = 0;
	if (use_master_clock)
		hv_clock.flags |= PVCLOCK_TSC_STABLE_BIT;

	if (vcpu->pv_time.active) {
		/*
		 * GUEST_STOPPED is only supported by kvmclock, and KVM's
		 * historic behavior is to only process the request if kvmclock
		 * is active/enabled.
		 */
		if (vcpu->pvclock_set_guest_stopped_request) {
			hv_clock.flags |= PVCLOCK_GUEST_STOPPED;
			vcpu->pvclock_set_guest_stopped_request = false;
		}
		kvm_setup_guest_pvclock(&hv_clock, v, &vcpu->pv_time, 0);

		hv_clock.flags &= ~PVCLOCK_GUEST_STOPPED;
	}

	kvm_hv_setup_tsc_page(v->kvm, &hv_clock);

#ifdef CONFIG_KVM_XEN
	/*
	 * For Xen guests we may need to override PVCLOCK_TSC_STABLE_BIT as unless
	 * explicitly told to use TSC as its clocksource Xen will not set this bit.
	 * This default behaviour led to bugs in some guest kernels which cause
	 * problems if they observe PVCLOCK_TSC_STABLE_BIT in the pvclock flags.
	 *
	 * Note!  Clear TSC_STABLE only for Xen clocks, i.e. the order matters!
	 */
	if (ka->xen.hvm_config.flags & KVM_XEN_HVM_CONFIG_PVCLOCK_TSC_UNSTABLE)
		hv_clock.flags &= ~PVCLOCK_TSC_STABLE_BIT;

	if (vcpu->xen.vcpu_info_cache.active)
		kvm_setup_guest_pvclock(&hv_clock, v, &vcpu->xen.vcpu_info_cache,
					offsetof(struct compat_vcpu_info, time));
	if (vcpu->xen.vcpu_time_info_cache.active)
		kvm_setup_guest_pvclock(&hv_clock, v, &vcpu->xen.vcpu_time_info_cache, 0);
#endif
	return 0;
}

/*
 * The pvclock_wall_clock ABI tells the guest the wall clock time at
 * which it started (i.e. its epoch, when its kvmclock was zero).
 *
 * In fact those clocks are subtly different; wall clock frequency is
 * adjusted by NTP and has leap seconds, while the kvmclock is a
 * simple function of the TSC without any such adjustment.
 *
 * Perhaps the ABI should have exposed CLOCK_TAI and a ratio between
 * that and kvmclock, but even that would be subject to change over
 * time.
 *
 * Attempt to calculate the epoch at a given moment using the *same*
 * TSC reading via kvm_get_walltime_and_clockread() to obtain both
 * wallclock and kvmclock times, and subtracting one from the other.
 *
 * Fall back to using their values at slightly different moments by
 * calling ktime_get_real_ns() and get_kvmclock_ns() separately.
 */
uint64_t kvm_get_wall_clock_epoch(struct kvm *kvm)
{
#ifdef CONFIG_X86_64
	struct pvclock_vcpu_time_info hv_clock;
	struct kvm_arch *ka = &kvm->arch;
	unsigned long seq, local_tsc_khz;
	struct timespec64 ts;
	uint64_t host_tsc;

	do {
		seq = read_seqcount_begin(&ka->pvclock_sc);

		local_tsc_khz = 0;
		if (!ka->use_master_clock)
			break;

		/*
		 * The TSC read and the call to get_cpu_tsc_khz() must happen
		 * on the same CPU.
		 */
		get_cpu();

		local_tsc_khz = get_cpu_tsc_khz();

		if (local_tsc_khz &&
		    !kvm_get_walltime_and_clockread(&ts, &host_tsc))
			local_tsc_khz = 0; /* Fall back to old method */

		put_cpu();

		/*
		 * These values must be snapshotted within the seqcount loop.
		 * After that, it's just mathematics which can happen on any
		 * CPU at any time.
		 */
		hv_clock.tsc_timestamp = ka->master_cycle_now;
		hv_clock.system_time = ka->master_kernel_ns + ka->kvmclock_offset;

	} while (read_seqcount_retry(&ka->pvclock_sc, seq));

	/*
	 * If the conditions were right, and obtaining the wallclock+TSC was
	 * successful, calculate the KVM clock at the corresponding time and
	 * subtract one from the other to get the guest's epoch in nanoseconds
	 * since 1970-01-01.
	 */
	if (local_tsc_khz) {
		kvm_get_time_scale(NSEC_PER_SEC, local_tsc_khz * NSEC_PER_USEC,
				   &hv_clock.tsc_shift,
				   &hv_clock.tsc_to_system_mul);
		return ts.tv_nsec + NSEC_PER_SEC * ts.tv_sec -
			__pvclock_read_cycles(&hv_clock, host_tsc);
	}
#endif
	return ktime_get_real_ns() - get_kvmclock_ns(kvm);
}

/*
 * kvmclock updates which are isolated to a given vcpu, such as
 * vcpu->cpu migration, should not allow system_timestamp from
 * the rest of the vcpus to remain static. Otherwise ntp frequency
 * correction applies to one vcpu's system_timestamp but not
 * the others.
 *
 * So in those cases, request a kvmclock update for all vcpus.
 * We need to rate-limit these requests though, as they can
 * considerably slow guests that have a large number of vcpus.
 * The time for a remote vcpu to update its kvmclock is bound
 * by the delay we use to rate-limit the updates.
 */

#define KVMCLOCK_UPDATE_DELAY msecs_to_jiffies(100)

static void kvmclock_update_fn(struct work_struct *work)
{
	unsigned long i;
	struct delayed_work *dwork = to_delayed_work(work);
	struct kvm_arch *ka = container_of(dwork, struct kvm_arch,
					   kvmclock_update_work);
	struct kvm *kvm = container_of(ka, struct kvm, arch);
	struct kvm_vcpu *vcpu;

	kvm_for_each_vcpu(i, vcpu, kvm) {
		kvm_make_request(KVM_REQ_CLOCK_UPDATE, vcpu);
		kvm_vcpu_kick(vcpu);
	}
}

static void kvm_gen_kvmclock_update(struct kvm_vcpu *v)
{
	struct kvm *kvm = v->kvm;

	kvm_make_request(KVM_REQ_CLOCK_UPDATE, v);
	schedule_delayed_work(&kvm->arch.kvmclock_update_work,
					KVMCLOCK_UPDATE_DELAY);
}

#define KVMCLOCK_SYNC_PERIOD (300 * HZ)

static void kvmclock_sync_fn(struct work_struct *work)
{
	struct delayed_work *dwork = to_delayed_work(work);
	struct kvm_arch *ka = container_of(dwork, struct kvm_arch,
					   kvmclock_sync_work);
	struct kvm *kvm = container_of(ka, struct kvm, arch);

	schedule_delayed_work(&kvm->arch.kvmclock_update_work, 0);
	schedule_delayed_work(&kvm->arch.kvmclock_sync_work,
					KVMCLOCK_SYNC_PERIOD);
}

/* These helpers are safe iff @msr is known to be an MCx bank MSR. */
static bool is_mci_control_msr(u32 msr)
{
	return (msr & 3) == 0;
}
static bool is_mci_status_msr(u32 msr)
{
	return (msr & 3) == 1;
}

/*
 * On AMD, HWCR[McStatusWrEn] controls whether setting MCi_STATUS results in #GP.
 */
static bool can_set_mci_status(struct kvm_vcpu *vcpu)
{
	/* McStatusWrEn enabled? */
	if (guest_cpuid_is_amd_compatible(vcpu))
		return !!(vcpu->arch.msr_hwcr & BIT_ULL(18));

	return false;
}

static int set_msr_mce(struct kvm_vcpu *vcpu, struct msr_data *msr_info)
{
	u64 mcg_cap = vcpu->arch.mcg_cap;
	unsigned bank_num = mcg_cap & 0xff;
	u32 msr = msr_info->index;
	u64 data = msr_info->data;
	u32 offset, last_msr;

	switch (msr) {
	case MSR_IA32_MCG_STATUS:
		vcpu->arch.mcg_status = data;
		break;
	case MSR_IA32_MCG_CTL:
		if (!(mcg_cap & MCG_CTL_P) &&
		    (data || !msr_info->host_initiated))
			return 1;
		if (data != 0 && data != ~(u64)0)
			return 1;
		vcpu->arch.mcg_ctl = data;
		break;
	case MSR_IA32_MC0_CTL2 ... MSR_IA32_MCx_CTL2(KVM_MAX_MCE_BANKS) - 1:
		last_msr = MSR_IA32_MCx_CTL2(bank_num) - 1;
		if (msr > last_msr)
			return 1;

		if (!(mcg_cap & MCG_CMCI_P) && (data || !msr_info->host_initiated))
			return 1;
		/* An attempt to write a 1 to a reserved bit raises #GP */
		if (data & ~(MCI_CTL2_CMCI_EN | MCI_CTL2_CMCI_THRESHOLD_MASK))
			return 1;
		offset = array_index_nospec(msr - MSR_IA32_MC0_CTL2,
					    last_msr + 1 - MSR_IA32_MC0_CTL2);
		vcpu->arch.mci_ctl2_banks[offset] = data;
		break;
	case MSR_IA32_MC0_CTL ... MSR_IA32_MCx_CTL(KVM_MAX_MCE_BANKS) - 1:
		last_msr = MSR_IA32_MCx_CTL(bank_num) - 1;
		if (msr > last_msr)
			return 1;

		/*
		 * Only 0 or all 1s can be written to IA32_MCi_CTL, all other
		 * values are architecturally undefined.  But, some Linux
		 * kernels clear bit 10 in bank 4 to workaround a BIOS/GART TLB
		 * issue on AMD K8s, allow bit 10 to be clear when setting all
		 * other bits in order to avoid an uncaught #GP in the guest.
		 *
		 * UNIXWARE clears bit 0 of MC1_CTL to ignore correctable,
		 * single-bit ECC data errors.
		 */
		if (is_mci_control_msr(msr) &&
		    data != 0 && (data | (1 << 10) | 1) != ~(u64)0)
			return 1;

		/*
		 * All CPUs allow writing 0 to MCi_STATUS MSRs to clear the MSR.
		 * AMD-based CPUs allow non-zero values, but if and only if
		 * HWCR[McStatusWrEn] is set.
		 */
		if (!msr_info->host_initiated && is_mci_status_msr(msr) &&
		    data != 0 && !can_set_mci_status(vcpu))
			return 1;

		offset = array_index_nospec(msr - MSR_IA32_MC0_CTL,
					    last_msr + 1 - MSR_IA32_MC0_CTL);
		vcpu->arch.mce_banks[offset] = data;
		break;
	default:
		return 1;
	}
	return 0;
}

static inline bool kvm_pv_async_pf_enabled(struct kvm_vcpu *vcpu)
{
	u64 mask = KVM_ASYNC_PF_ENABLED | KVM_ASYNC_PF_DELIVERY_AS_INT;

	return (vcpu->arch.apf.msr_en_val & mask) == mask;
}

static int kvm_pv_enable_async_pf(struct kvm_vcpu *vcpu, u64 data)
{
	gpa_t gpa = data & ~0x3f;

	/* Bits 4:5 are reserved, Should be zero */
	if (data & 0x30)
		return 1;

	if (!guest_pv_has(vcpu, KVM_FEATURE_ASYNC_PF_VMEXIT) &&
	    (data & KVM_ASYNC_PF_DELIVERY_AS_PF_VMEXIT))
		return 1;

	if (!guest_pv_has(vcpu, KVM_FEATURE_ASYNC_PF_INT) &&
	    (data & KVM_ASYNC_PF_DELIVERY_AS_INT))
		return 1;

	if (!lapic_in_kernel(vcpu))
		return data ? 1 : 0;

	vcpu->arch.apf.msr_en_val = data;

	if (!kvm_pv_async_pf_enabled(vcpu)) {
		kvm_clear_async_pf_completion_queue(vcpu);
		kvm_async_pf_hash_reset(vcpu);
		return 0;
	}

	if (kvm_gfn_to_hva_cache_init(vcpu->kvm, &vcpu->arch.apf.data, gpa,
					sizeof(u64)))
		return 1;

	vcpu->arch.apf.send_always = (data & KVM_ASYNC_PF_SEND_ALWAYS);
	vcpu->arch.apf.delivery_as_pf_vmexit = data & KVM_ASYNC_PF_DELIVERY_AS_PF_VMEXIT;

	kvm_async_pf_wakeup_all(vcpu);

	return 0;
}

static int kvm_pv_enable_async_pf_int(struct kvm_vcpu *vcpu, u64 data)
{
	/* Bits 8-63 are reserved */
	if (data >> 8)
		return 1;

	if (!lapic_in_kernel(vcpu))
		return 1;

	vcpu->arch.apf.msr_int_val = data;

	vcpu->arch.apf.vec = data & KVM_ASYNC_PF_VEC_MASK;

	return 0;
}

static void kvmclock_reset(struct kvm_vcpu *vcpu)
{
	kvm_gpc_deactivate(&vcpu->arch.pv_time);
	vcpu->arch.time = 0;
}

static void kvm_vcpu_flush_tlb_all(struct kvm_vcpu *vcpu)
{
	++vcpu->stat.tlb_flush;
	kvm_x86_call(flush_tlb_all)(vcpu);

	/* Flushing all ASIDs flushes the current ASID... */
	kvm_clear_request(KVM_REQ_TLB_FLUSH_CURRENT, vcpu);
}

static void kvm_vcpu_flush_tlb_guest(struct kvm_vcpu *vcpu)
{
	++vcpu->stat.tlb_flush;

	if (!tdp_enabled) {
		/*
		 * A TLB flush on behalf of the guest is equivalent to
		 * INVPCID(all), toggling CR4.PGE, etc., which requires
		 * a forced sync of the shadow page tables.  Ensure all the
		 * roots are synced and the guest TLB in hardware is clean.
		 */
		kvm_mmu_sync_roots(vcpu);
		kvm_mmu_sync_prev_roots(vcpu);
	}

	kvm_x86_call(flush_tlb_guest)(vcpu);

	/*
	 * Flushing all "guest" TLB is always a superset of Hyper-V's fine
	 * grained flushing.
	 */
	kvm_hv_vcpu_purge_flush_tlb(vcpu);
}


static inline void kvm_vcpu_flush_tlb_current(struct kvm_vcpu *vcpu)
{
	++vcpu->stat.tlb_flush;
	kvm_x86_call(flush_tlb_current)(vcpu);
}

/*
 * Service "local" TLB flush requests, which are specific to the current MMU
 * context.  In addition to the generic event handling in vcpu_enter_guest(),
 * TLB flushes that are targeted at an MMU context also need to be serviced
 * prior before nested VM-Enter/VM-Exit.
 */
void kvm_service_local_tlb_flush_requests(struct kvm_vcpu *vcpu)
{
	if (kvm_check_request(KVM_REQ_TLB_FLUSH_CURRENT, vcpu))
		kvm_vcpu_flush_tlb_current(vcpu);

	if (kvm_check_request(KVM_REQ_TLB_FLUSH_GUEST, vcpu))
		kvm_vcpu_flush_tlb_guest(vcpu);
}
EXPORT_SYMBOL_GPL(kvm_service_local_tlb_flush_requests);

static void record_steal_time(struct kvm_vcpu *vcpu)
{
	struct gfn_to_hva_cache *ghc = &vcpu->arch.st.cache;
	struct kvm_steal_time __user *st;
	struct kvm_memslots *slots;
	gpa_t gpa = vcpu->arch.st.msr_val & KVM_STEAL_VALID_BITS;
	u64 steal;
	u32 version;

	if (kvm_xen_msr_enabled(vcpu->kvm)) {
		kvm_xen_runstate_set_running(vcpu);
		return;
	}

	if (!(vcpu->arch.st.msr_val & KVM_MSR_ENABLED))
		return;

	if (WARN_ON_ONCE(current->mm != vcpu->kvm->mm))
		return;

	slots = kvm_memslots(vcpu->kvm);

	if (unlikely(slots->generation != ghc->generation ||
		     gpa != ghc->gpa ||
		     kvm_is_error_hva(ghc->hva) || !ghc->memslot)) {
		/* We rely on the fact that it fits in a single page. */
		BUILD_BUG_ON((sizeof(*st) - 1) & KVM_STEAL_VALID_BITS);

		if (kvm_gfn_to_hva_cache_init(vcpu->kvm, ghc, gpa, sizeof(*st)) ||
		    kvm_is_error_hva(ghc->hva) || !ghc->memslot)
			return;
	}

	st = (struct kvm_steal_time __user *)ghc->hva;
	/*
	 * Doing a TLB flush here, on the guest's behalf, can avoid
	 * expensive IPIs.
	 */
	if (guest_pv_has(vcpu, KVM_FEATURE_PV_TLB_FLUSH)) {
		u8 st_preempted = 0;
		int err = -EFAULT;

		if (!user_access_begin(st, sizeof(*st)))
			return;

		asm volatile("1: xchgb %0, %2\n"
			     "xor %1, %1\n"
			     "2:\n"
			     _ASM_EXTABLE_UA(1b, 2b)
			     : "+q" (st_preempted),
			       "+&r" (err),
			       "+m" (st->preempted));
		if (err)
			goto out;

		user_access_end();

		vcpu->arch.st.preempted = 0;

		trace_kvm_pv_tlb_flush(vcpu->vcpu_id,
				       st_preempted & KVM_VCPU_FLUSH_TLB);
		if (st_preempted & KVM_VCPU_FLUSH_TLB)
			kvm_vcpu_flush_tlb_guest(vcpu);

		if (!user_access_begin(st, sizeof(*st)))
			goto dirty;
	} else {
		if (!user_access_begin(st, sizeof(*st)))
			return;

		unsafe_put_user(0, &st->preempted, out);
		vcpu->arch.st.preempted = 0;
	}

	unsafe_get_user(version, &st->version, out);
	if (version & 1)
		version += 1;  /* first time write, random junk */

	version += 1;
	unsafe_put_user(version, &st->version, out);

	smp_wmb();

	unsafe_get_user(steal, &st->steal, out);
	steal += current->sched_info.run_delay -
		vcpu->arch.st.last_steal;
	vcpu->arch.st.last_steal = current->sched_info.run_delay;
	unsafe_put_user(steal, &st->steal, out);

	version += 1;
	unsafe_put_user(version, &st->version, out);

 out:
	user_access_end();
 dirty:
	mark_page_dirty_in_slot(vcpu->kvm, ghc->memslot, gpa_to_gfn(ghc->gpa));
}

/*
 * Returns true if the MSR in question is managed via XSTATE, i.e. is context
 * switched with the rest of guest FPU state.  Note!  S_CET is _not_ context
 * switched via XSTATE even though it _is_ saved/restored via XSAVES/XRSTORS.
 * Because S_CET is loaded on VM-Enter and VM-Exit via dedicated VMCS fields,
 * the value saved/restored via XSTATE is always the host's value.  That detail
 * is _extremely_ important, as the guest's S_CET must _never_ be resident in
 * hardware while executing in the host.  Loading guest values for U_CET and
 * PL[0-3]_SSP while executing in the kernel is safe, as U_CET is specific to
 * userspace, and PL[0-3]_SSP are only consumed when transitioning to lower
 * privilege levels, i.e. are effectively only consumed by userspace as well.
 */
static bool is_xstate_managed_msr(struct kvm_vcpu *vcpu, u32 msr)
{
	if (!vcpu)
		return false;

	switch (msr) {
	case MSR_IA32_U_CET:
		return guest_cpu_cap_has(vcpu, X86_FEATURE_SHSTK) ||
		       guest_cpu_cap_has(vcpu, X86_FEATURE_IBT);
	case MSR_IA32_PL0_SSP ... MSR_IA32_PL3_SSP:
		return guest_cpu_cap_has(vcpu, X86_FEATURE_SHSTK);
	default:
		return false;
	}
}

/*
 * Lock (and if necessary, re-load) the guest FPU, i.e. XSTATE, and access an
 * MSR that is managed via XSTATE.  Note, the caller is responsible for doing
 * the initial FPU load, this helper only ensures that guest state is resident
 * in hardware (the kernel can load its FPU state in IRQ context).
 */
static __always_inline void kvm_access_xstate_msr(struct kvm_vcpu *vcpu,
						  struct msr_data *msr_info,
						  int access)
{
	BUILD_BUG_ON(access != MSR_TYPE_R && access != MSR_TYPE_W);

	KVM_BUG_ON(!is_xstate_managed_msr(vcpu, msr_info->index), vcpu->kvm);
	KVM_BUG_ON(!vcpu->arch.guest_fpu.fpstate->in_use, vcpu->kvm);

	kvm_fpu_get();
	if (access == MSR_TYPE_R)
		rdmsrq(msr_info->index, msr_info->data);
	else
		wrmsrq(msr_info->index, msr_info->data);
	kvm_fpu_put();
}

static void kvm_set_xstate_msr(struct kvm_vcpu *vcpu, struct msr_data *msr_info)
{
	kvm_access_xstate_msr(vcpu, msr_info, MSR_TYPE_W);
}

static void kvm_get_xstate_msr(struct kvm_vcpu *vcpu, struct msr_data *msr_info)
{
	kvm_access_xstate_msr(vcpu, msr_info, MSR_TYPE_R);
}

int kvm_set_msr_common(struct kvm_vcpu *vcpu, struct msr_data *msr_info)
{
	u32 msr = msr_info->index;
	u64 data = msr_info->data;

	/*
	 * Do not allow host-initiated writes to trigger the Xen hypercall
	 * page setup; it could incur locking paths which are not expected
	 * if userspace sets the MSR in an unusual location.
	 */
	if (kvm_xen_is_hypercall_page_msr(vcpu->kvm, msr) &&
	    !msr_info->host_initiated)
		return kvm_xen_write_hypercall_page(vcpu, data);

	switch (msr) {
	case MSR_AMD64_NB_CFG:
	case MSR_IA32_UCODE_WRITE:
	case MSR_VM_HSAVE_PA:
	case MSR_AMD64_PATCH_LOADER:
	case MSR_AMD64_BU_CFG2:
	case MSR_AMD64_DC_CFG:
	case MSR_AMD64_TW_CFG:
	case MSR_F15H_EX_CFG:
		break;

	case MSR_IA32_UCODE_REV:
		if (msr_info->host_initiated)
			vcpu->arch.microcode_version = data;
		break;
	case MSR_IA32_ARCH_CAPABILITIES:
		if (!msr_info->host_initiated ||
		    !guest_cpu_cap_has(vcpu, X86_FEATURE_ARCH_CAPABILITIES))
			return KVM_MSR_RET_UNSUPPORTED;
		vcpu->arch.arch_capabilities = data;
		break;
	case MSR_IA32_PERF_CAPABILITIES:
		if (!msr_info->host_initiated ||
		    !guest_cpu_cap_has(vcpu, X86_FEATURE_PDCM))
			return KVM_MSR_RET_UNSUPPORTED;

		if (data & ~kvm_caps.supported_perf_cap)
			return 1;

		/*
		 * Note, this is not just a performance optimization!  KVM
		 * disallows changing feature MSRs after the vCPU has run; PMU
		 * refresh will bug the VM if called after the vCPU has run.
		 */
		if (vcpu->arch.perf_capabilities == data)
			break;

		vcpu->arch.perf_capabilities = data;
		kvm_pmu_refresh(vcpu);
		break;
	case MSR_IA32_PRED_CMD: {
		u64 reserved_bits = ~(PRED_CMD_IBPB | PRED_CMD_SBPB);

		if (!msr_info->host_initiated) {
			if ((!guest_has_pred_cmd_msr(vcpu)))
				return 1;

			if (!guest_cpu_cap_has(vcpu, X86_FEATURE_SPEC_CTRL) &&
			    !guest_cpu_cap_has(vcpu, X86_FEATURE_AMD_IBPB))
				reserved_bits |= PRED_CMD_IBPB;

			if (!guest_cpu_cap_has(vcpu, X86_FEATURE_SBPB))
				reserved_bits |= PRED_CMD_SBPB;
		}

		if (!boot_cpu_has(X86_FEATURE_IBPB))
			reserved_bits |= PRED_CMD_IBPB;

		if (!boot_cpu_has(X86_FEATURE_SBPB))
			reserved_bits |= PRED_CMD_SBPB;

		if (data & reserved_bits)
			return 1;

		if (!data)
			break;

		wrmsrq(MSR_IA32_PRED_CMD, data);
		break;
	}
	case MSR_IA32_FLUSH_CMD:
		if (!msr_info->host_initiated &&
		    !guest_cpu_cap_has(vcpu, X86_FEATURE_FLUSH_L1D))
			return 1;

		if (!boot_cpu_has(X86_FEATURE_FLUSH_L1D) || (data & ~L1D_FLUSH))
			return 1;
		if (!data)
			break;

		wrmsrq(MSR_IA32_FLUSH_CMD, L1D_FLUSH);
		break;
	case MSR_EFER:
		return set_efer(vcpu, msr_info);
	case MSR_K7_HWCR:
		data &= ~(u64)0x40;	/* ignore flush filter disable */
		data &= ~(u64)0x100;	/* ignore ignne emulation enable */
		data &= ~(u64)0x8;	/* ignore TLB cache disable */

		/*
		 * Allow McStatusWrEn and TscFreqSel. (Linux guests from v3.2
		 * through at least v6.6 whine if TscFreqSel is clear,
		 * depending on F/M/S.
		 */
		if (data & ~(BIT_ULL(18) | BIT_ULL(24))) {
			kvm_pr_unimpl_wrmsr(vcpu, msr, data);
			return 1;
		}
		vcpu->arch.msr_hwcr = data;
		break;
	case MSR_FAM10H_MMIO_CONF_BASE:
		if (data != 0) {
			kvm_pr_unimpl_wrmsr(vcpu, msr, data);
			return 1;
		}
		break;
	case MSR_IA32_CR_PAT:
		if (!kvm_pat_valid(data))
			return 1;

		vcpu->arch.pat = data;
		break;
	case MTRRphysBase_MSR(0) ... MSR_MTRRfix4K_F8000:
	case MSR_MTRRdefType:
		return kvm_mtrr_set_msr(vcpu, msr, data);
	case MSR_IA32_APICBASE:
		return kvm_apic_set_base(vcpu, data, msr_info->host_initiated);
	case APIC_BASE_MSR ... APIC_BASE_MSR + 0xff:
		return kvm_x2apic_msr_write(vcpu, msr, data);
	case MSR_IA32_TSC_DEADLINE:
		kvm_set_lapic_tscdeadline_msr(vcpu, data);
		break;
	case MSR_IA32_TSC_ADJUST:
		if (guest_cpu_cap_has(vcpu, X86_FEATURE_TSC_ADJUST)) {
			if (!msr_info->host_initiated) {
				s64 adj = data - vcpu->arch.ia32_tsc_adjust_msr;
				adjust_tsc_offset_guest(vcpu, adj);
				/* Before back to guest, tsc_timestamp must be adjusted
				 * as well, otherwise guest's percpu pvclock time could jump.
				 */
				kvm_make_request(KVM_REQ_CLOCK_UPDATE, vcpu);
			}
			vcpu->arch.ia32_tsc_adjust_msr = data;
		}
		break;
	case MSR_IA32_MISC_ENABLE: {
		u64 old_val = vcpu->arch.ia32_misc_enable_msr;

		if (!msr_info->host_initiated) {
			/* RO bits */
			if ((old_val ^ data) & MSR_IA32_MISC_ENABLE_PMU_RO_MASK)
				return 1;

			/* R bits, i.e. writes are ignored, but don't fault. */
			data = data & ~MSR_IA32_MISC_ENABLE_EMON;
			data |= old_val & MSR_IA32_MISC_ENABLE_EMON;
		}

		if (!kvm_check_has_quirk(vcpu->kvm, KVM_X86_QUIRK_MISC_ENABLE_NO_MWAIT) &&
		    ((old_val ^ data)  & MSR_IA32_MISC_ENABLE_MWAIT)) {
			if (!guest_cpu_cap_has(vcpu, X86_FEATURE_XMM3))
				return 1;
			vcpu->arch.ia32_misc_enable_msr = data;
			vcpu->arch.cpuid_dynamic_bits_dirty = true;
		} else {
			vcpu->arch.ia32_misc_enable_msr = data;
		}
		break;
	}
	case MSR_IA32_SMBASE:
		if (!IS_ENABLED(CONFIG_KVM_SMM) || !msr_info->host_initiated)
			return 1;
		vcpu->arch.smbase = data;
		break;
	case MSR_IA32_POWER_CTL:
		vcpu->arch.msr_ia32_power_ctl = data;
		break;
	case MSR_IA32_TSC:
		if (msr_info->host_initiated) {
			kvm_synchronize_tsc(vcpu, &data);
		} else if (!vcpu->arch.guest_tsc_protected) {
			u64 adj = kvm_compute_l1_tsc_offset(vcpu, data) - vcpu->arch.l1_tsc_offset;
			adjust_tsc_offset_guest(vcpu, adj);
			vcpu->arch.ia32_tsc_adjust_msr += adj;
		}
		break;
	case MSR_IA32_XSS:
		if (!guest_cpuid_has(vcpu, X86_FEATURE_XSAVES))
			return KVM_MSR_RET_UNSUPPORTED;

		if (data & ~vcpu->arch.guest_supported_xss)
			return 1;
		if (vcpu->arch.ia32_xss == data)
			break;
		vcpu->arch.ia32_xss = data;
		vcpu->arch.cpuid_dynamic_bits_dirty = true;
		break;
	case MSR_SMI_COUNT:
		if (!msr_info->host_initiated)
			return 1;
		vcpu->arch.smi_count = data;
		break;
	case MSR_KVM_WALL_CLOCK_NEW:
		if (!guest_pv_has(vcpu, KVM_FEATURE_CLOCKSOURCE2))
			return 1;

		vcpu->kvm->arch.wall_clock = data;
		kvm_write_wall_clock(vcpu->kvm, data, 0);
		break;
	case MSR_KVM_WALL_CLOCK:
		if (!guest_pv_has(vcpu, KVM_FEATURE_CLOCKSOURCE))
			return 1;

		vcpu->kvm->arch.wall_clock = data;
		kvm_write_wall_clock(vcpu->kvm, data, 0);
		break;
	case MSR_KVM_SYSTEM_TIME_NEW:
		if (!guest_pv_has(vcpu, KVM_FEATURE_CLOCKSOURCE2))
			return 1;

		kvm_write_system_time(vcpu, data, false, msr_info->host_initiated);
		break;
	case MSR_KVM_SYSTEM_TIME:
		if (!guest_pv_has(vcpu, KVM_FEATURE_CLOCKSOURCE))
			return 1;

		kvm_write_system_time(vcpu, data, true,  msr_info->host_initiated);
		break;
	case MSR_KVM_ASYNC_PF_EN:
		if (!guest_pv_has(vcpu, KVM_FEATURE_ASYNC_PF))
			return 1;

		if (kvm_pv_enable_async_pf(vcpu, data))
			return 1;
		break;
	case MSR_KVM_ASYNC_PF_INT:
		if (!guest_pv_has(vcpu, KVM_FEATURE_ASYNC_PF_INT))
			return 1;

		if (kvm_pv_enable_async_pf_int(vcpu, data))
			return 1;
		break;
	case MSR_KVM_ASYNC_PF_ACK:
		if (!guest_pv_has(vcpu, KVM_FEATURE_ASYNC_PF_INT))
			return 1;
		if (data & 0x1) {
			vcpu->arch.apf.pageready_pending = false;
			kvm_check_async_pf_completion(vcpu);
		}
		break;
	case MSR_KVM_STEAL_TIME:
		if (!guest_pv_has(vcpu, KVM_FEATURE_STEAL_TIME))
			return 1;

		if (unlikely(!sched_info_on()))
			return 1;

		if (data & KVM_STEAL_RESERVED_MASK)
			return 1;

		vcpu->arch.st.msr_val = data;

		if (!(data & KVM_MSR_ENABLED))
			break;

		kvm_make_request(KVM_REQ_STEAL_UPDATE, vcpu);

		break;
	case MSR_KVM_PV_EOI_EN:
		if (!guest_pv_has(vcpu, KVM_FEATURE_PV_EOI))
			return 1;

		if (kvm_lapic_set_pv_eoi(vcpu, data, sizeof(u8)))
			return 1;
		break;

	case MSR_KVM_POLL_CONTROL:
		if (!guest_pv_has(vcpu, KVM_FEATURE_POLL_CONTROL))
			return 1;

		/* only enable bit supported */
		if (data & (-1ULL << 1))
			return 1;

		vcpu->arch.msr_kvm_poll_control = data;
		break;

	case MSR_IA32_MCG_CTL:
	case MSR_IA32_MCG_STATUS:
	case MSR_IA32_MC0_CTL ... MSR_IA32_MCx_CTL(KVM_MAX_MCE_BANKS) - 1:
	case MSR_IA32_MC0_CTL2 ... MSR_IA32_MCx_CTL2(KVM_MAX_MCE_BANKS) - 1:
		return set_msr_mce(vcpu, msr_info);

	case MSR_K7_PERFCTR0 ... MSR_K7_PERFCTR3:
	case MSR_P6_PERFCTR0 ... MSR_P6_PERFCTR1:
	case MSR_K7_EVNTSEL0 ... MSR_K7_EVNTSEL3:
	case MSR_P6_EVNTSEL0 ... MSR_P6_EVNTSEL1:
		if (kvm_pmu_is_valid_msr(vcpu, msr))
			return kvm_pmu_set_msr(vcpu, msr_info);

		if (data)
			kvm_pr_unimpl_wrmsr(vcpu, msr, data);
		break;
	case MSR_K7_CLK_CTL:
		/*
		 * Ignore all writes to this no longer documented MSR.
		 * Writes are only relevant for old K7 processors,
		 * all pre-dating SVM, but a recommended workaround from
		 * AMD for these chips. It is possible to specify the
		 * affected processor models on the command line, hence
		 * the need to ignore the workaround.
		 */
		break;
#ifdef CONFIG_KVM_HYPERV
	case HV_X64_MSR_GUEST_OS_ID ... HV_X64_MSR_SINT15:
	case HV_X64_MSR_SYNDBG_CONTROL ... HV_X64_MSR_SYNDBG_PENDING_BUFFER:
	case HV_X64_MSR_SYNDBG_OPTIONS:
	case HV_X64_MSR_CRASH_P0 ... HV_X64_MSR_CRASH_P4:
	case HV_X64_MSR_CRASH_CTL:
	case HV_X64_MSR_STIMER0_CONFIG ... HV_X64_MSR_STIMER3_COUNT:
	case HV_X64_MSR_REENLIGHTENMENT_CONTROL:
	case HV_X64_MSR_TSC_EMULATION_CONTROL:
	case HV_X64_MSR_TSC_EMULATION_STATUS:
	case HV_X64_MSR_TSC_INVARIANT_CONTROL:
		return kvm_hv_set_msr_common(vcpu, msr, data,
					     msr_info->host_initiated);
#endif
	case MSR_IA32_BBL_CR_CTL3:
		/* Drop writes to this legacy MSR -- see rdmsr
		 * counterpart for further detail.
		 */
		kvm_pr_unimpl_wrmsr(vcpu, msr, data);
		break;
	case MSR_AMD64_OSVW_ID_LENGTH:
		if (!guest_cpu_cap_has(vcpu, X86_FEATURE_OSVW))
			return 1;
		vcpu->arch.osvw.length = data;
		break;
	case MSR_AMD64_OSVW_STATUS:
		if (!guest_cpu_cap_has(vcpu, X86_FEATURE_OSVW))
			return 1;
		vcpu->arch.osvw.status = data;
		break;
	case MSR_PLATFORM_INFO:
		if (!msr_info->host_initiated)
			return 1;
		vcpu->arch.msr_platform_info = data;
		break;
	case MSR_MISC_FEATURES_ENABLES:
		if (data & ~MSR_MISC_FEATURES_ENABLES_CPUID_FAULT ||
		    (data & MSR_MISC_FEATURES_ENABLES_CPUID_FAULT &&
		     !supports_cpuid_fault(vcpu)))
			return 1;
		vcpu->arch.msr_misc_features_enables = data;
		break;
#ifdef CONFIG_X86_64
	case MSR_IA32_XFD:
		if (!msr_info->host_initiated &&
		    !guest_cpu_cap_has(vcpu, X86_FEATURE_XFD))
			return 1;

		if (data & ~kvm_guest_supported_xfd(vcpu))
			return 1;

		fpu_update_guest_xfd(&vcpu->arch.guest_fpu, data);
		break;
	case MSR_IA32_XFD_ERR:
		if (!msr_info->host_initiated &&
		    !guest_cpu_cap_has(vcpu, X86_FEATURE_XFD))
			return 1;

		if (data & ~kvm_guest_supported_xfd(vcpu))
			return 1;

		vcpu->arch.guest_fpu.xfd_err = data;
		break;
#endif
	case MSR_IA32_U_CET:
	case MSR_IA32_PL0_SSP ... MSR_IA32_PL3_SSP:
		kvm_set_xstate_msr(vcpu, msr_info);
		break;
	default:
		if (kvm_pmu_is_valid_msr(vcpu, msr))
			return kvm_pmu_set_msr(vcpu, msr_info);

		return KVM_MSR_RET_UNSUPPORTED;
	}
	return 0;
}
EXPORT_SYMBOL_GPL(kvm_set_msr_common);

static int get_msr_mce(struct kvm_vcpu *vcpu, u32 msr, u64 *pdata, bool host)
{
	u64 data;
	u64 mcg_cap = vcpu->arch.mcg_cap;
	unsigned bank_num = mcg_cap & 0xff;
	u32 offset, last_msr;

	switch (msr) {
	case MSR_IA32_P5_MC_ADDR:
	case MSR_IA32_P5_MC_TYPE:
		data = 0;
		break;
	case MSR_IA32_MCG_CAP:
		data = vcpu->arch.mcg_cap;
		break;
	case MSR_IA32_MCG_CTL:
		if (!(mcg_cap & MCG_CTL_P) && !host)
			return 1;
		data = vcpu->arch.mcg_ctl;
		break;
	case MSR_IA32_MCG_STATUS:
		data = vcpu->arch.mcg_status;
		break;
	case MSR_IA32_MC0_CTL2 ... MSR_IA32_MCx_CTL2(KVM_MAX_MCE_BANKS) - 1:
		last_msr = MSR_IA32_MCx_CTL2(bank_num) - 1;
		if (msr > last_msr)
			return 1;

		if (!(mcg_cap & MCG_CMCI_P) && !host)
			return 1;
		offset = array_index_nospec(msr - MSR_IA32_MC0_CTL2,
					    last_msr + 1 - MSR_IA32_MC0_CTL2);
		data = vcpu->arch.mci_ctl2_banks[offset];
		break;
	case MSR_IA32_MC0_CTL ... MSR_IA32_MCx_CTL(KVM_MAX_MCE_BANKS) - 1:
		last_msr = MSR_IA32_MCx_CTL(bank_num) - 1;
		if (msr > last_msr)
			return 1;

		offset = array_index_nospec(msr - MSR_IA32_MC0_CTL,
					    last_msr + 1 - MSR_IA32_MC0_CTL);
		data = vcpu->arch.mce_banks[offset];
		break;
	default:
		return 1;
	}
	*pdata = data;
	return 0;
}

int kvm_get_msr_common(struct kvm_vcpu *vcpu, struct msr_data *msr_info)
{
	switch (msr_info->index) {
	case MSR_IA32_PLATFORM_ID:
	case MSR_IA32_EBL_CR_POWERON:
	case MSR_IA32_LASTBRANCHFROMIP:
	case MSR_IA32_LASTBRANCHTOIP:
	case MSR_IA32_LASTINTFROMIP:
	case MSR_IA32_LASTINTTOIP:
	case MSR_AMD64_SYSCFG:
	case MSR_K8_TSEG_ADDR:
	case MSR_K8_TSEG_MASK:
	case MSR_VM_HSAVE_PA:
	case MSR_K8_INT_PENDING_MSG:
	case MSR_AMD64_NB_CFG:
	case MSR_FAM10H_MMIO_CONF_BASE:
	case MSR_AMD64_BU_CFG2:
	case MSR_IA32_PERF_CTL:
	case MSR_AMD64_DC_CFG:
	case MSR_AMD64_TW_CFG:
	case MSR_F15H_EX_CFG:
	/*
	 * Intel Sandy Bridge CPUs must support the RAPL (running average power
	 * limit) MSRs. Just return 0, as we do not want to expose the host
	 * data here. Do not conditionalize this on CPUID, as KVM does not do
	 * so for existing CPU-specific MSRs.
	 */
	case MSR_RAPL_POWER_UNIT:
	case MSR_PP0_ENERGY_STATUS:	/* Power plane 0 (core) */
	case MSR_PP1_ENERGY_STATUS:	/* Power plane 1 (graphics uncore) */
	case MSR_PKG_ENERGY_STATUS:	/* Total package */
	case MSR_DRAM_ENERGY_STATUS:	/* DRAM controller */
		msr_info->data = 0;
		break;
	case MSR_K7_EVNTSEL0 ... MSR_K7_EVNTSEL3:
	case MSR_K7_PERFCTR0 ... MSR_K7_PERFCTR3:
	case MSR_P6_PERFCTR0 ... MSR_P6_PERFCTR1:
	case MSR_P6_EVNTSEL0 ... MSR_P6_EVNTSEL1:
		if (kvm_pmu_is_valid_msr(vcpu, msr_info->index))
			return kvm_pmu_get_msr(vcpu, msr_info);
		msr_info->data = 0;
		break;
	case MSR_IA32_UCODE_REV:
		msr_info->data = vcpu->arch.microcode_version;
		break;
	case MSR_IA32_ARCH_CAPABILITIES:
		if (!guest_cpu_cap_has(vcpu, X86_FEATURE_ARCH_CAPABILITIES))
			return KVM_MSR_RET_UNSUPPORTED;
		msr_info->data = vcpu->arch.arch_capabilities;
		break;
	case MSR_IA32_PERF_CAPABILITIES:
		if (!guest_cpu_cap_has(vcpu, X86_FEATURE_PDCM))
			return KVM_MSR_RET_UNSUPPORTED;
		msr_info->data = vcpu->arch.perf_capabilities;
		break;
	case MSR_IA32_POWER_CTL:
		msr_info->data = vcpu->arch.msr_ia32_power_ctl;
		break;
	case MSR_IA32_TSC: {
		/*
		 * Intel SDM states that MSR_IA32_TSC read adds the TSC offset
		 * even when not intercepted. AMD manual doesn't explicitly
		 * state this but appears to behave the same.
		 *
		 * On userspace reads and writes, however, we unconditionally
		 * return L1's TSC value to ensure backwards-compatible
		 * behavior for migration.
		 */
		u64 offset, ratio;

		if (msr_info->host_initiated) {
			offset = vcpu->arch.l1_tsc_offset;
			ratio = vcpu->arch.l1_tsc_scaling_ratio;
		} else {
			offset = vcpu->arch.tsc_offset;
			ratio = vcpu->arch.tsc_scaling_ratio;
		}

		msr_info->data = kvm_scale_tsc(rdtsc(), ratio) + offset;
		break;
	}
	case MSR_IA32_CR_PAT:
		msr_info->data = vcpu->arch.pat;
		break;
	case MSR_MTRRcap:
	case MTRRphysBase_MSR(0) ... MSR_MTRRfix4K_F8000:
	case MSR_MTRRdefType:
		return kvm_mtrr_get_msr(vcpu, msr_info->index, &msr_info->data);
	case 0xcd: /* fsb frequency */
		msr_info->data = 3;
		break;
		/*
		 * MSR_EBC_FREQUENCY_ID
		 * Conservative value valid for even the basic CPU models.
		 * Models 0,1: 000 in bits 23:21 indicating a bus speed of
		 * 100MHz, model 2 000 in bits 18:16 indicating 100MHz,
		 * and 266MHz for model 3, or 4. Set Core Clock
		 * Frequency to System Bus Frequency Ratio to 1 (bits
		 * 31:24) even though these are only valid for CPU
		 * models > 2, however guests may end up dividing or
		 * multiplying by zero otherwise.
		 */
	case MSR_EBC_FREQUENCY_ID:
		msr_info->data = 1 << 24;
		break;
	case MSR_IA32_APICBASE:
		msr_info->data = vcpu->arch.apic_base;
		break;
	case APIC_BASE_MSR ... APIC_BASE_MSR + 0xff:
		return kvm_x2apic_msr_read(vcpu, msr_info->index, &msr_info->data);
	case MSR_IA32_TSC_DEADLINE:
		msr_info->data = kvm_get_lapic_tscdeadline_msr(vcpu);
		break;
	case MSR_IA32_TSC_ADJUST:
		msr_info->data = (u64)vcpu->arch.ia32_tsc_adjust_msr;
		break;
	case MSR_IA32_MISC_ENABLE:
		msr_info->data = vcpu->arch.ia32_misc_enable_msr;
		break;
	case MSR_IA32_SMBASE:
		if (!IS_ENABLED(CONFIG_KVM_SMM) || !msr_info->host_initiated)
			return 1;
		msr_info->data = vcpu->arch.smbase;
		break;
	case MSR_SMI_COUNT:
		msr_info->data = vcpu->arch.smi_count;
		break;
	case MSR_IA32_PERF_STATUS:
		/* TSC increment by tick */
		msr_info->data = 1000ULL;
		/* CPU multiplier */
		msr_info->data |= (((uint64_t)4ULL) << 40);
		break;
	case MSR_EFER:
		msr_info->data = vcpu->arch.efer;
		break;
	case MSR_KVM_WALL_CLOCK:
		if (!guest_pv_has(vcpu, KVM_FEATURE_CLOCKSOURCE))
			return 1;

		msr_info->data = vcpu->kvm->arch.wall_clock;
		break;
	case MSR_KVM_WALL_CLOCK_NEW:
		if (!guest_pv_has(vcpu, KVM_FEATURE_CLOCKSOURCE2))
			return 1;

		msr_info->data = vcpu->kvm->arch.wall_clock;
		break;
	case MSR_KVM_SYSTEM_TIME:
		if (!guest_pv_has(vcpu, KVM_FEATURE_CLOCKSOURCE))
			return 1;

		msr_info->data = vcpu->arch.time;
		break;
	case MSR_KVM_SYSTEM_TIME_NEW:
		if (!guest_pv_has(vcpu, KVM_FEATURE_CLOCKSOURCE2))
			return 1;

		msr_info->data = vcpu->arch.time;
		break;
	case MSR_KVM_ASYNC_PF_EN:
		if (!guest_pv_has(vcpu, KVM_FEATURE_ASYNC_PF))
			return 1;

		msr_info->data = vcpu->arch.apf.msr_en_val;
		break;
	case MSR_KVM_ASYNC_PF_INT:
		if (!guest_pv_has(vcpu, KVM_FEATURE_ASYNC_PF_INT))
			return 1;

		msr_info->data = vcpu->arch.apf.msr_int_val;
		break;
	case MSR_KVM_ASYNC_PF_ACK:
		if (!guest_pv_has(vcpu, KVM_FEATURE_ASYNC_PF_INT))
			return 1;

		msr_info->data = 0;
		break;
	case MSR_KVM_STEAL_TIME:
		if (!guest_pv_has(vcpu, KVM_FEATURE_STEAL_TIME))
			return 1;

		msr_info->data = vcpu->arch.st.msr_val;
		break;
	case MSR_KVM_PV_EOI_EN:
		if (!guest_pv_has(vcpu, KVM_FEATURE_PV_EOI))
			return 1;

		msr_info->data = vcpu->arch.pv_eoi.msr_val;
		break;
	case MSR_KVM_POLL_CONTROL:
		if (!guest_pv_has(vcpu, KVM_FEATURE_POLL_CONTROL))
			return 1;

		msr_info->data = vcpu->arch.msr_kvm_poll_control;
		break;
	case MSR_IA32_P5_MC_ADDR:
	case MSR_IA32_P5_MC_TYPE:
	case MSR_IA32_MCG_CAP:
	case MSR_IA32_MCG_CTL:
	case MSR_IA32_MCG_STATUS:
	case MSR_IA32_MC0_CTL ... MSR_IA32_MCx_CTL(KVM_MAX_MCE_BANKS) - 1:
	case MSR_IA32_MC0_CTL2 ... MSR_IA32_MCx_CTL2(KVM_MAX_MCE_BANKS) - 1:
		return get_msr_mce(vcpu, msr_info->index, &msr_info->data,
				   msr_info->host_initiated);
	case MSR_IA32_XSS:
		if (!msr_info->host_initiated &&
		    !guest_cpuid_has(vcpu, X86_FEATURE_XSAVES))
			return 1;
		msr_info->data = vcpu->arch.ia32_xss;
		break;
	case MSR_K7_CLK_CTL:
		/*
		 * Provide expected ramp-up count for K7. All other
		 * are set to zero, indicating minimum divisors for
		 * every field.
		 *
		 * This prevents guest kernels on AMD host with CPU
		 * type 6, model 8 and higher from exploding due to
		 * the rdmsr failing.
		 */
		msr_info->data = 0x20000000;
		break;
#ifdef CONFIG_KVM_HYPERV
	case HV_X64_MSR_GUEST_OS_ID ... HV_X64_MSR_SINT15:
	case HV_X64_MSR_SYNDBG_CONTROL ... HV_X64_MSR_SYNDBG_PENDING_BUFFER:
	case HV_X64_MSR_SYNDBG_OPTIONS:
	case HV_X64_MSR_CRASH_P0 ... HV_X64_MSR_CRASH_P4:
	case HV_X64_MSR_CRASH_CTL:
	case HV_X64_MSR_STIMER0_CONFIG ... HV_X64_MSR_STIMER3_COUNT:
	case HV_X64_MSR_REENLIGHTENMENT_CONTROL:
	case HV_X64_MSR_TSC_EMULATION_CONTROL:
	case HV_X64_MSR_TSC_EMULATION_STATUS:
	case HV_X64_MSR_TSC_INVARIANT_CONTROL:
		return kvm_hv_get_msr_common(vcpu,
					     msr_info->index, &msr_info->data,
					     msr_info->host_initiated);
#endif
	case MSR_IA32_BBL_CR_CTL3:
		/* This legacy MSR exists but isn't fully documented in current
		 * silicon.  It is however accessed by winxp in very narrow
		 * scenarios where it sets bit #19, itself documented as
		 * a "reserved" bit.  Best effort attempt to source coherent
		 * read data here should the balance of the register be
		 * interpreted by the guest:
		 *
		 * L2 cache control register 3: 64GB range, 256KB size,
		 * enabled, latency 0x1, configured
		 */
		msr_info->data = 0xbe702111;
		break;
	case MSR_AMD64_OSVW_ID_LENGTH:
		if (!guest_cpu_cap_has(vcpu, X86_FEATURE_OSVW))
			return 1;
		msr_info->data = vcpu->arch.osvw.length;
		break;
	case MSR_AMD64_OSVW_STATUS:
		if (!guest_cpu_cap_has(vcpu, X86_FEATURE_OSVW))
			return 1;
		msr_info->data = vcpu->arch.osvw.status;
		break;
	case MSR_PLATFORM_INFO:
		if (!msr_info->host_initiated &&
		    !vcpu->kvm->arch.guest_can_read_msr_platform_info)
			return 1;
		msr_info->data = vcpu->arch.msr_platform_info;
		break;
	case MSR_MISC_FEATURES_ENABLES:
		msr_info->data = vcpu->arch.msr_misc_features_enables;
		break;
	case MSR_K7_HWCR:
		msr_info->data = vcpu->arch.msr_hwcr;
		break;
#ifdef CONFIG_X86_64
	case MSR_IA32_XFD:
		if (!msr_info->host_initiated &&
		    !guest_cpu_cap_has(vcpu, X86_FEATURE_XFD))
			return 1;

		msr_info->data = vcpu->arch.guest_fpu.fpstate->xfd;
		break;
	case MSR_IA32_XFD_ERR:
		if (!msr_info->host_initiated &&
		    !guest_cpu_cap_has(vcpu, X86_FEATURE_XFD))
			return 1;

		msr_info->data = vcpu->arch.guest_fpu.xfd_err;
		break;
#endif
	case MSR_IA32_U_CET:
	case MSR_IA32_PL0_SSP ... MSR_IA32_PL3_SSP:
		kvm_get_xstate_msr(vcpu, msr_info);
		break;
	default:
		if (kvm_pmu_is_valid_msr(vcpu, msr_info->index))
			return kvm_pmu_get_msr(vcpu, msr_info);

		return KVM_MSR_RET_UNSUPPORTED;
	}
	return 0;
}
EXPORT_SYMBOL_GPL(kvm_get_msr_common);

/*
 * Read or write a bunch of msrs. All parameters are kernel addresses.
 *
 * @return number of msrs set successfully.
 */
static int __msr_io(struct kvm_vcpu *vcpu, struct kvm_msrs *msrs,
		    struct kvm_msr_entry *entries,
		    int (*do_msr)(struct kvm_vcpu *vcpu,
				  unsigned index, u64 *data))
{
	bool fpu_loaded = false;
	int i;

	for (i = 0; i < msrs->nmsrs; ++i) {
		/*
		 * If userspace is accessing one or more XSTATE-managed MSRs,
		 * temporarily load the guest's FPU state so that the guest's
		 * MSR value(s) is resident in hardware and thus can be accessed
		 * via RDMSR/WRMSR.
		 */
		if (!fpu_loaded && is_xstate_managed_msr(vcpu, entries[i].index)) {
			kvm_load_guest_fpu(vcpu);
			fpu_loaded = true;
		}
		if (do_msr(vcpu, entries[i].index, &entries[i].data))
			break;
	}
	if (fpu_loaded)
		kvm_put_guest_fpu(vcpu);

	return i;
}

/*
 * Read or write a bunch of msrs. Parameters are user addresses.
 *
 * @return number of msrs set successfully.
 */
static int msr_io(struct kvm_vcpu *vcpu, struct kvm_msrs __user *user_msrs,
		  int (*do_msr)(struct kvm_vcpu *vcpu,
				unsigned index, u64 *data),
		  int writeback)
{
	struct kvm_msrs msrs;
	struct kvm_msr_entry *entries;
	unsigned size;
	int r;

	r = -EFAULT;
	if (copy_from_user(&msrs, user_msrs, sizeof(msrs)))
		goto out;

	r = -E2BIG;
	if (msrs.nmsrs >= MAX_IO_MSRS)
		goto out;

	size = sizeof(struct kvm_msr_entry) * msrs.nmsrs;
	entries = memdup_user(user_msrs->entries, size);
	if (IS_ERR(entries)) {
		r = PTR_ERR(entries);
		goto out;
	}

	r = __msr_io(vcpu, &msrs, entries, do_msr);

	if (writeback && copy_to_user(user_msrs->entries, entries, size))
		r = -EFAULT;

	kfree(entries);
out:
	return r;
}

static inline bool kvm_can_mwait_in_guest(void)
{
	return boot_cpu_has(X86_FEATURE_MWAIT) &&
		!boot_cpu_has_bug(X86_BUG_MONITOR) &&
		boot_cpu_has(X86_FEATURE_ARAT);
}

static u64 kvm_get_allowed_disable_exits(void)
{
	u64 r = KVM_X86_DISABLE_EXITS_PAUSE;

	if (boot_cpu_has(X86_FEATURE_APERFMPERF))
		r |= KVM_X86_DISABLE_EXITS_APERFMPERF;

	if (!mitigate_smt_rsb) {
		r |= KVM_X86_DISABLE_EXITS_HLT |
			KVM_X86_DISABLE_EXITS_CSTATE;

		if (kvm_can_mwait_in_guest())
			r |= KVM_X86_DISABLE_EXITS_MWAIT;
	}
	return r;
}

#ifdef CONFIG_KVM_HYPERV
static int kvm_ioctl_get_supported_hv_cpuid(struct kvm_vcpu *vcpu,
					    struct kvm_cpuid2 __user *cpuid_arg)
{
	struct kvm_cpuid2 cpuid;
	int r;

	r = -EFAULT;
	if (copy_from_user(&cpuid, cpuid_arg, sizeof(cpuid)))
		return r;

	r = kvm_get_hv_cpuid(vcpu, &cpuid, cpuid_arg->entries);
	if (r)
		return r;

	r = -EFAULT;
	if (copy_to_user(cpuid_arg, &cpuid, sizeof(cpuid)))
		return r;

	return 0;
}
#endif

static bool kvm_is_vm_type_supported(unsigned long type)
{
	return type < 32 && (kvm_caps.supported_vm_types & BIT(type));
}

static inline u64 kvm_sync_valid_fields(struct kvm *kvm)
{
	return kvm && kvm->arch.has_protected_state ? 0 : KVM_SYNC_X86_VALID_FIELDS;
}

int kvm_vm_ioctl_check_extension(struct kvm *kvm, long ext)
{
	int r = 0;

	switch (ext) {
	case KVM_CAP_IRQCHIP:
	case KVM_CAP_HLT:
	case KVM_CAP_MMU_SHADOW_CACHE_CONTROL:
	case KVM_CAP_SET_TSS_ADDR:
	case KVM_CAP_EXT_CPUID:
	case KVM_CAP_EXT_EMUL_CPUID:
	case KVM_CAP_CLOCKSOURCE:
#ifdef CONFIG_KVM_IOAPIC
	case KVM_CAP_PIT:
	case KVM_CAP_PIT2:
	case KVM_CAP_PIT_STATE2:
	case KVM_CAP_REINJECT_CONTROL:
#endif
	case KVM_CAP_NOP_IO_DELAY:
	case KVM_CAP_MP_STATE:
	case KVM_CAP_SYNC_MMU:
	case KVM_CAP_USER_NMI:
	case KVM_CAP_IRQ_INJECT_STATUS:
	case KVM_CAP_IOEVENTFD:
	case KVM_CAP_IOEVENTFD_NO_LENGTH:

	case KVM_CAP_SET_IDENTITY_MAP_ADDR:
	case KVM_CAP_VCPU_EVENTS:
#ifdef CONFIG_KVM_HYPERV
	case KVM_CAP_HYPERV:
	case KVM_CAP_HYPERV_VAPIC:
	case KVM_CAP_HYPERV_SPIN:
	case KVM_CAP_HYPERV_TIME:
	case KVM_CAP_HYPERV_SYNIC:
	case KVM_CAP_HYPERV_SYNIC2:
	case KVM_CAP_HYPERV_VP_INDEX:
	case KVM_CAP_HYPERV_EVENTFD:
	case KVM_CAP_HYPERV_TLBFLUSH:
	case KVM_CAP_HYPERV_SEND_IPI:
	case KVM_CAP_HYPERV_CPUID:
	case KVM_CAP_HYPERV_ENFORCE_CPUID:
	case KVM_CAP_SYS_HYPERV_CPUID:
#endif
	case KVM_CAP_PCI_SEGMENT:
	case KVM_CAP_DEBUGREGS:
	case KVM_CAP_X86_ROBUST_SINGLESTEP:
	case KVM_CAP_XSAVE:
	case KVM_CAP_ASYNC_PF:
	case KVM_CAP_ASYNC_PF_INT:
	case KVM_CAP_GET_TSC_KHZ:
	case KVM_CAP_KVMCLOCK_CTRL:
	case KVM_CAP_IOAPIC_POLARITY_IGNORED:
	case KVM_CAP_TSC_DEADLINE_TIMER:
	case KVM_CAP_DISABLE_QUIRKS:
	case KVM_CAP_SET_BOOT_CPU_ID:
 	case KVM_CAP_SPLIT_IRQCHIP:
	case KVM_CAP_IMMEDIATE_EXIT:
	case KVM_CAP_PMU_EVENT_FILTER:
	case KVM_CAP_PMU_EVENT_MASKED_EVENTS:
	case KVM_CAP_GET_MSR_FEATURES:
	case KVM_CAP_MSR_PLATFORM_INFO:
	case KVM_CAP_EXCEPTION_PAYLOAD:
	case KVM_CAP_X86_TRIPLE_FAULT_EVENT:
	case KVM_CAP_SET_GUEST_DEBUG:
	case KVM_CAP_LAST_CPU:
	case KVM_CAP_X86_USER_SPACE_MSR:
	case KVM_CAP_X86_MSR_FILTER:
	case KVM_CAP_ENFORCE_PV_FEATURE_CPUID:
#ifdef CONFIG_X86_SGX_KVM
	case KVM_CAP_SGX_ATTRIBUTE:
#endif
	case KVM_CAP_VM_COPY_ENC_CONTEXT_FROM:
	case KVM_CAP_VM_MOVE_ENC_CONTEXT_FROM:
	case KVM_CAP_SREGS2:
	case KVM_CAP_EXIT_ON_EMULATION_FAILURE:
	case KVM_CAP_VCPU_ATTRIBUTES:
	case KVM_CAP_SYS_ATTRIBUTES:
	case KVM_CAP_VAPIC:
	case KVM_CAP_ENABLE_CAP:
	case KVM_CAP_VM_DISABLE_NX_HUGE_PAGES:
	case KVM_CAP_IRQFD_RESAMPLE:
	case KVM_CAP_MEMORY_FAULT_INFO:
	case KVM_CAP_X86_GUEST_MODE:
	case KVM_CAP_ONE_REG:
		r = 1;
		break;
	case KVM_CAP_PRE_FAULT_MEMORY:
		r = tdp_enabled;
		break;
	case KVM_CAP_X86_APIC_BUS_CYCLES_NS:
		r = APIC_BUS_CYCLE_NS_DEFAULT;
		break;
	case KVM_CAP_EXIT_HYPERCALL:
		r = KVM_EXIT_HYPERCALL_VALID_MASK;
		break;
	case KVM_CAP_SET_GUEST_DEBUG2:
		return KVM_GUESTDBG_VALID_MASK;
#ifdef CONFIG_KVM_XEN
	case KVM_CAP_XEN_HVM:
		r = KVM_XEN_HVM_CONFIG_HYPERCALL_MSR |
		    KVM_XEN_HVM_CONFIG_INTERCEPT_HCALL |
		    KVM_XEN_HVM_CONFIG_SHARED_INFO |
		    KVM_XEN_HVM_CONFIG_EVTCHN_2LEVEL |
		    KVM_XEN_HVM_CONFIG_EVTCHN_SEND |
		    KVM_XEN_HVM_CONFIG_PVCLOCK_TSC_UNSTABLE |
		    KVM_XEN_HVM_CONFIG_SHARED_INFO_HVA;
		if (sched_info_on())
			r |= KVM_XEN_HVM_CONFIG_RUNSTATE |
			     KVM_XEN_HVM_CONFIG_RUNSTATE_UPDATE_FLAG;
		break;
#endif
	case KVM_CAP_SYNC_REGS:
		r = kvm_sync_valid_fields(kvm);
		break;
	case KVM_CAP_ADJUST_CLOCK:
		r = KVM_CLOCK_VALID_FLAGS;
		break;
	case KVM_CAP_X86_DISABLE_EXITS:
		r = kvm_get_allowed_disable_exits();
		break;
	case KVM_CAP_X86_SMM:
		if (!IS_ENABLED(CONFIG_KVM_SMM))
			break;

		/* SMBASE is usually relocated above 1M on modern chipsets,
		 * and SMM handlers might indeed rely on 4G segment limits,
		 * so do not report SMM to be available if real mode is
		 * emulated via vm86 mode.  Still, do not go to great lengths
		 * to avoid userspace's usage of the feature, because it is a
		 * fringe case that is not enabled except via specific settings
		 * of the module parameters.
		 */
		r = kvm_x86_call(has_emulated_msr)(kvm, MSR_IA32_SMBASE);
		break;
	case KVM_CAP_NR_VCPUS:
		r = min_t(unsigned int, num_online_cpus(), KVM_MAX_VCPUS);
		break;
	case KVM_CAP_MAX_VCPUS:
		r = KVM_MAX_VCPUS;
		if (kvm)
			r = kvm->max_vcpus;
		break;
	case KVM_CAP_MAX_VCPU_ID:
		r = KVM_MAX_VCPU_IDS;
		break;
	case KVM_CAP_PV_MMU:	/* obsolete */
		r = 0;
		break;
	case KVM_CAP_MCE:
		r = KVM_MAX_MCE_BANKS;
		break;
	case KVM_CAP_XCRS:
		r = boot_cpu_has(X86_FEATURE_XSAVE);
		break;
	case KVM_CAP_TSC_CONTROL:
	case KVM_CAP_VM_TSC_CONTROL:
		r = kvm_caps.has_tsc_control;
		break;
	case KVM_CAP_X2APIC_API:
		r = KVM_X2APIC_API_VALID_FLAGS;
		break;
	case KVM_CAP_NESTED_STATE:
		r = kvm_x86_ops.nested_ops->get_state ?
			kvm_x86_ops.nested_ops->get_state(NULL, NULL, 0) : 0;
		break;
#ifdef CONFIG_KVM_HYPERV
	case KVM_CAP_HYPERV_DIRECT_TLBFLUSH:
		r = kvm_x86_ops.enable_l2_tlb_flush != NULL;
		break;
	case KVM_CAP_HYPERV_ENLIGHTENED_VMCS:
		r = kvm_x86_ops.nested_ops->enable_evmcs != NULL;
		break;
#endif
	case KVM_CAP_SMALLER_MAXPHYADDR:
		r = (int) allow_smaller_maxphyaddr;
		break;
	case KVM_CAP_STEAL_TIME:
		r = sched_info_on();
		break;
	case KVM_CAP_X86_BUS_LOCK_EXIT:
		if (kvm_caps.has_bus_lock_exit)
			r = KVM_BUS_LOCK_DETECTION_OFF |
			    KVM_BUS_LOCK_DETECTION_EXIT;
		else
			r = 0;
		break;
	case KVM_CAP_XSAVE2: {
		r = xstate_required_size(kvm_get_filtered_xcr0(), false);
		if (r < sizeof(struct kvm_xsave))
			r = sizeof(struct kvm_xsave);
		break;
	}
	case KVM_CAP_PMU_CAPABILITY:
		r = enable_pmu ? KVM_CAP_PMU_VALID_MASK : 0;
		break;
	case KVM_CAP_DISABLE_QUIRKS2:
		r = kvm_caps.supported_quirks;
		break;
	case KVM_CAP_X86_NOTIFY_VMEXIT:
		r = kvm_caps.has_notify_vmexit;
		break;
	case KVM_CAP_VM_TYPES:
		r = kvm_caps.supported_vm_types;
		break;
	case KVM_CAP_READONLY_MEM:
		r = kvm ? kvm_arch_has_readonly_mem(kvm) : 1;
		break;
	default:
		break;
	}
	return r;
}

static int __kvm_x86_dev_get_attr(struct kvm_device_attr *attr, u64 *val)
{
	if (attr->group) {
		if (kvm_x86_ops.dev_get_attr)
			return kvm_x86_call(dev_get_attr)(attr->group, attr->attr, val);
		return -ENXIO;
	}

	switch (attr->attr) {
	case KVM_X86_XCOMP_GUEST_SUPP:
		*val = kvm_caps.supported_xcr0;
		return 0;
	default:
		return -ENXIO;
	}
}

static int kvm_x86_dev_get_attr(struct kvm_device_attr *attr)
{
	u64 __user *uaddr = u64_to_user_ptr(attr->addr);
	int r;
	u64 val;

	r = __kvm_x86_dev_get_attr(attr, &val);
	if (r < 0)
		return r;

	if (put_user(val, uaddr))
		return -EFAULT;

	return 0;
}

static int kvm_x86_dev_has_attr(struct kvm_device_attr *attr)
{
	u64 val;

	return __kvm_x86_dev_get_attr(attr, &val);
}

long kvm_arch_dev_ioctl(struct file *filp,
			unsigned int ioctl, unsigned long arg)
{
	void __user *argp = (void __user *)arg;
	long r;

	switch (ioctl) {
	case KVM_GET_MSR_INDEX_LIST: {
		struct kvm_msr_list __user *user_msr_list = argp;
		struct kvm_msr_list msr_list;
		unsigned n;

		r = -EFAULT;
		if (copy_from_user(&msr_list, user_msr_list, sizeof(msr_list)))
			goto out;
		n = msr_list.nmsrs;
		msr_list.nmsrs = num_msrs_to_save + num_emulated_msrs;
		if (copy_to_user(user_msr_list, &msr_list, sizeof(msr_list)))
			goto out;
		r = -E2BIG;
		if (n < msr_list.nmsrs)
			goto out;
		r = -EFAULT;
		if (copy_to_user(user_msr_list->indices, &msrs_to_save,
				 num_msrs_to_save * sizeof(u32)))
			goto out;
		if (copy_to_user(user_msr_list->indices + num_msrs_to_save,
				 &emulated_msrs,
				 num_emulated_msrs * sizeof(u32)))
			goto out;
		r = 0;
		break;
	}
	case KVM_GET_SUPPORTED_CPUID:
	case KVM_GET_EMULATED_CPUID: {
		struct kvm_cpuid2 __user *cpuid_arg = argp;
		struct kvm_cpuid2 cpuid;

		r = -EFAULT;
		if (copy_from_user(&cpuid, cpuid_arg, sizeof(cpuid)))
			goto out;

		r = kvm_dev_ioctl_get_cpuid(&cpuid, cpuid_arg->entries,
					    ioctl);
		if (r)
			goto out;

		r = -EFAULT;
		if (copy_to_user(cpuid_arg, &cpuid, sizeof(cpuid)))
			goto out;
		r = 0;
		break;
	}
	case KVM_X86_GET_MCE_CAP_SUPPORTED:
		r = -EFAULT;
		if (copy_to_user(argp, &kvm_caps.supported_mce_cap,
				 sizeof(kvm_caps.supported_mce_cap)))
			goto out;
		r = 0;
		break;
	case KVM_GET_MSR_FEATURE_INDEX_LIST: {
		struct kvm_msr_list __user *user_msr_list = argp;
		struct kvm_msr_list msr_list;
		unsigned int n;

		r = -EFAULT;
		if (copy_from_user(&msr_list, user_msr_list, sizeof(msr_list)))
			goto out;
		n = msr_list.nmsrs;
		msr_list.nmsrs = num_msr_based_features;
		if (copy_to_user(user_msr_list, &msr_list, sizeof(msr_list)))
			goto out;
		r = -E2BIG;
		if (n < msr_list.nmsrs)
			goto out;
		r = -EFAULT;
		if (copy_to_user(user_msr_list->indices, &msr_based_features,
				 num_msr_based_features * sizeof(u32)))
			goto out;
		r = 0;
		break;
	}
	case KVM_GET_MSRS:
		r = msr_io(NULL, argp, do_get_feature_msr, 1);
		break;
#ifdef CONFIG_KVM_HYPERV
	case KVM_GET_SUPPORTED_HV_CPUID:
		r = kvm_ioctl_get_supported_hv_cpuid(NULL, argp);
		break;
#endif
	case KVM_GET_DEVICE_ATTR: {
		struct kvm_device_attr attr;
		r = -EFAULT;
		if (copy_from_user(&attr, (void __user *)arg, sizeof(attr)))
			break;
		r = kvm_x86_dev_get_attr(&attr);
		break;
	}
	case KVM_HAS_DEVICE_ATTR: {
		struct kvm_device_attr attr;
		r = -EFAULT;
		if (copy_from_user(&attr, (void __user *)arg, sizeof(attr)))
			break;
		r = kvm_x86_dev_has_attr(&attr);
		break;
	}
	default:
		r = -EINVAL;
		break;
	}
out:
	return r;
}

static bool need_emulate_wbinvd(struct kvm_vcpu *vcpu)
{
	return kvm_arch_has_noncoherent_dma(vcpu->kvm);
}

static DEFINE_PER_CPU(struct kvm_vcpu *, last_vcpu);

void kvm_arch_vcpu_load(struct kvm_vcpu *vcpu, int cpu)
{
	struct kvm_pmu *pmu = vcpu_to_pmu(vcpu);

	vcpu->arch.l1tf_flush_l1d = true;

	if (vcpu->scheduled_out && pmu->version && pmu->event_count) {
		pmu->need_cleanup = true;
		kvm_make_request(KVM_REQ_PMU, vcpu);
	}

	/* Address WBINVD may be executed by guest */
	if (need_emulate_wbinvd(vcpu)) {
		if (kvm_x86_call(has_wbinvd_exit)())
			cpumask_set_cpu(cpu, vcpu->arch.wbinvd_dirty_mask);
		else if (vcpu->cpu != -1 && vcpu->cpu != cpu)
			wbinvd_on_cpu(vcpu->cpu);
	}

	kvm_x86_call(vcpu_load)(vcpu, cpu);

	if (vcpu != per_cpu(last_vcpu, cpu)) {
		/*
		 * Flush the branch predictor when switching vCPUs on the same
		 * physical CPU, as each vCPU needs its own branch prediction
		 * domain.  No IBPB is needed when switching between L1 and L2
		 * on the same vCPU unless IBRS is advertised to the vCPU; that
		 * is handled on the nested VM-Exit path.
		 */
		if (static_branch_likely(&switch_vcpu_ibpb))
			indirect_branch_prediction_barrier();
		per_cpu(last_vcpu, cpu) = vcpu;
	}

	/* Save host pkru register if supported */
	vcpu->arch.host_pkru = read_pkru();

	/* Apply any externally detected TSC adjustments (due to suspend) */
	if (unlikely(vcpu->arch.tsc_offset_adjustment)) {
		adjust_tsc_offset_host(vcpu, vcpu->arch.tsc_offset_adjustment);
		vcpu->arch.tsc_offset_adjustment = 0;
		kvm_make_request(KVM_REQ_CLOCK_UPDATE, vcpu);
	}

	if (unlikely(vcpu->cpu != cpu) || kvm_check_tsc_unstable()) {
		s64 tsc_delta = !vcpu->arch.last_host_tsc ? 0 :
				rdtsc() - vcpu->arch.last_host_tsc;
		if (tsc_delta < 0)
			mark_tsc_unstable("KVM discovered backwards TSC");

		if (kvm_check_tsc_unstable()) {
			u64 offset = kvm_compute_l1_tsc_offset(vcpu,
						vcpu->arch.last_guest_tsc);
			kvm_vcpu_write_tsc_offset(vcpu, offset);
			if (!vcpu->arch.guest_tsc_protected)
				vcpu->arch.tsc_catchup = 1;
		}

		if (kvm_lapic_hv_timer_in_use(vcpu))
			kvm_lapic_restart_hv_timer(vcpu);

		/*
		 * On a host with synchronized TSC, there is no need to update
		 * kvmclock on vcpu->cpu migration
		 */
		if (!vcpu->kvm->arch.use_master_clock || vcpu->cpu == -1)
			kvm_make_request(KVM_REQ_GLOBAL_CLOCK_UPDATE, vcpu);
		if (vcpu->cpu != cpu)
			kvm_make_request(KVM_REQ_MIGRATE_TIMER, vcpu);
		vcpu->cpu = cpu;
	}

	kvm_make_request(KVM_REQ_STEAL_UPDATE, vcpu);
}

static void kvm_steal_time_set_preempted(struct kvm_vcpu *vcpu)
{
	struct gfn_to_hva_cache *ghc = &vcpu->arch.st.cache;
	struct kvm_steal_time __user *st;
	struct kvm_memslots *slots;
	static const u8 preempted = KVM_VCPU_PREEMPTED;
	gpa_t gpa = vcpu->arch.st.msr_val & KVM_STEAL_VALID_BITS;

	/*
	 * The vCPU can be marked preempted if and only if the VM-Exit was on
	 * an instruction boundary and will not trigger guest emulation of any
	 * kind (see vcpu_run).  Vendor specific code controls (conservatively)
	 * when this is true, for example allowing the vCPU to be marked
	 * preempted if and only if the VM-Exit was due to a host interrupt.
	 */
	if (!vcpu->arch.at_instruction_boundary) {
		vcpu->stat.preemption_other++;
		return;
	}

	vcpu->stat.preemption_reported++;
	if (!(vcpu->arch.st.msr_val & KVM_MSR_ENABLED))
		return;

	if (vcpu->arch.st.preempted)
		return;

	/* This happens on process exit */
	if (unlikely(current->mm != vcpu->kvm->mm))
		return;

	slots = kvm_memslots(vcpu->kvm);

	if (unlikely(slots->generation != ghc->generation ||
		     gpa != ghc->gpa ||
		     kvm_is_error_hva(ghc->hva) || !ghc->memslot))
		return;

	st = (struct kvm_steal_time __user *)ghc->hva;
	BUILD_BUG_ON(sizeof(st->preempted) != sizeof(preempted));

	if (!copy_to_user_nofault(&st->preempted, &preempted, sizeof(preempted)))
		vcpu->arch.st.preempted = KVM_VCPU_PREEMPTED;

	mark_page_dirty_in_slot(vcpu->kvm, ghc->memslot, gpa_to_gfn(ghc->gpa));
}

void kvm_arch_vcpu_put(struct kvm_vcpu *vcpu)
{
	int idx;

	if (vcpu->preempted) {
		/*
		 * Assume protected guests are in-kernel.  Inefficient yielding
		 * due to false positives is preferable to never yielding due
		 * to false negatives.
		 */
		vcpu->arch.preempted_in_kernel = vcpu->arch.guest_state_protected ||
						 !kvm_x86_call(get_cpl_no_cache)(vcpu);

		/*
		 * Take the srcu lock as memslots will be accessed to check the gfn
		 * cache generation against the memslots generation.
		 */
		idx = srcu_read_lock(&vcpu->kvm->srcu);
		if (kvm_xen_msr_enabled(vcpu->kvm))
			kvm_xen_runstate_set_preempted(vcpu);
		else
			kvm_steal_time_set_preempted(vcpu);
		srcu_read_unlock(&vcpu->kvm->srcu, idx);
	}

	kvm_x86_call(vcpu_put)(vcpu);
	vcpu->arch.last_host_tsc = rdtsc();
}

static int kvm_vcpu_ioctl_get_lapic(struct kvm_vcpu *vcpu,
				    struct kvm_lapic_state *s)
{
	if (vcpu->arch.apic->guest_apic_protected)
		return -EINVAL;

	kvm_x86_call(sync_pir_to_irr)(vcpu);

	return kvm_apic_get_state(vcpu, s);
}

static int kvm_vcpu_ioctl_set_lapic(struct kvm_vcpu *vcpu,
				    struct kvm_lapic_state *s)
{
	int r;

	if (vcpu->arch.apic->guest_apic_protected)
		return -EINVAL;

	r = kvm_apic_set_state(vcpu, s);
	if (r)
		return r;
	update_cr8_intercept(vcpu);

	return 0;
}

static int kvm_cpu_accept_dm_intr(struct kvm_vcpu *vcpu)
{
	/*
	 * We can accept userspace's request for interrupt injection
	 * as long as we have a place to store the interrupt number.
	 * The actual injection will happen when the CPU is able to
	 * deliver the interrupt.
	 */
	if (kvm_cpu_has_extint(vcpu))
		return false;

	/* Acknowledging ExtINT does not happen if LINT0 is masked.  */
	return (!lapic_in_kernel(vcpu) ||
		kvm_apic_accept_pic_intr(vcpu));
}

static int kvm_vcpu_ready_for_interrupt_injection(struct kvm_vcpu *vcpu)
{
	/*
	 * Do not cause an interrupt window exit if an exception
	 * is pending or an event needs reinjection; userspace
	 * might want to inject the interrupt manually using KVM_SET_REGS
	 * or KVM_SET_SREGS.  For that to work, we must be at an
	 * instruction boundary and with no events half-injected.
	 */
	return (kvm_arch_interrupt_allowed(vcpu) &&
		kvm_cpu_accept_dm_intr(vcpu) &&
		!kvm_event_needs_reinjection(vcpu) &&
		!kvm_is_exception_pending(vcpu));
}

static int kvm_vcpu_ioctl_interrupt(struct kvm_vcpu *vcpu,
				    struct kvm_interrupt *irq)
{
	if (irq->irq >= KVM_NR_INTERRUPTS)
		return -EINVAL;

	if (!irqchip_in_kernel(vcpu->kvm)) {
		kvm_queue_interrupt(vcpu, irq->irq, false);
		kvm_make_request(KVM_REQ_EVENT, vcpu);
		return 0;
	}

	/*
	 * With in-kernel LAPIC, we only use this to inject EXTINT, so
	 * fail for in-kernel 8259.
	 */
	if (pic_in_kernel(vcpu->kvm))
		return -ENXIO;

	if (vcpu->arch.pending_external_vector != -1)
		return -EEXIST;

	vcpu->arch.pending_external_vector = irq->irq;
	kvm_make_request(KVM_REQ_EVENT, vcpu);
	return 0;
}

static int kvm_vcpu_ioctl_nmi(struct kvm_vcpu *vcpu)
{
	kvm_inject_nmi(vcpu);

	return 0;
}

static int vcpu_ioctl_tpr_access_reporting(struct kvm_vcpu *vcpu,
					   struct kvm_tpr_access_ctl *tac)
{
	if (tac->flags)
		return -EINVAL;
	vcpu->arch.tpr_access_reporting = !!tac->enabled;
	return 0;
}

static int kvm_vcpu_ioctl_x86_setup_mce(struct kvm_vcpu *vcpu,
					u64 mcg_cap)
{
	int r;
	unsigned bank_num = mcg_cap & 0xff, bank;

	r = -EINVAL;
	if (!bank_num || bank_num > KVM_MAX_MCE_BANKS)
		goto out;
	if (mcg_cap & ~(kvm_caps.supported_mce_cap | 0xff | 0xff0000))
		goto out;
	r = 0;
	vcpu->arch.mcg_cap = mcg_cap;
	/* Init IA32_MCG_CTL to all 1s */
	if (mcg_cap & MCG_CTL_P)
		vcpu->arch.mcg_ctl = ~(u64)0;
	/* Init IA32_MCi_CTL to all 1s, IA32_MCi_CTL2 to all 0s */
	for (bank = 0; bank < bank_num; bank++) {
		vcpu->arch.mce_banks[bank*4] = ~(u64)0;
		if (mcg_cap & MCG_CMCI_P)
			vcpu->arch.mci_ctl2_banks[bank] = 0;
	}

	kvm_apic_after_set_mcg_cap(vcpu);

	kvm_x86_call(setup_mce)(vcpu);
out:
	return r;
}

/*
 * Validate this is an UCNA (uncorrectable no action) error by checking the
 * MCG_STATUS and MCi_STATUS registers:
 * - none of the bits for Machine Check Exceptions are set
 * - both the VAL (valid) and UC (uncorrectable) bits are set
 * MCI_STATUS_PCC - Processor Context Corrupted
 * MCI_STATUS_S - Signaled as a Machine Check Exception
 * MCI_STATUS_AR - Software recoverable Action Required
 */
static bool is_ucna(struct kvm_x86_mce *mce)
{
	return	!mce->mcg_status &&
		!(mce->status & (MCI_STATUS_PCC | MCI_STATUS_S | MCI_STATUS_AR)) &&
		(mce->status & MCI_STATUS_VAL) &&
		(mce->status & MCI_STATUS_UC);
}

static int kvm_vcpu_x86_set_ucna(struct kvm_vcpu *vcpu, struct kvm_x86_mce *mce, u64* banks)
{
	u64 mcg_cap = vcpu->arch.mcg_cap;

	banks[1] = mce->status;
	banks[2] = mce->addr;
	banks[3] = mce->misc;
	vcpu->arch.mcg_status = mce->mcg_status;

	if (!(mcg_cap & MCG_CMCI_P) ||
	    !(vcpu->arch.mci_ctl2_banks[mce->bank] & MCI_CTL2_CMCI_EN))
		return 0;

	if (lapic_in_kernel(vcpu))
		kvm_apic_local_deliver(vcpu->arch.apic, APIC_LVTCMCI);

	return 0;
}

static int kvm_vcpu_ioctl_x86_set_mce(struct kvm_vcpu *vcpu,
				      struct kvm_x86_mce *mce)
{
	u64 mcg_cap = vcpu->arch.mcg_cap;
	unsigned bank_num = mcg_cap & 0xff;
	u64 *banks = vcpu->arch.mce_banks;

	if (mce->bank >= bank_num || !(mce->status & MCI_STATUS_VAL))
		return -EINVAL;

	banks += array_index_nospec(4 * mce->bank, 4 * bank_num);

	if (is_ucna(mce))
		return kvm_vcpu_x86_set_ucna(vcpu, mce, banks);

	/*
	 * if IA32_MCG_CTL is not all 1s, the uncorrected error
	 * reporting is disabled
	 */
	if ((mce->status & MCI_STATUS_UC) && (mcg_cap & MCG_CTL_P) &&
	    vcpu->arch.mcg_ctl != ~(u64)0)
		return 0;
	/*
	 * if IA32_MCi_CTL is not all 1s, the uncorrected error
	 * reporting is disabled for the bank
	 */
	if ((mce->status & MCI_STATUS_UC) && banks[0] != ~(u64)0)
		return 0;
	if (mce->status & MCI_STATUS_UC) {
		if ((vcpu->arch.mcg_status & MCG_STATUS_MCIP) ||
		    !kvm_is_cr4_bit_set(vcpu, X86_CR4_MCE)) {
			kvm_make_request(KVM_REQ_TRIPLE_FAULT, vcpu);
			return 0;
		}
		if (banks[1] & MCI_STATUS_VAL)
			mce->status |= MCI_STATUS_OVER;
		banks[2] = mce->addr;
		banks[3] = mce->misc;
		vcpu->arch.mcg_status = mce->mcg_status;
		banks[1] = mce->status;
		kvm_queue_exception(vcpu, MC_VECTOR);
	} else if (!(banks[1] & MCI_STATUS_VAL)
		   || !(banks[1] & MCI_STATUS_UC)) {
		if (banks[1] & MCI_STATUS_VAL)
			mce->status |= MCI_STATUS_OVER;
		banks[2] = mce->addr;
		banks[3] = mce->misc;
		banks[1] = mce->status;
	} else
		banks[1] |= MCI_STATUS_OVER;
	return 0;
}

static void kvm_vcpu_ioctl_x86_get_vcpu_events(struct kvm_vcpu *vcpu,
					       struct kvm_vcpu_events *events)
{
	struct kvm_queued_exception *ex;

	process_nmi(vcpu);

#ifdef CONFIG_KVM_SMM
	if (kvm_check_request(KVM_REQ_SMI, vcpu))
		process_smi(vcpu);
#endif

	/*
	 * KVM's ABI only allows for one exception to be migrated.  Luckily,
	 * the only time there can be two queued exceptions is if there's a
	 * non-exiting _injected_ exception, and a pending exiting exception.
	 * In that case, ignore the VM-Exiting exception as it's an extension
	 * of the injected exception.
	 */
	if (vcpu->arch.exception_vmexit.pending &&
	    !vcpu->arch.exception.pending &&
	    !vcpu->arch.exception.injected)
		ex = &vcpu->arch.exception_vmexit;
	else
		ex = &vcpu->arch.exception;

	/*
	 * In guest mode, payload delivery should be deferred if the exception
	 * will be intercepted by L1, e.g. KVM should not modifying CR2 if L1
	 * intercepts #PF, ditto for DR6 and #DBs.  If the per-VM capability,
	 * KVM_CAP_EXCEPTION_PAYLOAD, is not set, userspace may or may not
	 * propagate the payload and so it cannot be safely deferred.  Deliver
	 * the payload if the capability hasn't been requested.
	 */
	if (!vcpu->kvm->arch.exception_payload_enabled &&
	    ex->pending && ex->has_payload)
		kvm_deliver_exception_payload(vcpu, ex);

	memset(events, 0, sizeof(*events));

	/*
	 * The API doesn't provide the instruction length for software
	 * exceptions, so don't report them. As long as the guest RIP
	 * isn't advanced, we should expect to encounter the exception
	 * again.
	 */
	if (!kvm_exception_is_soft(ex->vector)) {
		events->exception.injected = ex->injected;
		events->exception.pending = ex->pending;
		/*
		 * For ABI compatibility, deliberately conflate
		 * pending and injected exceptions when
		 * KVM_CAP_EXCEPTION_PAYLOAD isn't enabled.
		 */
		if (!vcpu->kvm->arch.exception_payload_enabled)
			events->exception.injected |= ex->pending;
	}
	events->exception.nr = ex->vector;
	events->exception.has_error_code = ex->has_error_code;
	events->exception.error_code = ex->error_code;
	events->exception_has_payload = ex->has_payload;
	events->exception_payload = ex->payload;

	events->interrupt.injected =
		vcpu->arch.interrupt.injected && !vcpu->arch.interrupt.soft;
	events->interrupt.nr = vcpu->arch.interrupt.nr;
	events->interrupt.shadow = kvm_x86_call(get_interrupt_shadow)(vcpu);

	events->nmi.injected = vcpu->arch.nmi_injected;
	events->nmi.pending = kvm_get_nr_pending_nmis(vcpu);
	events->nmi.masked = kvm_x86_call(get_nmi_mask)(vcpu);

	/* events->sipi_vector is never valid when reporting to user space */

#ifdef CONFIG_KVM_SMM
	events->smi.smm = is_smm(vcpu);
	events->smi.pending = vcpu->arch.smi_pending;
	events->smi.smm_inside_nmi =
		!!(vcpu->arch.hflags & HF_SMM_INSIDE_NMI_MASK);
#endif
	events->smi.latched_init = kvm_lapic_latched_init(vcpu);

	events->flags = (KVM_VCPUEVENT_VALID_NMI_PENDING
			 | KVM_VCPUEVENT_VALID_SHADOW
			 | KVM_VCPUEVENT_VALID_SMM);
	if (vcpu->kvm->arch.exception_payload_enabled)
		events->flags |= KVM_VCPUEVENT_VALID_PAYLOAD;
	if (vcpu->kvm->arch.triple_fault_event) {
		events->triple_fault.pending = kvm_test_request(KVM_REQ_TRIPLE_FAULT, vcpu);
		events->flags |= KVM_VCPUEVENT_VALID_TRIPLE_FAULT;
	}
}

static int kvm_vcpu_ioctl_x86_set_vcpu_events(struct kvm_vcpu *vcpu,
					      struct kvm_vcpu_events *events)
{
	if (events->flags & ~(KVM_VCPUEVENT_VALID_NMI_PENDING
			      | KVM_VCPUEVENT_VALID_SIPI_VECTOR
			      | KVM_VCPUEVENT_VALID_SHADOW
			      | KVM_VCPUEVENT_VALID_SMM
			      | KVM_VCPUEVENT_VALID_PAYLOAD
			      | KVM_VCPUEVENT_VALID_TRIPLE_FAULT))
		return -EINVAL;

	if (events->flags & KVM_VCPUEVENT_VALID_PAYLOAD) {
		if (!vcpu->kvm->arch.exception_payload_enabled)
			return -EINVAL;
		if (events->exception.pending)
			events->exception.injected = 0;
		else
			events->exception_has_payload = 0;
	} else {
		events->exception.pending = 0;
		events->exception_has_payload = 0;
	}

	if ((events->exception.injected || events->exception.pending) &&
	    (events->exception.nr > 31 || events->exception.nr == NMI_VECTOR))
		return -EINVAL;

	process_nmi(vcpu);

	/*
	 * Flag that userspace is stuffing an exception, the next KVM_RUN will
	 * morph the exception to a VM-Exit if appropriate.  Do this only for
	 * pending exceptions, already-injected exceptions are not subject to
	 * intercpetion.  Note, userspace that conflates pending and injected
	 * is hosed, and will incorrectly convert an injected exception into a
	 * pending exception, which in turn may cause a spurious VM-Exit.
	 */
	vcpu->arch.exception_from_userspace = events->exception.pending;

	vcpu->arch.exception_vmexit.pending = false;

	vcpu->arch.exception.injected = events->exception.injected;
	vcpu->arch.exception.pending = events->exception.pending;
	vcpu->arch.exception.vector = events->exception.nr;
	vcpu->arch.exception.has_error_code = events->exception.has_error_code;
	vcpu->arch.exception.error_code = events->exception.error_code;
	vcpu->arch.exception.has_payload = events->exception_has_payload;
	vcpu->arch.exception.payload = events->exception_payload;

	vcpu->arch.interrupt.injected = events->interrupt.injected;
	vcpu->arch.interrupt.nr = events->interrupt.nr;
	vcpu->arch.interrupt.soft = events->interrupt.soft;
	if (events->flags & KVM_VCPUEVENT_VALID_SHADOW)
		kvm_x86_call(set_interrupt_shadow)(vcpu,
						   events->interrupt.shadow);

	vcpu->arch.nmi_injected = events->nmi.injected;
	if (events->flags & KVM_VCPUEVENT_VALID_NMI_PENDING) {
		vcpu->arch.nmi_pending = 0;
		atomic_set(&vcpu->arch.nmi_queued, events->nmi.pending);
		if (events->nmi.pending)
			kvm_make_request(KVM_REQ_NMI, vcpu);
	}
	kvm_x86_call(set_nmi_mask)(vcpu, events->nmi.masked);

	if (events->flags & KVM_VCPUEVENT_VALID_SIPI_VECTOR &&
	    lapic_in_kernel(vcpu))
		vcpu->arch.apic->sipi_vector = events->sipi_vector;

	if (events->flags & KVM_VCPUEVENT_VALID_SMM) {
#ifdef CONFIG_KVM_SMM
		if (!!(vcpu->arch.hflags & HF_SMM_MASK) != events->smi.smm) {
			kvm_leave_nested(vcpu);
			kvm_smm_changed(vcpu, events->smi.smm);
		}

		vcpu->arch.smi_pending = events->smi.pending;

		if (events->smi.smm) {
			if (events->smi.smm_inside_nmi)
				vcpu->arch.hflags |= HF_SMM_INSIDE_NMI_MASK;
			else
				vcpu->arch.hflags &= ~HF_SMM_INSIDE_NMI_MASK;
		}

#else
		if (events->smi.smm || events->smi.pending ||
		    events->smi.smm_inside_nmi)
			return -EINVAL;
#endif

		if (lapic_in_kernel(vcpu)) {
			if (events->smi.latched_init)
				set_bit(KVM_APIC_INIT, &vcpu->arch.apic->pending_events);
			else
				clear_bit(KVM_APIC_INIT, &vcpu->arch.apic->pending_events);
		}
	}

	if (events->flags & KVM_VCPUEVENT_VALID_TRIPLE_FAULT) {
		if (!vcpu->kvm->arch.triple_fault_event)
			return -EINVAL;
		if (events->triple_fault.pending)
			kvm_make_request(KVM_REQ_TRIPLE_FAULT, vcpu);
		else
			kvm_clear_request(KVM_REQ_TRIPLE_FAULT, vcpu);
	}

	kvm_make_request(KVM_REQ_EVENT, vcpu);

	return 0;
}

static int kvm_vcpu_ioctl_x86_get_debugregs(struct kvm_vcpu *vcpu,
					    struct kvm_debugregs *dbgregs)
{
	unsigned int i;

	if (vcpu->kvm->arch.has_protected_state &&
	    vcpu->arch.guest_state_protected)
		return -EINVAL;

	memset(dbgregs, 0, sizeof(*dbgregs));

	BUILD_BUG_ON(ARRAY_SIZE(vcpu->arch.db) != ARRAY_SIZE(dbgregs->db));
	for (i = 0; i < ARRAY_SIZE(vcpu->arch.db); i++)
		dbgregs->db[i] = vcpu->arch.db[i];

	dbgregs->dr6 = vcpu->arch.dr6;
	dbgregs->dr7 = vcpu->arch.dr7;
	return 0;
}

static int kvm_vcpu_ioctl_x86_set_debugregs(struct kvm_vcpu *vcpu,
					    struct kvm_debugregs *dbgregs)
{
	unsigned int i;

	if (vcpu->kvm->arch.has_protected_state &&
	    vcpu->arch.guest_state_protected)
		return -EINVAL;

	if (dbgregs->flags)
		return -EINVAL;

	if (!kvm_dr6_valid(dbgregs->dr6))
		return -EINVAL;
	if (!kvm_dr7_valid(dbgregs->dr7))
		return -EINVAL;

	for (i = 0; i < ARRAY_SIZE(vcpu->arch.db); i++)
		vcpu->arch.db[i] = dbgregs->db[i];

	kvm_update_dr0123(vcpu);
	vcpu->arch.dr6 = dbgregs->dr6;
	vcpu->arch.dr7 = dbgregs->dr7;
	kvm_update_dr7(vcpu);

	return 0;
}


static int kvm_vcpu_ioctl_x86_get_xsave2(struct kvm_vcpu *vcpu,
					 u8 *state, unsigned int size)
{
	/*
	 * Only copy state for features that are enabled for the guest.  The
	 * state itself isn't problematic, but setting bits in the header for
	 * features that are supported in *this* host but not exposed to the
	 * guest can result in KVM_SET_XSAVE failing when live migrating to a
	 * compatible host without the features that are NOT exposed to the
	 * guest.
	 *
	 * FP+SSE can always be saved/restored via KVM_{G,S}ET_XSAVE, even if
	 * XSAVE/XCRO are not exposed to the guest, and even if XSAVE isn't
	 * supported by the host.
	 */
	u64 supported_xcr0 = vcpu->arch.guest_supported_xcr0 |
			     XFEATURE_MASK_FPSSE;

	if (fpstate_is_confidential(&vcpu->arch.guest_fpu))
		return vcpu->kvm->arch.has_protected_state ? -EINVAL : 0;

	fpu_copy_guest_fpstate_to_uabi(&vcpu->arch.guest_fpu, state, size,
				       supported_xcr0, vcpu->arch.pkru);
	return 0;
}

static int kvm_vcpu_ioctl_x86_get_xsave(struct kvm_vcpu *vcpu,
					struct kvm_xsave *guest_xsave)
{
	return kvm_vcpu_ioctl_x86_get_xsave2(vcpu, (void *)guest_xsave->region,
					     sizeof(guest_xsave->region));
}

static int kvm_vcpu_ioctl_x86_set_xsave(struct kvm_vcpu *vcpu,
					struct kvm_xsave *guest_xsave)
{
	if (fpstate_is_confidential(&vcpu->arch.guest_fpu))
		return vcpu->kvm->arch.has_protected_state ? -EINVAL : 0;

	return fpu_copy_uabi_to_guest_fpstate(&vcpu->arch.guest_fpu,
					      guest_xsave->region,
					      kvm_caps.supported_xcr0,
					      &vcpu->arch.pkru);
}

static int kvm_vcpu_ioctl_x86_get_xcrs(struct kvm_vcpu *vcpu,
				       struct kvm_xcrs *guest_xcrs)
{
	if (vcpu->kvm->arch.has_protected_state &&
	    vcpu->arch.guest_state_protected)
		return -EINVAL;

	if (!boot_cpu_has(X86_FEATURE_XSAVE)) {
		guest_xcrs->nr_xcrs = 0;
		return 0;
	}

	guest_xcrs->nr_xcrs = 1;
	guest_xcrs->flags = 0;
	guest_xcrs->xcrs[0].xcr = XCR_XFEATURE_ENABLED_MASK;
	guest_xcrs->xcrs[0].value = vcpu->arch.xcr0;
	return 0;
}

static int kvm_vcpu_ioctl_x86_set_xcrs(struct kvm_vcpu *vcpu,
				       struct kvm_xcrs *guest_xcrs)
{
	int i, r = 0;

	if (vcpu->kvm->arch.has_protected_state &&
	    vcpu->arch.guest_state_protected)
		return -EINVAL;

	if (!boot_cpu_has(X86_FEATURE_XSAVE))
		return -EINVAL;

	if (guest_xcrs->nr_xcrs > KVM_MAX_XCRS || guest_xcrs->flags)
		return -EINVAL;

	for (i = 0; i < guest_xcrs->nr_xcrs; i++)
		/* Only support XCR0 currently */
		if (guest_xcrs->xcrs[i].xcr == XCR_XFEATURE_ENABLED_MASK) {
			r = __kvm_set_xcr(vcpu, XCR_XFEATURE_ENABLED_MASK,
				guest_xcrs->xcrs[i].value);
			break;
		}
	if (r)
		r = -EINVAL;
	return r;
}

/*
 * kvm_set_guest_paused() indicates to the guest kernel that it has been
 * stopped by the hypervisor.  This function will be called from the host only.
 * EINVAL is returned when the host attempts to set the flag for a guest that
 * does not support pv clocks.
 */
static int kvm_set_guest_paused(struct kvm_vcpu *vcpu)
{
	if (!vcpu->arch.pv_time.active)
		return -EINVAL;
	vcpu->arch.pvclock_set_guest_stopped_request = true;
	kvm_make_request(KVM_REQ_CLOCK_UPDATE, vcpu);
	return 0;
}

static int kvm_arch_tsc_has_attr(struct kvm_vcpu *vcpu,
				 struct kvm_device_attr *attr)
{
	int r;

	switch (attr->attr) {
	case KVM_VCPU_TSC_OFFSET:
		r = 0;
		break;
	default:
		r = -ENXIO;
	}

	return r;
}

static int kvm_arch_tsc_get_attr(struct kvm_vcpu *vcpu,
				 struct kvm_device_attr *attr)
{
	u64 __user *uaddr = u64_to_user_ptr(attr->addr);
	int r;

	switch (attr->attr) {
	case KVM_VCPU_TSC_OFFSET:
		r = -EFAULT;
		if (put_user(vcpu->arch.l1_tsc_offset, uaddr))
			break;
		r = 0;
		break;
	default:
		r = -ENXIO;
	}

	return r;
}

static int kvm_arch_tsc_set_attr(struct kvm_vcpu *vcpu,
				 struct kvm_device_attr *attr)
{
	u64 __user *uaddr = u64_to_user_ptr(attr->addr);
	struct kvm *kvm = vcpu->kvm;
	int r;

	switch (attr->attr) {
	case KVM_VCPU_TSC_OFFSET: {
		u64 offset, tsc, ns;
		unsigned long flags;
		bool matched;

		r = -EFAULT;
		if (get_user(offset, uaddr))
			break;

		raw_spin_lock_irqsave(&kvm->arch.tsc_write_lock, flags);

		matched = (vcpu->arch.virtual_tsc_khz &&
			   kvm->arch.last_tsc_khz == vcpu->arch.virtual_tsc_khz &&
			   kvm->arch.last_tsc_offset == offset);

		tsc = kvm_scale_tsc(rdtsc(), vcpu->arch.l1_tsc_scaling_ratio) + offset;
		ns = get_kvmclock_base_ns();

		__kvm_synchronize_tsc(vcpu, offset, tsc, ns, matched, true);
		raw_spin_unlock_irqrestore(&kvm->arch.tsc_write_lock, flags);

		r = 0;
		break;
	}
	default:
		r = -ENXIO;
	}

	return r;
}

static int kvm_vcpu_ioctl_device_attr(struct kvm_vcpu *vcpu,
				      unsigned int ioctl,
				      void __user *argp)
{
	struct kvm_device_attr attr;
	int r;

	if (copy_from_user(&attr, argp, sizeof(attr)))
		return -EFAULT;

	if (attr.group != KVM_VCPU_TSC_CTRL)
		return -ENXIO;

	switch (ioctl) {
	case KVM_HAS_DEVICE_ATTR:
		r = kvm_arch_tsc_has_attr(vcpu, &attr);
		break;
	case KVM_GET_DEVICE_ATTR:
		r = kvm_arch_tsc_get_attr(vcpu, &attr);
		break;
	case KVM_SET_DEVICE_ATTR:
		r = kvm_arch_tsc_set_attr(vcpu, &attr);
		break;
	}

	return r;
}

static int kvm_vcpu_ioctl_enable_cap(struct kvm_vcpu *vcpu,
				     struct kvm_enable_cap *cap)
{
	if (cap->flags)
		return -EINVAL;

	switch (cap->cap) {
#ifdef CONFIG_KVM_HYPERV
	case KVM_CAP_HYPERV_SYNIC2:
		if (cap->args[0])
			return -EINVAL;
		fallthrough;

	case KVM_CAP_HYPERV_SYNIC:
		if (!irqchip_in_kernel(vcpu->kvm))
			return -EINVAL;
		return kvm_hv_activate_synic(vcpu, cap->cap ==
					     KVM_CAP_HYPERV_SYNIC2);
	case KVM_CAP_HYPERV_ENLIGHTENED_VMCS:
		{
			int r;
			uint16_t vmcs_version;
			void __user *user_ptr;

			if (!kvm_x86_ops.nested_ops->enable_evmcs)
				return -ENOTTY;
			r = kvm_x86_ops.nested_ops->enable_evmcs(vcpu, &vmcs_version);
			if (!r) {
				user_ptr = (void __user *)(uintptr_t)cap->args[0];
				if (copy_to_user(user_ptr, &vmcs_version,
						 sizeof(vmcs_version)))
					r = -EFAULT;
			}
			return r;
		}
	case KVM_CAP_HYPERV_DIRECT_TLBFLUSH:
		if (!kvm_x86_ops.enable_l2_tlb_flush)
			return -ENOTTY;

		return kvm_x86_call(enable_l2_tlb_flush)(vcpu);

	case KVM_CAP_HYPERV_ENFORCE_CPUID:
		return kvm_hv_set_enforce_cpuid(vcpu, cap->args[0]);
#endif

	case KVM_CAP_ENFORCE_PV_FEATURE_CPUID:
		vcpu->arch.pv_cpuid.enforce = cap->args[0];
		return 0;
	default:
		return -EINVAL;
	}
}

struct kvm_x86_reg_id {
	__u32 index;
	__u8  type;
	__u8  rsvd1;
	__u8  rsvd2:4;
	__u8  size:4;
	__u8  x86;
};

static int kvm_translate_kvm_reg(struct kvm_vcpu *vcpu,
				 struct kvm_x86_reg_id *reg)
{
	switch (reg->index) {
	case KVM_REG_GUEST_SSP:
		/*
		 * FIXME: If host-initiated accesses are ever exempted from
		 * ignore_msrs (in kvm_do_msr_access()), drop this manual check
		 * and rely on KVM's standard checks to reject accesses to regs
		 * that don't exist.
		 */
		if (!guest_cpu_cap_has(vcpu, X86_FEATURE_SHSTK))
			return -EINVAL;

		reg->type = KVM_X86_REG_TYPE_MSR;
		reg->index = MSR_KVM_INTERNAL_GUEST_SSP;
		break;
	default:
		return -EINVAL;
	}
	return 0;
}

static int kvm_get_one_msr(struct kvm_vcpu *vcpu, u32 msr, u64 __user *user_val)
{
	u64 val;

	if (do_get_msr(vcpu, msr, &val))
		return -EINVAL;

	if (put_user(val, user_val))
		return -EFAULT;

	return 0;
}

static int kvm_set_one_msr(struct kvm_vcpu *vcpu, u32 msr, u64 __user *user_val)
{
	u64 val;

	if (get_user(val, user_val))
		return -EFAULT;

	if (do_set_msr(vcpu, msr, &val))
		return -EINVAL;

	return 0;
}

static int kvm_get_set_one_reg(struct kvm_vcpu *vcpu, unsigned int ioctl,
			       void __user *argp)
{
	struct kvm_one_reg one_reg;
	struct kvm_x86_reg_id *reg;
	u64 __user *user_val;
	bool load_fpu;
	int r;

	if (copy_from_user(&one_reg, argp, sizeof(one_reg)))
		return -EFAULT;

	if ((one_reg.id & KVM_REG_ARCH_MASK) != KVM_REG_X86)
		return -EINVAL;

	reg = (struct kvm_x86_reg_id *)&one_reg.id;
	if (reg->rsvd1 || reg->rsvd2)
		return -EINVAL;

	if (reg->type == KVM_X86_REG_TYPE_KVM) {
		r = kvm_translate_kvm_reg(vcpu, reg);
		if (r)
			return r;
	}

	if (reg->type != KVM_X86_REG_TYPE_MSR)
		return -EINVAL;

	if ((one_reg.id & KVM_REG_SIZE_MASK) != KVM_REG_SIZE_U64)
		return -EINVAL;

	guard(srcu)(&vcpu->kvm->srcu);

	load_fpu = is_xstate_managed_msr(vcpu, reg->index);
	if (load_fpu)
		kvm_load_guest_fpu(vcpu);

	user_val = u64_to_user_ptr(one_reg.addr);
	if (ioctl == KVM_GET_ONE_REG)
		r = kvm_get_one_msr(vcpu, reg->index, user_val);
	else
		r = kvm_set_one_msr(vcpu, reg->index, user_val);

	if (load_fpu)
		kvm_put_guest_fpu(vcpu);
	return r;
}

static int kvm_get_reg_list(struct kvm_vcpu *vcpu,
			    struct kvm_reg_list __user *user_list)
{
	u64 nr_regs = guest_cpu_cap_has(vcpu, X86_FEATURE_SHSTK) ? 1 : 0;
	u64 user_nr_regs;

	if (get_user(user_nr_regs, &user_list->n))
		return -EFAULT;

	if (put_user(nr_regs, &user_list->n))
		return -EFAULT;

	if (user_nr_regs < nr_regs)
		return -E2BIG;

	if (nr_regs &&
	    put_user(KVM_X86_REG_KVM(KVM_REG_GUEST_SSP), &user_list->reg[0]))
		return -EFAULT;

	return 0;
}

long kvm_arch_vcpu_ioctl(struct file *filp,
			 unsigned int ioctl, unsigned long arg)
{
	struct kvm_vcpu *vcpu = filp->private_data;
	void __user *argp = (void __user *)arg;
	int r;
	union {
		struct kvm_sregs2 *sregs2;
		struct kvm_lapic_state *lapic;
		struct kvm_xsave *xsave;
		struct kvm_xcrs *xcrs;
		void *buffer;
	} u;

	vcpu_load(vcpu);

	u.buffer = NULL;
	switch (ioctl) {
	case KVM_GET_LAPIC: {
		r = -EINVAL;
		if (!lapic_in_kernel(vcpu))
			goto out;
		u.lapic = kzalloc(sizeof(struct kvm_lapic_state), GFP_KERNEL);

		r = -ENOMEM;
		if (!u.lapic)
			goto out;
		r = kvm_vcpu_ioctl_get_lapic(vcpu, u.lapic);
		if (r)
			goto out;
		r = -EFAULT;
		if (copy_to_user(argp, u.lapic, sizeof(struct kvm_lapic_state)))
			goto out;
		r = 0;
		break;
	}
	case KVM_SET_LAPIC: {
		r = -EINVAL;
		if (!lapic_in_kernel(vcpu))
			goto out;
		u.lapic = memdup_user(argp, sizeof(*u.lapic));
		if (IS_ERR(u.lapic)) {
			r = PTR_ERR(u.lapic);
			goto out_nofree;
		}

		r = kvm_vcpu_ioctl_set_lapic(vcpu, u.lapic);
		break;
	}
	case KVM_INTERRUPT: {
		struct kvm_interrupt irq;

		r = -EFAULT;
		if (copy_from_user(&irq, argp, sizeof(irq)))
			goto out;
		r = kvm_vcpu_ioctl_interrupt(vcpu, &irq);
		break;
	}
	case KVM_NMI: {
		r = kvm_vcpu_ioctl_nmi(vcpu);
		break;
	}
	case KVM_SMI: {
		r = kvm_inject_smi(vcpu);
		break;
	}
	case KVM_SET_CPUID: {
		struct kvm_cpuid __user *cpuid_arg = argp;
		struct kvm_cpuid cpuid;

		r = -EFAULT;
		if (copy_from_user(&cpuid, cpuid_arg, sizeof(cpuid)))
			goto out;
		r = kvm_vcpu_ioctl_set_cpuid(vcpu, &cpuid, cpuid_arg->entries);
		break;
	}
	case KVM_SET_CPUID2: {
		struct kvm_cpuid2 __user *cpuid_arg = argp;
		struct kvm_cpuid2 cpuid;

		r = -EFAULT;
		if (copy_from_user(&cpuid, cpuid_arg, sizeof(cpuid)))
			goto out;
		r = kvm_vcpu_ioctl_set_cpuid2(vcpu, &cpuid,
					      cpuid_arg->entries);
		break;
	}
	case KVM_GET_CPUID2: {
		struct kvm_cpuid2 __user *cpuid_arg = argp;
		struct kvm_cpuid2 cpuid;

		r = -EFAULT;
		if (copy_from_user(&cpuid, cpuid_arg, sizeof(cpuid)))
			goto out;
		r = kvm_vcpu_ioctl_get_cpuid2(vcpu, &cpuid,
					      cpuid_arg->entries);
		if (r)
			goto out;
		r = -EFAULT;
		if (copy_to_user(cpuid_arg, &cpuid, sizeof(cpuid)))
			goto out;
		r = 0;
		break;
	}
	case KVM_GET_MSRS: {
		int idx = srcu_read_lock(&vcpu->kvm->srcu);
		r = msr_io(vcpu, argp, do_get_msr, 1);
		srcu_read_unlock(&vcpu->kvm->srcu, idx);
		break;
	}
	case KVM_SET_MSRS: {
		int idx = srcu_read_lock(&vcpu->kvm->srcu);
		r = msr_io(vcpu, argp, do_set_msr, 0);
		srcu_read_unlock(&vcpu->kvm->srcu, idx);
		break;
	}
	case KVM_GET_ONE_REG:
	case KVM_SET_ONE_REG:
		r = kvm_get_set_one_reg(vcpu, ioctl, argp);
		break;
	case KVM_GET_REG_LIST:
		r = kvm_get_reg_list(vcpu, argp);
		break;
	case KVM_TPR_ACCESS_REPORTING: {
		struct kvm_tpr_access_ctl tac;

		r = -EFAULT;
		if (copy_from_user(&tac, argp, sizeof(tac)))
			goto out;
		r = vcpu_ioctl_tpr_access_reporting(vcpu, &tac);
		if (r)
			goto out;
		r = -EFAULT;
		if (copy_to_user(argp, &tac, sizeof(tac)))
			goto out;
		r = 0;
		break;
	};
	case KVM_SET_VAPIC_ADDR: {
		struct kvm_vapic_addr va;
		int idx;

		r = -EINVAL;
		if (!lapic_in_kernel(vcpu))
			goto out;
		r = -EFAULT;
		if (copy_from_user(&va, argp, sizeof(va)))
			goto out;
		idx = srcu_read_lock(&vcpu->kvm->srcu);
		r = kvm_lapic_set_vapic_addr(vcpu, va.vapic_addr);
		srcu_read_unlock(&vcpu->kvm->srcu, idx);
		break;
	}
	case KVM_X86_SETUP_MCE: {
		u64 mcg_cap;

		r = -EFAULT;
		if (copy_from_user(&mcg_cap, argp, sizeof(mcg_cap)))
			goto out;
		r = kvm_vcpu_ioctl_x86_setup_mce(vcpu, mcg_cap);
		break;
	}
	case KVM_X86_SET_MCE: {
		struct kvm_x86_mce mce;

		r = -EFAULT;
		if (copy_from_user(&mce, argp, sizeof(mce)))
			goto out;
		r = kvm_vcpu_ioctl_x86_set_mce(vcpu, &mce);
		break;
	}
	case KVM_GET_VCPU_EVENTS: {
		struct kvm_vcpu_events events;

		kvm_vcpu_ioctl_x86_get_vcpu_events(vcpu, &events);

		r = -EFAULT;
		if (copy_to_user(argp, &events, sizeof(struct kvm_vcpu_events)))
			break;
		r = 0;
		break;
	}
	case KVM_SET_VCPU_EVENTS: {
		struct kvm_vcpu_events events;

		r = -EFAULT;
		if (copy_from_user(&events, argp, sizeof(struct kvm_vcpu_events)))
			break;

		kvm_vcpu_srcu_read_lock(vcpu);
		r = kvm_vcpu_ioctl_x86_set_vcpu_events(vcpu, &events);
		kvm_vcpu_srcu_read_unlock(vcpu);
		break;
	}
	case KVM_GET_DEBUGREGS: {
		struct kvm_debugregs dbgregs;

		r = kvm_vcpu_ioctl_x86_get_debugregs(vcpu, &dbgregs);
		if (r < 0)
			break;

		r = -EFAULT;
		if (copy_to_user(argp, &dbgregs,
				 sizeof(struct kvm_debugregs)))
			break;
		r = 0;
		break;
	}
	case KVM_SET_DEBUGREGS: {
		struct kvm_debugregs dbgregs;

		r = -EFAULT;
		if (copy_from_user(&dbgregs, argp,
				   sizeof(struct kvm_debugregs)))
			break;

		r = kvm_vcpu_ioctl_x86_set_debugregs(vcpu, &dbgregs);
		break;
	}
	case KVM_GET_XSAVE: {
		r = -EINVAL;
		if (vcpu->arch.guest_fpu.uabi_size > sizeof(struct kvm_xsave))
			break;

		u.xsave = kzalloc(sizeof(struct kvm_xsave), GFP_KERNEL);
		r = -ENOMEM;
		if (!u.xsave)
			break;

		r = kvm_vcpu_ioctl_x86_get_xsave(vcpu, u.xsave);
		if (r < 0)
			break;

		r = -EFAULT;
		if (copy_to_user(argp, u.xsave, sizeof(struct kvm_xsave)))
			break;
		r = 0;
		break;
	}
	case KVM_SET_XSAVE: {
		int size = vcpu->arch.guest_fpu.uabi_size;

		u.xsave = memdup_user(argp, size);
		if (IS_ERR(u.xsave)) {
			r = PTR_ERR(u.xsave);
			goto out_nofree;
		}

		r = kvm_vcpu_ioctl_x86_set_xsave(vcpu, u.xsave);
		break;
	}

	case KVM_GET_XSAVE2: {
		int size = vcpu->arch.guest_fpu.uabi_size;

		u.xsave = kzalloc(size, GFP_KERNEL);
		r = -ENOMEM;
		if (!u.xsave)
			break;

		r = kvm_vcpu_ioctl_x86_get_xsave2(vcpu, u.buffer, size);
		if (r < 0)
			break;

		r = -EFAULT;
		if (copy_to_user(argp, u.xsave, size))
			break;

		r = 0;
		break;
	}

	case KVM_GET_XCRS: {
		u.xcrs = kzalloc(sizeof(struct kvm_xcrs), GFP_KERNEL);
		r = -ENOMEM;
		if (!u.xcrs)
			break;

		r = kvm_vcpu_ioctl_x86_get_xcrs(vcpu, u.xcrs);
		if (r < 0)
			break;

		r = -EFAULT;
		if (copy_to_user(argp, u.xcrs,
				 sizeof(struct kvm_xcrs)))
			break;
		r = 0;
		break;
	}
	case KVM_SET_XCRS: {
		u.xcrs = memdup_user(argp, sizeof(*u.xcrs));
		if (IS_ERR(u.xcrs)) {
			r = PTR_ERR(u.xcrs);
			goto out_nofree;
		}

		r = kvm_vcpu_ioctl_x86_set_xcrs(vcpu, u.xcrs);
		break;
	}
	case KVM_SET_TSC_KHZ: {
		u32 user_tsc_khz;

		r = -EINVAL;

		if (vcpu->arch.guest_tsc_protected)
			goto out;

		user_tsc_khz = (u32)arg;

		if (kvm_caps.has_tsc_control &&
		    user_tsc_khz >= kvm_caps.max_guest_tsc_khz)
			goto out;

		if (user_tsc_khz == 0)
			user_tsc_khz = tsc_khz;

		if (!kvm_set_tsc_khz(vcpu, user_tsc_khz))
			r = 0;

		goto out;
	}
	case KVM_GET_TSC_KHZ: {
		r = vcpu->arch.virtual_tsc_khz;
		goto out;
	}
	case KVM_KVMCLOCK_CTRL: {
		r = kvm_set_guest_paused(vcpu);
		goto out;
	}
	case KVM_ENABLE_CAP: {
		struct kvm_enable_cap cap;

		r = -EFAULT;
		if (copy_from_user(&cap, argp, sizeof(cap)))
			goto out;
		r = kvm_vcpu_ioctl_enable_cap(vcpu, &cap);
		break;
	}
	case KVM_GET_NESTED_STATE: {
		struct kvm_nested_state __user *user_kvm_nested_state = argp;
		u32 user_data_size;

		r = -EINVAL;
		if (!kvm_x86_ops.nested_ops->get_state)
			break;

		BUILD_BUG_ON(sizeof(user_data_size) != sizeof(user_kvm_nested_state->size));
		r = -EFAULT;
		if (get_user(user_data_size, &user_kvm_nested_state->size))
			break;

		r = kvm_x86_ops.nested_ops->get_state(vcpu, user_kvm_nested_state,
						     user_data_size);
		if (r < 0)
			break;

		if (r > user_data_size) {
			if (put_user(r, &user_kvm_nested_state->size))
				r = -EFAULT;
			else
				r = -E2BIG;
			break;
		}

		r = 0;
		break;
	}
	case KVM_SET_NESTED_STATE: {
		struct kvm_nested_state __user *user_kvm_nested_state = argp;
		struct kvm_nested_state kvm_state;
		int idx;

		r = -EINVAL;
		if (!kvm_x86_ops.nested_ops->set_state)
			break;

		r = -EFAULT;
		if (copy_from_user(&kvm_state, user_kvm_nested_state, sizeof(kvm_state)))
			break;

		r = -EINVAL;
		if (kvm_state.size < sizeof(kvm_state))
			break;

		if (kvm_state.flags &
		    ~(KVM_STATE_NESTED_RUN_PENDING | KVM_STATE_NESTED_GUEST_MODE
		      | KVM_STATE_NESTED_EVMCS | KVM_STATE_NESTED_MTF_PENDING
		      | KVM_STATE_NESTED_GIF_SET))
			break;

		/* nested_run_pending implies guest_mode.  */
		if ((kvm_state.flags & KVM_STATE_NESTED_RUN_PENDING)
		    && !(kvm_state.flags & KVM_STATE_NESTED_GUEST_MODE))
			break;

		idx = srcu_read_lock(&vcpu->kvm->srcu);
		r = kvm_x86_ops.nested_ops->set_state(vcpu, user_kvm_nested_state, &kvm_state);
		srcu_read_unlock(&vcpu->kvm->srcu, idx);
		break;
	}
#ifdef CONFIG_KVM_HYPERV
	case KVM_GET_SUPPORTED_HV_CPUID:
		r = kvm_ioctl_get_supported_hv_cpuid(vcpu, argp);
		break;
#endif
#ifdef CONFIG_KVM_XEN
	case KVM_XEN_VCPU_GET_ATTR: {
		struct kvm_xen_vcpu_attr xva;

		r = -EFAULT;
		if (copy_from_user(&xva, argp, sizeof(xva)))
			goto out;
		r = kvm_xen_vcpu_get_attr(vcpu, &xva);
		if (!r && copy_to_user(argp, &xva, sizeof(xva)))
			r = -EFAULT;
		break;
	}
	case KVM_XEN_VCPU_SET_ATTR: {
		struct kvm_xen_vcpu_attr xva;

		r = -EFAULT;
		if (copy_from_user(&xva, argp, sizeof(xva)))
			goto out;
		r = kvm_xen_vcpu_set_attr(vcpu, &xva);
		break;
	}
#endif
	case KVM_GET_SREGS2: {
		r = -EINVAL;
		if (vcpu->kvm->arch.has_protected_state &&
		    vcpu->arch.guest_state_protected)
			goto out;

		u.sregs2 = kzalloc(sizeof(struct kvm_sregs2), GFP_KERNEL);
		r = -ENOMEM;
		if (!u.sregs2)
			goto out;
		__get_sregs2(vcpu, u.sregs2);
		r = -EFAULT;
		if (copy_to_user(argp, u.sregs2, sizeof(struct kvm_sregs2)))
			goto out;
		r = 0;
		break;
	}
	case KVM_SET_SREGS2: {
		r = -EINVAL;
		if (vcpu->kvm->arch.has_protected_state &&
		    vcpu->arch.guest_state_protected)
			goto out;

		u.sregs2 = memdup_user(argp, sizeof(struct kvm_sregs2));
		if (IS_ERR(u.sregs2)) {
			r = PTR_ERR(u.sregs2);
			u.sregs2 = NULL;
			goto out;
		}
		r = __set_sregs2(vcpu, u.sregs2);
		break;
	}
	case KVM_HAS_DEVICE_ATTR:
	case KVM_GET_DEVICE_ATTR:
	case KVM_SET_DEVICE_ATTR:
		r = kvm_vcpu_ioctl_device_attr(vcpu, ioctl, argp);
		break;
	case KVM_MEMORY_ENCRYPT_OP:
		r = -ENOTTY;
		if (!kvm_x86_ops.vcpu_mem_enc_ioctl)
			goto out;
		r = kvm_x86_ops.vcpu_mem_enc_ioctl(vcpu, argp);
		break;
	default:
		r = -EINVAL;
	}
out:
	kfree(u.buffer);
out_nofree:
	vcpu_put(vcpu);
	return r;
}

vm_fault_t kvm_arch_vcpu_fault(struct kvm_vcpu *vcpu, struct vm_fault *vmf)
{
	return VM_FAULT_SIGBUS;
}

static int kvm_vm_ioctl_set_tss_addr(struct kvm *kvm, unsigned long addr)
{
	int ret;

	if (addr > (unsigned int)(-3 * PAGE_SIZE))
		return -EINVAL;
	ret = kvm_x86_call(set_tss_addr)(kvm, addr);
	return ret;
}

static int kvm_vm_ioctl_set_identity_map_addr(struct kvm *kvm,
					      u64 ident_addr)
{
	return kvm_x86_call(set_identity_map_addr)(kvm, ident_addr);
}

static int kvm_vm_ioctl_set_nr_mmu_pages(struct kvm *kvm,
					 unsigned long kvm_nr_mmu_pages)
{
	if (kvm_nr_mmu_pages < KVM_MIN_ALLOC_MMU_PAGES)
		return -EINVAL;

	mutex_lock(&kvm->slots_lock);

	kvm_mmu_change_mmu_pages(kvm, kvm_nr_mmu_pages);
	kvm->arch.n_requested_mmu_pages = kvm_nr_mmu_pages;

	mutex_unlock(&kvm->slots_lock);
	return 0;
}

void kvm_arch_sync_dirty_log(struct kvm *kvm, struct kvm_memory_slot *memslot)
{

	/*
	 * Flush all CPUs' dirty log buffers to the  dirty_bitmap.  Called
	 * before reporting dirty_bitmap to userspace.  KVM flushes the buffers
	 * on all VM-Exits, thus we only need to kick running vCPUs to force a
	 * VM-Exit.
	 */
	struct kvm_vcpu *vcpu;
	unsigned long i;

	if (!kvm->arch.cpu_dirty_log_size)
		return;

	kvm_for_each_vcpu(i, vcpu, kvm)
		kvm_vcpu_kick(vcpu);
}

int kvm_vm_ioctl_enable_cap(struct kvm *kvm,
			    struct kvm_enable_cap *cap)
{
	int r;

	if (cap->flags)
		return -EINVAL;

	switch (cap->cap) {
	case KVM_CAP_DISABLE_QUIRKS2:
		r = -EINVAL;
		if (cap->args[0] & ~kvm_caps.supported_quirks)
			break;
		fallthrough;
	case KVM_CAP_DISABLE_QUIRKS:
		kvm->arch.disabled_quirks |= cap->args[0] & kvm_caps.supported_quirks;
		r = 0;
		break;
	case KVM_CAP_SPLIT_IRQCHIP: {
		mutex_lock(&kvm->lock);
		r = -EINVAL;
		if (cap->args[0] > MAX_NR_RESERVED_IOAPIC_PINS)
			goto split_irqchip_unlock;
		r = -EEXIST;
		if (irqchip_in_kernel(kvm))
			goto split_irqchip_unlock;
		if (kvm->created_vcpus)
			goto split_irqchip_unlock;
		/* Pairs with irqchip_in_kernel. */
		smp_wmb();
		kvm->arch.irqchip_mode = KVM_IRQCHIP_SPLIT;
		kvm->arch.nr_reserved_ioapic_pins = cap->args[0];
		kvm_clear_apicv_inhibit(kvm, APICV_INHIBIT_REASON_ABSENT);
		r = 0;
split_irqchip_unlock:
		mutex_unlock(&kvm->lock);
		break;
	}
	case KVM_CAP_X2APIC_API:
		r = -EINVAL;
		if (cap->args[0] & ~KVM_X2APIC_API_VALID_FLAGS)
			break;

		if (cap->args[0] & KVM_X2APIC_API_USE_32BIT_IDS)
			kvm->arch.x2apic_format = true;
		if (cap->args[0] & KVM_X2APIC_API_DISABLE_BROADCAST_QUIRK)
			kvm->arch.x2apic_broadcast_quirk_disabled = true;

		r = 0;
		break;
	case KVM_CAP_X86_DISABLE_EXITS:
		r = -EINVAL;
		if (cap->args[0] & ~kvm_get_allowed_disable_exits())
			break;

		mutex_lock(&kvm->lock);
		if (kvm->created_vcpus)
			goto disable_exits_unlock;

#define SMT_RSB_MSG "This processor is affected by the Cross-Thread Return Predictions vulnerability. " \
		    "KVM_CAP_X86_DISABLE_EXITS should only be used with SMT disabled or trusted guests."

		if (!mitigate_smt_rsb && boot_cpu_has_bug(X86_BUG_SMT_RSB) &&
		    cpu_smt_possible() &&
		    (cap->args[0] & ~(KVM_X86_DISABLE_EXITS_PAUSE |
				      KVM_X86_DISABLE_EXITS_APERFMPERF)))
			pr_warn_once(SMT_RSB_MSG);

		kvm_disable_exits(kvm, cap->args[0]);
		r = 0;
disable_exits_unlock:
		mutex_unlock(&kvm->lock);
		break;
	case KVM_CAP_MSR_PLATFORM_INFO:
		kvm->arch.guest_can_read_msr_platform_info = cap->args[0];
		r = 0;
		break;
	case KVM_CAP_EXCEPTION_PAYLOAD:
		kvm->arch.exception_payload_enabled = cap->args[0];
		r = 0;
		break;
	case KVM_CAP_X86_TRIPLE_FAULT_EVENT:
		kvm->arch.triple_fault_event = cap->args[0];
		r = 0;
		break;
	case KVM_CAP_X86_USER_SPACE_MSR:
		r = -EINVAL;
		if (cap->args[0] & ~KVM_MSR_EXIT_REASON_VALID_MASK)
			break;
		kvm->arch.user_space_msr_mask = cap->args[0];
		r = 0;
		break;
	case KVM_CAP_X86_BUS_LOCK_EXIT:
		r = -EINVAL;
		if (cap->args[0] & ~KVM_BUS_LOCK_DETECTION_VALID_MODE)
			break;

		if ((cap->args[0] & KVM_BUS_LOCK_DETECTION_OFF) &&
		    (cap->args[0] & KVM_BUS_LOCK_DETECTION_EXIT))
			break;

		if (kvm_caps.has_bus_lock_exit &&
		    cap->args[0] & KVM_BUS_LOCK_DETECTION_EXIT)
			kvm->arch.bus_lock_detection_enabled = true;
		r = 0;
		break;
#ifdef CONFIG_X86_SGX_KVM
	case KVM_CAP_SGX_ATTRIBUTE: {
		unsigned long allowed_attributes = 0;

		r = sgx_set_attribute(&allowed_attributes, cap->args[0]);
		if (r)
			break;

		/* KVM only supports the PROVISIONKEY privileged attribute. */
		if ((allowed_attributes & SGX_ATTR_PROVISIONKEY) &&
		    !(allowed_attributes & ~SGX_ATTR_PROVISIONKEY))
			kvm->arch.sgx_provisioning_allowed = true;
		else
			r = -EINVAL;
		break;
	}
#endif
	case KVM_CAP_VM_COPY_ENC_CONTEXT_FROM:
		r = -EINVAL;
		if (!kvm_x86_ops.vm_copy_enc_context_from)
			break;

		r = kvm_x86_call(vm_copy_enc_context_from)(kvm, cap->args[0]);
		break;
	case KVM_CAP_VM_MOVE_ENC_CONTEXT_FROM:
		r = -EINVAL;
		if (!kvm_x86_ops.vm_move_enc_context_from)
			break;

		r = kvm_x86_call(vm_move_enc_context_from)(kvm, cap->args[0]);
		break;
	case KVM_CAP_EXIT_HYPERCALL:
		if (cap->args[0] & ~KVM_EXIT_HYPERCALL_VALID_MASK) {
			r = -EINVAL;
			break;
		}
		kvm->arch.hypercall_exit_enabled = cap->args[0];
		r = 0;
		break;
	case KVM_CAP_EXIT_ON_EMULATION_FAILURE:
		r = -EINVAL;
		if (cap->args[0] & ~1)
			break;
		kvm->arch.exit_on_emulation_error = cap->args[0];
		r = 0;
		break;
	case KVM_CAP_PMU_CAPABILITY:
		r = -EINVAL;
		if (!enable_pmu || (cap->args[0] & ~KVM_CAP_PMU_VALID_MASK))
			break;

		mutex_lock(&kvm->lock);
		if (!kvm->created_vcpus) {
			kvm->arch.enable_pmu = !(cap->args[0] & KVM_PMU_CAP_DISABLE);
			r = 0;
		}
		mutex_unlock(&kvm->lock);
		break;
	case KVM_CAP_MAX_VCPU_ID:
		r = -EINVAL;
		if (cap->args[0] > KVM_MAX_VCPU_IDS)
			break;

		mutex_lock(&kvm->lock);
		if (kvm->arch.bsp_vcpu_id > cap->args[0]) {
			;
		} else if (kvm->arch.max_vcpu_ids == cap->args[0]) {
			r = 0;
		} else if (!kvm->arch.max_vcpu_ids) {
			kvm->arch.max_vcpu_ids = cap->args[0];
			r = 0;
		}
		mutex_unlock(&kvm->lock);
		break;
	case KVM_CAP_X86_NOTIFY_VMEXIT:
		r = -EINVAL;
		if ((u32)cap->args[0] & ~KVM_X86_NOTIFY_VMEXIT_VALID_BITS)
			break;
		if (!kvm_caps.has_notify_vmexit)
			break;
		if (!((u32)cap->args[0] & KVM_X86_NOTIFY_VMEXIT_ENABLED))
			break;
		mutex_lock(&kvm->lock);
		if (!kvm->created_vcpus) {
			kvm->arch.notify_window = cap->args[0] >> 32;
			kvm->arch.notify_vmexit_flags = (u32)cap->args[0];
			r = 0;
		}
		mutex_unlock(&kvm->lock);
		break;
	case KVM_CAP_VM_DISABLE_NX_HUGE_PAGES:
		r = -EINVAL;

		/*
		 * Since the risk of disabling NX hugepages is a guest crashing
		 * the system, ensure the userspace process has permission to
		 * reboot the system.
		 *
		 * Note that unlike the reboot() syscall, the process must have
		 * this capability in the root namespace because exposing
		 * /dev/kvm into a container does not limit the scope of the
		 * iTLB multihit bug to that container. In other words,
		 * this must use capable(), not ns_capable().
		 */
		if (!capable(CAP_SYS_BOOT)) {
			r = -EPERM;
			break;
		}

		if (cap->args[0])
			break;

		mutex_lock(&kvm->lock);
		if (!kvm->created_vcpus) {
			kvm->arch.disable_nx_huge_pages = true;
			r = 0;
		}
		mutex_unlock(&kvm->lock);
		break;
	case KVM_CAP_X86_APIC_BUS_CYCLES_NS: {
		u64 bus_cycle_ns = cap->args[0];
		u64 unused;

		/*
		 * Guard against overflow in tmict_to_ns(). 128 is the highest
		 * divide value that can be programmed in APIC_TDCR.
		 */
		r = -EINVAL;
		if (!bus_cycle_ns ||
		    check_mul_overflow((u64)U32_MAX * 128, bus_cycle_ns, &unused))
			break;

		r = 0;
		mutex_lock(&kvm->lock);
		if (!irqchip_in_kernel(kvm))
			r = -ENXIO;
		else if (kvm->created_vcpus)
			r = -EINVAL;
		else
			kvm->arch.apic_bus_cycle_ns = bus_cycle_ns;
		mutex_unlock(&kvm->lock);
		break;
	}
	default:
		r = -EINVAL;
		break;
	}
	return r;
}

static struct kvm_x86_msr_filter *kvm_alloc_msr_filter(bool default_allow)
{
	struct kvm_x86_msr_filter *msr_filter;

	msr_filter = kzalloc(sizeof(*msr_filter), GFP_KERNEL_ACCOUNT);
	if (!msr_filter)
		return NULL;

	msr_filter->default_allow = default_allow;
	return msr_filter;
}

static void kvm_free_msr_filter(struct kvm_x86_msr_filter *msr_filter)
{
	u32 i;

	if (!msr_filter)
		return;

	for (i = 0; i < msr_filter->count; i++)
		kfree(msr_filter->ranges[i].bitmap);

	kfree(msr_filter);
}

static int kvm_add_msr_filter(struct kvm_x86_msr_filter *msr_filter,
			      struct kvm_msr_filter_range *user_range)
{
	unsigned long *bitmap;
	size_t bitmap_size;

	if (!user_range->nmsrs)
		return 0;

	if (user_range->flags & ~KVM_MSR_FILTER_RANGE_VALID_MASK)
		return -EINVAL;

	if (!user_range->flags)
		return -EINVAL;

	bitmap_size = BITS_TO_LONGS(user_range->nmsrs) * sizeof(long);
	if (!bitmap_size || bitmap_size > KVM_MSR_FILTER_MAX_BITMAP_SIZE)
		return -EINVAL;

	bitmap = memdup_user((__user u8*)user_range->bitmap, bitmap_size);
	if (IS_ERR(bitmap))
		return PTR_ERR(bitmap);

	msr_filter->ranges[msr_filter->count] = (struct msr_bitmap_range) {
		.flags = user_range->flags,
		.base = user_range->base,
		.nmsrs = user_range->nmsrs,
		.bitmap = bitmap,
	};

	msr_filter->count++;
	return 0;
}

static int kvm_vm_ioctl_set_msr_filter(struct kvm *kvm,
				       struct kvm_msr_filter *filter)
{
	struct kvm_x86_msr_filter *new_filter, *old_filter;
	bool default_allow;
	bool empty = true;
	int r;
	u32 i;

	if (filter->flags & ~KVM_MSR_FILTER_VALID_MASK)
		return -EINVAL;

	for (i = 0; i < ARRAY_SIZE(filter->ranges); i++)
		empty &= !filter->ranges[i].nmsrs;

	default_allow = !(filter->flags & KVM_MSR_FILTER_DEFAULT_DENY);
	if (empty && !default_allow)
		return -EINVAL;

	new_filter = kvm_alloc_msr_filter(default_allow);
	if (!new_filter)
		return -ENOMEM;

	for (i = 0; i < ARRAY_SIZE(filter->ranges); i++) {
		r = kvm_add_msr_filter(new_filter, &filter->ranges[i]);
		if (r) {
			kvm_free_msr_filter(new_filter);
			return r;
		}
	}

	mutex_lock(&kvm->lock);
	old_filter = rcu_replace_pointer(kvm->arch.msr_filter, new_filter,
					 mutex_is_locked(&kvm->lock));
	mutex_unlock(&kvm->lock);
	synchronize_srcu(&kvm->srcu);

	kvm_free_msr_filter(old_filter);

	/*
	 * Recalc MSR intercepts as userspace may want to intercept accesses to
	 * MSRs that KVM would otherwise pass through to the guest.
	 */
	kvm_make_all_cpus_request(kvm, KVM_REQ_RECALC_INTERCEPTS);

	return 0;
}

#ifdef CONFIG_KVM_COMPAT
/* for KVM_X86_SET_MSR_FILTER */
struct kvm_msr_filter_range_compat {
	__u32 flags;
	__u32 nmsrs;
	__u32 base;
	__u32 bitmap;
};

struct kvm_msr_filter_compat {
	__u32 flags;
	struct kvm_msr_filter_range_compat ranges[KVM_MSR_FILTER_MAX_RANGES];
};

#define KVM_X86_SET_MSR_FILTER_COMPAT _IOW(KVMIO, 0xc6, struct kvm_msr_filter_compat)

long kvm_arch_vm_compat_ioctl(struct file *filp, unsigned int ioctl,
			      unsigned long arg)
{
	void __user *argp = (void __user *)arg;
	struct kvm *kvm = filp->private_data;
	long r = -ENOTTY;

	switch (ioctl) {
	case KVM_X86_SET_MSR_FILTER_COMPAT: {
		struct kvm_msr_filter __user *user_msr_filter = argp;
		struct kvm_msr_filter_compat filter_compat;
		struct kvm_msr_filter filter;
		int i;

		if (copy_from_user(&filter_compat, user_msr_filter,
				   sizeof(filter_compat)))
			return -EFAULT;

		filter.flags = filter_compat.flags;
		for (i = 0; i < ARRAY_SIZE(filter.ranges); i++) {
			struct kvm_msr_filter_range_compat *cr;

			cr = &filter_compat.ranges[i];
			filter.ranges[i] = (struct kvm_msr_filter_range) {
				.flags = cr->flags,
				.nmsrs = cr->nmsrs,
				.base = cr->base,
				.bitmap = (__u8 *)(ulong)cr->bitmap,
			};
		}

		r = kvm_vm_ioctl_set_msr_filter(kvm, &filter);
		break;
	}
	}

	return r;
}
#endif

#ifdef CONFIG_HAVE_KVM_PM_NOTIFIER
static int kvm_arch_suspend_notifier(struct kvm *kvm)
{
	struct kvm_vcpu *vcpu;
	unsigned long i;

	/*
	 * Ignore the return, marking the guest paused only "fails" if the vCPU
	 * isn't using kvmclock; continuing on is correct and desirable.
	 */
	kvm_for_each_vcpu(i, vcpu, kvm)
		(void)kvm_set_guest_paused(vcpu);

	return NOTIFY_DONE;
}

int kvm_arch_pm_notifier(struct kvm *kvm, unsigned long state)
{
	switch (state) {
	case PM_HIBERNATION_PREPARE:
	case PM_SUSPEND_PREPARE:
		return kvm_arch_suspend_notifier(kvm);
	}

	return NOTIFY_DONE;
}
#endif /* CONFIG_HAVE_KVM_PM_NOTIFIER */

static int kvm_vm_ioctl_get_clock(struct kvm *kvm, void __user *argp)
{
	struct kvm_clock_data data = { 0 };

	get_kvmclock(kvm, &data);
	if (copy_to_user(argp, &data, sizeof(data)))
		return -EFAULT;

	return 0;
}

static int kvm_vm_ioctl_set_clock(struct kvm *kvm, void __user *argp)
{
	struct kvm_arch *ka = &kvm->arch;
	struct kvm_clock_data data;
	u64 now_raw_ns;

	if (copy_from_user(&data, argp, sizeof(data)))
		return -EFAULT;

	/*
	 * Only KVM_CLOCK_REALTIME is used, but allow passing the
	 * result of KVM_GET_CLOCK back to KVM_SET_CLOCK.
	 */
	if (data.flags & ~KVM_CLOCK_VALID_FLAGS)
		return -EINVAL;

	kvm_hv_request_tsc_page_update(kvm);
	kvm_start_pvclock_update(kvm);
	pvclock_update_vm_gtod_copy(kvm);

	/*
	 * This pairs with kvm_guest_time_update(): when masterclock is
	 * in use, we use master_kernel_ns + kvmclock_offset to set
	 * unsigned 'system_time' so if we use get_kvmclock_ns() (which
	 * is slightly ahead) here we risk going negative on unsigned
	 * 'system_time' when 'data.clock' is very small.
	 */
	if (data.flags & KVM_CLOCK_REALTIME) {
		u64 now_real_ns = ktime_get_real_ns();

		/*
		 * Avoid stepping the kvmclock backwards.
		 */
		if (now_real_ns > data.realtime)
			data.clock += now_real_ns - data.realtime;
	}

	if (ka->use_master_clock)
		now_raw_ns = ka->master_kernel_ns;
	else
		now_raw_ns = get_kvmclock_base_ns();
	ka->kvmclock_offset = data.clock - now_raw_ns;
	kvm_end_pvclock_update(kvm);
	return 0;
}

int kvm_arch_vm_ioctl(struct file *filp, unsigned int ioctl, unsigned long arg)
{
	struct kvm *kvm = filp->private_data;
	void __user *argp = (void __user *)arg;
	int r = -ENOTTY;

#ifdef CONFIG_KVM_IOAPIC
	/*
	 * This union makes it completely explicit to gcc-3.x
	 * that these three variables' stack usage should be
	 * combined, not added together.
	 */
	union {
		struct kvm_pit_state ps;
		struct kvm_pit_state2 ps2;
		struct kvm_pit_config pit_config;
	} u;
#endif

	switch (ioctl) {
	case KVM_SET_TSS_ADDR:
		r = kvm_vm_ioctl_set_tss_addr(kvm, arg);
		break;
	case KVM_SET_IDENTITY_MAP_ADDR: {
		u64 ident_addr;

		mutex_lock(&kvm->lock);
		r = -EINVAL;
		if (kvm->created_vcpus)
			goto set_identity_unlock;
		r = -EFAULT;
		if (copy_from_user(&ident_addr, argp, sizeof(ident_addr)))
			goto set_identity_unlock;
		r = kvm_vm_ioctl_set_identity_map_addr(kvm, ident_addr);
set_identity_unlock:
		mutex_unlock(&kvm->lock);
		break;
	}
	case KVM_SET_NR_MMU_PAGES:
		r = kvm_vm_ioctl_set_nr_mmu_pages(kvm, arg);
		break;
#ifdef CONFIG_KVM_IOAPIC
	case KVM_CREATE_IRQCHIP: {
		mutex_lock(&kvm->lock);

		r = -EEXIST;
		if (irqchip_in_kernel(kvm))
			goto create_irqchip_unlock;

		/*
		 * Disallow an in-kernel I/O APIC if the VM has protected EOIs,
		 * i.e. if KVM can't intercept EOIs and thus can't properly
		 * emulate level-triggered interrupts.
		 */
		r = -ENOTTY;
		if (kvm->arch.has_protected_eoi)
			goto create_irqchip_unlock;

		r = -EINVAL;
		if (kvm->created_vcpus)
			goto create_irqchip_unlock;

		r = kvm_pic_init(kvm);
		if (r)
			goto create_irqchip_unlock;

		r = kvm_ioapic_init(kvm);
		if (r) {
			kvm_pic_destroy(kvm);
			goto create_irqchip_unlock;
		}

		r = kvm_setup_default_ioapic_and_pic_routing(kvm);
		if (r) {
			kvm_ioapic_destroy(kvm);
			kvm_pic_destroy(kvm);
			goto create_irqchip_unlock;
		}
		/* Write kvm->irq_routing before enabling irqchip_in_kernel. */
		smp_wmb();
		kvm->arch.irqchip_mode = KVM_IRQCHIP_KERNEL;
		kvm_clear_apicv_inhibit(kvm, APICV_INHIBIT_REASON_ABSENT);
	create_irqchip_unlock:
		mutex_unlock(&kvm->lock);
		break;
	}
	case KVM_CREATE_PIT:
		u.pit_config.flags = KVM_PIT_SPEAKER_DUMMY;
		goto create_pit;
	case KVM_CREATE_PIT2:
		r = -EFAULT;
		if (copy_from_user(&u.pit_config, argp,
				   sizeof(struct kvm_pit_config)))
			goto out;
	create_pit:
		mutex_lock(&kvm->lock);
		r = -EEXIST;
		if (kvm->arch.vpit)
			goto create_pit_unlock;
		r = -ENOENT;
		if (!pic_in_kernel(kvm))
			goto create_pit_unlock;
		r = -ENOMEM;
		kvm->arch.vpit = kvm_create_pit(kvm, u.pit_config.flags);
		if (kvm->arch.vpit)
			r = 0;
	create_pit_unlock:
		mutex_unlock(&kvm->lock);
		break;
	case KVM_GET_IRQCHIP: {
		/* 0: PIC master, 1: PIC slave, 2: IOAPIC */
		struct kvm_irqchip *chip;

		chip = memdup_user(argp, sizeof(*chip));
		if (IS_ERR(chip)) {
			r = PTR_ERR(chip);
			goto out;
		}

		r = -ENXIO;
		if (!irqchip_full(kvm))
			goto get_irqchip_out;
		r = kvm_vm_ioctl_get_irqchip(kvm, chip);
		if (r)
			goto get_irqchip_out;
		r = -EFAULT;
		if (copy_to_user(argp, chip, sizeof(*chip)))
			goto get_irqchip_out;
		r = 0;
	get_irqchip_out:
		kfree(chip);
		break;
	}
	case KVM_SET_IRQCHIP: {
		/* 0: PIC master, 1: PIC slave, 2: IOAPIC */
		struct kvm_irqchip *chip;

		chip = memdup_user(argp, sizeof(*chip));
		if (IS_ERR(chip)) {
			r = PTR_ERR(chip);
			goto out;
		}

		r = -ENXIO;
		if (!irqchip_full(kvm))
			goto set_irqchip_out;
		r = kvm_vm_ioctl_set_irqchip(kvm, chip);
	set_irqchip_out:
		kfree(chip);
		break;
	}
	case KVM_GET_PIT: {
		r = -EFAULT;
		if (copy_from_user(&u.ps, argp, sizeof(struct kvm_pit_state)))
			goto out;
		r = -ENXIO;
		if (!kvm->arch.vpit)
			goto out;
		r = kvm_vm_ioctl_get_pit(kvm, &u.ps);
		if (r)
			goto out;
		r = -EFAULT;
		if (copy_to_user(argp, &u.ps, sizeof(struct kvm_pit_state)))
			goto out;
		r = 0;
		break;
	}
	case KVM_SET_PIT: {
		r = -EFAULT;
		if (copy_from_user(&u.ps, argp, sizeof(u.ps)))
			goto out;
		mutex_lock(&kvm->lock);
		r = -ENXIO;
		if (!kvm->arch.vpit)
			goto set_pit_out;
		r = kvm_vm_ioctl_set_pit(kvm, &u.ps);
set_pit_out:
		mutex_unlock(&kvm->lock);
		break;
	}
	case KVM_GET_PIT2: {
		r = -ENXIO;
		if (!kvm->arch.vpit)
			goto out;
		r = kvm_vm_ioctl_get_pit2(kvm, &u.ps2);
		if (r)
			goto out;
		r = -EFAULT;
		if (copy_to_user(argp, &u.ps2, sizeof(u.ps2)))
			goto out;
		r = 0;
		break;
	}
	case KVM_SET_PIT2: {
		r = -EFAULT;
		if (copy_from_user(&u.ps2, argp, sizeof(u.ps2)))
			goto out;
		mutex_lock(&kvm->lock);
		r = -ENXIO;
		if (!kvm->arch.vpit)
			goto set_pit2_out;
		r = kvm_vm_ioctl_set_pit2(kvm, &u.ps2);
set_pit2_out:
		mutex_unlock(&kvm->lock);
		break;
	}
	case KVM_REINJECT_CONTROL: {
		struct kvm_reinject_control control;
		r =  -EFAULT;
		if (copy_from_user(&control, argp, sizeof(control)))
			goto out;
		r = -ENXIO;
		if (!kvm->arch.vpit)
			goto out;
		r = kvm_vm_ioctl_reinject(kvm, &control);
		break;
	}
#endif
	case KVM_SET_BOOT_CPU_ID:
		r = 0;
		mutex_lock(&kvm->lock);
		if (kvm->created_vcpus)
			r = -EBUSY;
		else if (arg > KVM_MAX_VCPU_IDS ||
			 (kvm->arch.max_vcpu_ids && arg > kvm->arch.max_vcpu_ids))
			r = -EINVAL;
		else
			kvm->arch.bsp_vcpu_id = arg;
		mutex_unlock(&kvm->lock);
		break;
#ifdef CONFIG_KVM_XEN
	case KVM_XEN_HVM_CONFIG: {
		struct kvm_xen_hvm_config xhc;
		r = -EFAULT;
		if (copy_from_user(&xhc, argp, sizeof(xhc)))
			goto out;
		r = kvm_xen_hvm_config(kvm, &xhc);
		break;
	}
	case KVM_XEN_HVM_GET_ATTR: {
		struct kvm_xen_hvm_attr xha;

		r = -EFAULT;
		if (copy_from_user(&xha, argp, sizeof(xha)))
			goto out;
		r = kvm_xen_hvm_get_attr(kvm, &xha);
		if (!r && copy_to_user(argp, &xha, sizeof(xha)))
			r = -EFAULT;
		break;
	}
	case KVM_XEN_HVM_SET_ATTR: {
		struct kvm_xen_hvm_attr xha;

		r = -EFAULT;
		if (copy_from_user(&xha, argp, sizeof(xha)))
			goto out;
		r = kvm_xen_hvm_set_attr(kvm, &xha);
		break;
	}
	case KVM_XEN_HVM_EVTCHN_SEND: {
		struct kvm_irq_routing_xen_evtchn uxe;

		r = -EFAULT;
		if (copy_from_user(&uxe, argp, sizeof(uxe)))
			goto out;
		r = kvm_xen_hvm_evtchn_send(kvm, &uxe);
		break;
	}
#endif
	case KVM_SET_CLOCK:
		r = kvm_vm_ioctl_set_clock(kvm, argp);
		break;
	case KVM_GET_CLOCK:
		r = kvm_vm_ioctl_get_clock(kvm, argp);
		break;
	case KVM_SET_TSC_KHZ: {
		u32 user_tsc_khz;

		r = -EINVAL;
		user_tsc_khz = (u32)arg;

		if (kvm_caps.has_tsc_control &&
		    user_tsc_khz >= kvm_caps.max_guest_tsc_khz)
			goto out;

		if (user_tsc_khz == 0)
			user_tsc_khz = tsc_khz;

		mutex_lock(&kvm->lock);
		if (!kvm->created_vcpus) {
			WRITE_ONCE(kvm->arch.default_tsc_khz, user_tsc_khz);
			r = 0;
		}
		mutex_unlock(&kvm->lock);
		goto out;
	}
	case KVM_GET_TSC_KHZ: {
		r = READ_ONCE(kvm->arch.default_tsc_khz);
		goto out;
	}
	case KVM_MEMORY_ENCRYPT_OP:
		r = -ENOTTY;
		if (!kvm_x86_ops.mem_enc_ioctl)
			goto out;

		r = kvm_x86_call(mem_enc_ioctl)(kvm, argp);
		break;
	case KVM_MEMORY_ENCRYPT_REG_REGION: {
		struct kvm_enc_region region;

		r = -EFAULT;
		if (copy_from_user(&region, argp, sizeof(region)))
			goto out;

		r = -ENOTTY;
		if (!kvm_x86_ops.mem_enc_register_region)
			goto out;

		r = kvm_x86_call(mem_enc_register_region)(kvm, &region);
		break;
	}
	case KVM_MEMORY_ENCRYPT_UNREG_REGION: {
		struct kvm_enc_region region;

		r = -EFAULT;
		if (copy_from_user(&region, argp, sizeof(region)))
			goto out;

		r = -ENOTTY;
		if (!kvm_x86_ops.mem_enc_unregister_region)
			goto out;

		r = kvm_x86_call(mem_enc_unregister_region)(kvm, &region);
		break;
	}
#ifdef CONFIG_KVM_HYPERV
	case KVM_HYPERV_EVENTFD: {
		struct kvm_hyperv_eventfd hvevfd;

		r = -EFAULT;
		if (copy_from_user(&hvevfd, argp, sizeof(hvevfd)))
			goto out;
		r = kvm_vm_ioctl_hv_eventfd(kvm, &hvevfd);
		break;
	}
#endif
	case KVM_SET_PMU_EVENT_FILTER:
		r = kvm_vm_ioctl_set_pmu_event_filter(kvm, argp);
		break;
	case KVM_X86_SET_MSR_FILTER: {
		struct kvm_msr_filter __user *user_msr_filter = argp;
		struct kvm_msr_filter filter;

		if (copy_from_user(&filter, user_msr_filter, sizeof(filter)))
			return -EFAULT;

		r = kvm_vm_ioctl_set_msr_filter(kvm, &filter);
		break;
	}
	default:
		r = -ENOTTY;
	}
out:
	return r;
}

static void kvm_probe_feature_msr(u32 msr_index)
{
	u64 data;

	if (kvm_get_feature_msr(NULL, msr_index, &data, true))
		return;

	msr_based_features[num_msr_based_features++] = msr_index;
}

static void kvm_probe_msr_to_save(u32 msr_index)
{
	u32 dummy[2];

	if (rdmsr_safe(msr_index, &dummy[0], &dummy[1]))
		return;

	/*
	 * Even MSRs that are valid in the host may not be exposed to guests in
	 * some cases.
	 */
	switch (msr_index) {
	case MSR_IA32_BNDCFGS:
		if (!kvm_mpx_supported())
			return;
		break;
	case MSR_TSC_AUX:
		if (!kvm_cpu_cap_has(X86_FEATURE_RDTSCP) &&
		    !kvm_cpu_cap_has(X86_FEATURE_RDPID))
			return;
		break;
	case MSR_IA32_UMWAIT_CONTROL:
		if (!kvm_cpu_cap_has(X86_FEATURE_WAITPKG))
			return;
		break;
	case MSR_IA32_RTIT_CTL:
	case MSR_IA32_RTIT_STATUS:
		if (!kvm_cpu_cap_has(X86_FEATURE_INTEL_PT))
			return;
		break;
	case MSR_IA32_RTIT_CR3_MATCH:
		if (!kvm_cpu_cap_has(X86_FEATURE_INTEL_PT) ||
		    !intel_pt_validate_hw_cap(PT_CAP_cr3_filtering))
			return;
		break;
	case MSR_IA32_RTIT_OUTPUT_BASE:
	case MSR_IA32_RTIT_OUTPUT_MASK:
		if (!kvm_cpu_cap_has(X86_FEATURE_INTEL_PT) ||
		    (!intel_pt_validate_hw_cap(PT_CAP_topa_output) &&
		     !intel_pt_validate_hw_cap(PT_CAP_single_range_output)))
			return;
		break;
	case MSR_IA32_RTIT_ADDR0_A ... MSR_IA32_RTIT_ADDR3_B:
		if (!kvm_cpu_cap_has(X86_FEATURE_INTEL_PT) ||
		    (msr_index - MSR_IA32_RTIT_ADDR0_A >=
		     intel_pt_validate_hw_cap(PT_CAP_num_address_ranges) * 2))
			return;
		break;
	case MSR_ARCH_PERFMON_PERFCTR0 ...
	     MSR_ARCH_PERFMON_PERFCTR0 + KVM_MAX_NR_GP_COUNTERS - 1:
		if (msr_index - MSR_ARCH_PERFMON_PERFCTR0 >=
		    kvm_pmu_cap.num_counters_gp)
			return;
		break;
	case MSR_ARCH_PERFMON_EVENTSEL0 ...
	     MSR_ARCH_PERFMON_EVENTSEL0 + KVM_MAX_NR_GP_COUNTERS - 1:
		if (msr_index - MSR_ARCH_PERFMON_EVENTSEL0 >=
		    kvm_pmu_cap.num_counters_gp)
			return;
		break;
	case MSR_ARCH_PERFMON_FIXED_CTR0 ...
	     MSR_ARCH_PERFMON_FIXED_CTR0 + KVM_MAX_NR_FIXED_COUNTERS - 1:
		if (msr_index - MSR_ARCH_PERFMON_FIXED_CTR0 >=
		    kvm_pmu_cap.num_counters_fixed)
			return;
		break;
	case MSR_AMD64_PERF_CNTR_GLOBAL_CTL:
	case MSR_AMD64_PERF_CNTR_GLOBAL_STATUS:
	case MSR_AMD64_PERF_CNTR_GLOBAL_STATUS_CLR:
	case MSR_AMD64_PERF_CNTR_GLOBAL_STATUS_SET:
		if (!kvm_cpu_cap_has(X86_FEATURE_PERFMON_V2))
			return;
		break;
	case MSR_IA32_XFD:
	case MSR_IA32_XFD_ERR:
		if (!kvm_cpu_cap_has(X86_FEATURE_XFD))
			return;
		break;
	case MSR_IA32_TSX_CTRL:
		if (!(kvm_get_arch_capabilities() & ARCH_CAP_TSX_CTRL_MSR))
			return;
		break;
	case MSR_IA32_XSS:
		if (!kvm_caps.supported_xss)
			return;
		break;
	case MSR_IA32_U_CET:
	case MSR_IA32_S_CET:
		if (!kvm_cpu_cap_has(X86_FEATURE_SHSTK) &&
		    !kvm_cpu_cap_has(X86_FEATURE_IBT))
			return;
		break;
	case MSR_IA32_INT_SSP_TAB:
		if (!kvm_cpu_cap_has(X86_FEATURE_LM))
			return;
		fallthrough;
	case MSR_IA32_PL0_SSP ... MSR_IA32_PL3_SSP:
		if (!kvm_cpu_cap_has(X86_FEATURE_SHSTK))
			return;
		break;
	default:
		break;
	}

	msrs_to_save[num_msrs_to_save++] = msr_index;
}

static void kvm_init_msr_lists(void)
{
	unsigned i;

	BUILD_BUG_ON_MSG(KVM_MAX_NR_FIXED_COUNTERS != 3,
			 "Please update the fixed PMCs in msrs_to_save_pmu[]");

	num_msrs_to_save = 0;
	num_emulated_msrs = 0;
	num_msr_based_features = 0;

	for (i = 0; i < ARRAY_SIZE(msrs_to_save_base); i++)
		kvm_probe_msr_to_save(msrs_to_save_base[i]);

	if (enable_pmu) {
		for (i = 0; i < ARRAY_SIZE(msrs_to_save_pmu); i++)
			kvm_probe_msr_to_save(msrs_to_save_pmu[i]);
	}

	for (i = 0; i < ARRAY_SIZE(emulated_msrs_all); i++) {
		if (!kvm_x86_call(has_emulated_msr)(NULL,
						    emulated_msrs_all[i]))
			continue;

		emulated_msrs[num_emulated_msrs++] = emulated_msrs_all[i];
	}

	for (i = KVM_FIRST_EMULATED_VMX_MSR; i <= KVM_LAST_EMULATED_VMX_MSR; i++)
		kvm_probe_feature_msr(i);

	for (i = 0; i < ARRAY_SIZE(msr_based_features_all_except_vmx); i++)
		kvm_probe_feature_msr(msr_based_features_all_except_vmx[i]);
}

static int vcpu_mmio_write(struct kvm_vcpu *vcpu, gpa_t addr, int len,
			   const void *v)
{
	int handled = 0;
	int n;

	do {
		n = min(len, 8);
		if (!(lapic_in_kernel(vcpu) &&
		      !kvm_iodevice_write(vcpu, &vcpu->arch.apic->dev, addr, n, v))
		    && kvm_io_bus_write(vcpu, KVM_MMIO_BUS, addr, n, v))
			break;
		handled += n;
		addr += n;
		len -= n;
		v += n;
	} while (len);

	return handled;
}

static int vcpu_mmio_read(struct kvm_vcpu *vcpu, gpa_t addr, int len, void *v)
{
	int handled = 0;
	int n;

	do {
		n = min(len, 8);
		if (!(lapic_in_kernel(vcpu) &&
		      !kvm_iodevice_read(vcpu, &vcpu->arch.apic->dev,
					 addr, n, v))
		    && kvm_io_bus_read(vcpu, KVM_MMIO_BUS, addr, n, v))
			break;
		trace_kvm_mmio(KVM_TRACE_MMIO_READ, n, addr, v);
		handled += n;
		addr += n;
		len -= n;
		v += n;
	} while (len);

	return handled;
}

void kvm_set_segment(struct kvm_vcpu *vcpu,
		     struct kvm_segment *var, int seg)
{
	kvm_x86_call(set_segment)(vcpu, var, seg);
}

void kvm_get_segment(struct kvm_vcpu *vcpu,
		     struct kvm_segment *var, int seg)
{
	kvm_x86_call(get_segment)(vcpu, var, seg);
}

gpa_t translate_nested_gpa(struct kvm_vcpu *vcpu, gpa_t gpa, u64 access,
			   struct x86_exception *exception)
{
	struct kvm_mmu *mmu = vcpu->arch.mmu;
	gpa_t t_gpa;

	BUG_ON(!mmu_is_nested(vcpu));

	/* NPT walks are always user-walks */
	access |= PFERR_USER_MASK;
	t_gpa  = mmu->gva_to_gpa(vcpu, mmu, gpa, access, exception);

	return t_gpa;
}

gpa_t kvm_mmu_gva_to_gpa_read(struct kvm_vcpu *vcpu, gva_t gva,
			      struct x86_exception *exception)
{
	struct kvm_mmu *mmu = vcpu->arch.walk_mmu;

	u64 access = (kvm_x86_call(get_cpl)(vcpu) == 3) ? PFERR_USER_MASK : 0;
	return mmu->gva_to_gpa(vcpu, mmu, gva, access, exception);
}
EXPORT_SYMBOL_GPL(kvm_mmu_gva_to_gpa_read);

gpa_t kvm_mmu_gva_to_gpa_write(struct kvm_vcpu *vcpu, gva_t gva,
			       struct x86_exception *exception)
{
	struct kvm_mmu *mmu = vcpu->arch.walk_mmu;

	u64 access = (kvm_x86_call(get_cpl)(vcpu) == 3) ? PFERR_USER_MASK : 0;
	access |= PFERR_WRITE_MASK;
	return mmu->gva_to_gpa(vcpu, mmu, gva, access, exception);
}
EXPORT_SYMBOL_GPL(kvm_mmu_gva_to_gpa_write);

/* uses this to access any guest's mapped memory without checking CPL */
gpa_t kvm_mmu_gva_to_gpa_system(struct kvm_vcpu *vcpu, gva_t gva,
				struct x86_exception *exception)
{
	struct kvm_mmu *mmu = vcpu->arch.walk_mmu;

	return mmu->gva_to_gpa(vcpu, mmu, gva, 0, exception);
}

static int kvm_read_guest_virt_helper(gva_t addr, void *val, unsigned int bytes,
				      struct kvm_vcpu *vcpu, u64 access,
				      struct x86_exception *exception)
{
	struct kvm_mmu *mmu = vcpu->arch.walk_mmu;
	void *data = val;
	int r = X86EMUL_CONTINUE;

	while (bytes) {
		gpa_t gpa = mmu->gva_to_gpa(vcpu, mmu, addr, access, exception);
		unsigned offset = addr & (PAGE_SIZE-1);
		unsigned toread = min(bytes, (unsigned)PAGE_SIZE - offset);
		int ret;

		if (gpa == INVALID_GPA)
			return X86EMUL_PROPAGATE_FAULT;
		ret = kvm_vcpu_read_guest_page(vcpu, gpa >> PAGE_SHIFT, data,
					       offset, toread);
		if (ret < 0) {
			r = X86EMUL_IO_NEEDED;
			goto out;
		}

		bytes -= toread;
		data += toread;
		addr += toread;
	}
out:
	return r;
}

/* used for instruction fetching */
static int kvm_fetch_guest_virt(struct x86_emulate_ctxt *ctxt,
				gva_t addr, void *val, unsigned int bytes,
				struct x86_exception *exception)
{
	struct kvm_vcpu *vcpu = emul_to_vcpu(ctxt);
	struct kvm_mmu *mmu = vcpu->arch.walk_mmu;
	u64 access = (kvm_x86_call(get_cpl)(vcpu) == 3) ? PFERR_USER_MASK : 0;
	unsigned offset;
	int ret;

	/* Inline kvm_read_guest_virt_helper for speed.  */
	gpa_t gpa = mmu->gva_to_gpa(vcpu, mmu, addr, access|PFERR_FETCH_MASK,
				    exception);
	if (unlikely(gpa == INVALID_GPA))
		return X86EMUL_PROPAGATE_FAULT;

	offset = addr & (PAGE_SIZE-1);
	if (WARN_ON(offset + bytes > PAGE_SIZE))
		bytes = (unsigned)PAGE_SIZE - offset;
	ret = kvm_vcpu_read_guest_page(vcpu, gpa >> PAGE_SHIFT, val,
				       offset, bytes);
	if (unlikely(ret < 0))
		return X86EMUL_IO_NEEDED;

	return X86EMUL_CONTINUE;
}

int kvm_read_guest_virt(struct kvm_vcpu *vcpu,
			       gva_t addr, void *val, unsigned int bytes,
			       struct x86_exception *exception)
{
	u64 access = (kvm_x86_call(get_cpl)(vcpu) == 3) ? PFERR_USER_MASK : 0;

	/*
	 * FIXME: this should call handle_emulation_failure if X86EMUL_IO_NEEDED
	 * is returned, but our callers are not ready for that and they blindly
	 * call kvm_inject_page_fault.  Ensure that they at least do not leak
	 * uninitialized kernel stack memory into cr2 and error code.
	 */
	memset(exception, 0, sizeof(*exception));
	return kvm_read_guest_virt_helper(addr, val, bytes, vcpu, access,
					  exception);
}
EXPORT_SYMBOL_GPL(kvm_read_guest_virt);

static int emulator_read_std(struct x86_emulate_ctxt *ctxt,
			     gva_t addr, void *val, unsigned int bytes,
			     struct x86_exception *exception, bool system)
{
	struct kvm_vcpu *vcpu = emul_to_vcpu(ctxt);
	u64 access = 0;

	if (system)
		access |= PFERR_IMPLICIT_ACCESS;
	else if (kvm_x86_call(get_cpl)(vcpu) == 3)
		access |= PFERR_USER_MASK;

	return kvm_read_guest_virt_helper(addr, val, bytes, vcpu, access, exception);
}

static int kvm_write_guest_virt_helper(gva_t addr, void *val, unsigned int bytes,
				      struct kvm_vcpu *vcpu, u64 access,
				      struct x86_exception *exception)
{
	struct kvm_mmu *mmu = vcpu->arch.walk_mmu;
	void *data = val;
	int r = X86EMUL_CONTINUE;

	while (bytes) {
		gpa_t gpa = mmu->gva_to_gpa(vcpu, mmu, addr, access, exception);
		unsigned offset = addr & (PAGE_SIZE-1);
		unsigned towrite = min(bytes, (unsigned)PAGE_SIZE - offset);
		int ret;

		if (gpa == INVALID_GPA)
			return X86EMUL_PROPAGATE_FAULT;
		ret = kvm_vcpu_write_guest(vcpu, gpa, data, towrite);
		if (ret < 0) {
			r = X86EMUL_IO_NEEDED;
			goto out;
		}

		bytes -= towrite;
		data += towrite;
		addr += towrite;
	}
out:
	return r;
}

static int emulator_write_std(struct x86_emulate_ctxt *ctxt, gva_t addr, void *val,
			      unsigned int bytes, struct x86_exception *exception,
			      bool system)
{
	struct kvm_vcpu *vcpu = emul_to_vcpu(ctxt);
	u64 access = PFERR_WRITE_MASK;

	if (system)
		access |= PFERR_IMPLICIT_ACCESS;
	else if (kvm_x86_call(get_cpl)(vcpu) == 3)
		access |= PFERR_USER_MASK;

	return kvm_write_guest_virt_helper(addr, val, bytes, vcpu,
					   access, exception);
}

int kvm_write_guest_virt_system(struct kvm_vcpu *vcpu, gva_t addr, void *val,
				unsigned int bytes, struct x86_exception *exception)
{
	/* kvm_write_guest_virt_system can pull in tons of pages. */
	vcpu->arch.l1tf_flush_l1d = true;

	return kvm_write_guest_virt_helper(addr, val, bytes, vcpu,
					   PFERR_WRITE_MASK, exception);
}
EXPORT_SYMBOL_GPL(kvm_write_guest_virt_system);

static int kvm_check_emulate_insn(struct kvm_vcpu *vcpu, int emul_type,
				  void *insn, int insn_len)
{
	return kvm_x86_call(check_emulate_instruction)(vcpu, emul_type,
						       insn, insn_len);
}

int handle_ud(struct kvm_vcpu *vcpu)
{
	static const char kvm_emulate_prefix[] = { __KVM_EMULATE_PREFIX };
	int fep_flags = READ_ONCE(force_emulation_prefix);
	int emul_type = EMULTYPE_TRAP_UD;
	char sig[5]; /* ud2; .ascii "kvm" */
	struct x86_exception e;
	int r;

	r = kvm_check_emulate_insn(vcpu, emul_type, NULL, 0);
	if (r != X86EMUL_CONTINUE)
		return 1;

	if (fep_flags &&
	    kvm_read_guest_virt(vcpu, kvm_get_linear_rip(vcpu),
				sig, sizeof(sig), &e) == 0 &&
	    memcmp(sig, kvm_emulate_prefix, sizeof(sig)) == 0) {
		if (fep_flags & KVM_FEP_CLEAR_RFLAGS_RF)
			kvm_set_rflags(vcpu, kvm_get_rflags(vcpu) & ~X86_EFLAGS_RF);
		kvm_rip_write(vcpu, kvm_rip_read(vcpu) + sizeof(sig));
		emul_type = EMULTYPE_TRAP_UD_FORCED;
	}

	return kvm_emulate_instruction(vcpu, emul_type);
}
EXPORT_SYMBOL_GPL(handle_ud);

static int vcpu_is_mmio_gpa(struct kvm_vcpu *vcpu, unsigned long gva,
			    gpa_t gpa, bool write)
{
	/* For APIC access vmexit */
	if ((gpa & PAGE_MASK) == APIC_DEFAULT_PHYS_BASE)
		return 1;

	if (vcpu_match_mmio_gpa(vcpu, gpa)) {
		trace_vcpu_match_mmio(gva, gpa, write, true);
		return 1;
	}

	return 0;
}

static int vcpu_mmio_gva_to_gpa(struct kvm_vcpu *vcpu, unsigned long gva,
				gpa_t *gpa, struct x86_exception *exception,
				bool write)
{
	struct kvm_mmu *mmu = vcpu->arch.walk_mmu;
	u64 access = ((kvm_x86_call(get_cpl)(vcpu) == 3) ? PFERR_USER_MASK : 0)
		     | (write ? PFERR_WRITE_MASK : 0);

	/*
	 * currently PKRU is only applied to ept enabled guest so
	 * there is no pkey in EPT page table for L1 guest or EPT
	 * shadow page table for L2 guest.
	 */
	if (vcpu_match_mmio_gva(vcpu, gva) && (!is_paging(vcpu) ||
	    !permission_fault(vcpu, vcpu->arch.walk_mmu,
			      vcpu->arch.mmio_access, 0, access))) {
		*gpa = vcpu->arch.mmio_gfn << PAGE_SHIFT |
					(gva & (PAGE_SIZE - 1));
		trace_vcpu_match_mmio(gva, *gpa, write, false);
		return 1;
	}

	*gpa = mmu->gva_to_gpa(vcpu, mmu, gva, access, exception);

	if (*gpa == INVALID_GPA)
		return -1;

	return vcpu_is_mmio_gpa(vcpu, gva, *gpa, write);
}

int emulator_write_phys(struct kvm_vcpu *vcpu, gpa_t gpa,
			const void *val, int bytes)
{
	int ret;

	ret = kvm_vcpu_write_guest(vcpu, gpa, val, bytes);
	if (ret < 0)
		return 0;
	kvm_page_track_write(vcpu, gpa, val, bytes);
	return 1;
}

struct read_write_emulator_ops {
	int (*read_write_prepare)(struct kvm_vcpu *vcpu, void *val,
				  int bytes);
	int (*read_write_emulate)(struct kvm_vcpu *vcpu, gpa_t gpa,
				  void *val, int bytes);
	int (*read_write_mmio)(struct kvm_vcpu *vcpu, gpa_t gpa,
			       int bytes, void *val);
	int (*read_write_exit_mmio)(struct kvm_vcpu *vcpu, gpa_t gpa,
				    void *val, int bytes);
	bool write;
};

static int read_prepare(struct kvm_vcpu *vcpu, void *val, int bytes)
{
	if (vcpu->mmio_read_completed) {
		trace_kvm_mmio(KVM_TRACE_MMIO_READ, bytes,
			       vcpu->mmio_fragments[0].gpa, val);
		vcpu->mmio_read_completed = 0;
		return 1;
	}

	return 0;
}

static int read_emulate(struct kvm_vcpu *vcpu, gpa_t gpa,
			void *val, int bytes)
{
	return !kvm_vcpu_read_guest(vcpu, gpa, val, bytes);
}

static int write_emulate(struct kvm_vcpu *vcpu, gpa_t gpa,
			 void *val, int bytes)
{
	return emulator_write_phys(vcpu, gpa, val, bytes);
}

static int write_mmio(struct kvm_vcpu *vcpu, gpa_t gpa, int bytes, void *val)
{
	trace_kvm_mmio(KVM_TRACE_MMIO_WRITE, bytes, gpa, val);
	return vcpu_mmio_write(vcpu, gpa, bytes, val);
}

static int read_exit_mmio(struct kvm_vcpu *vcpu, gpa_t gpa,
			  void *val, int bytes)
{
	trace_kvm_mmio(KVM_TRACE_MMIO_READ_UNSATISFIED, bytes, gpa, NULL);
	return X86EMUL_IO_NEEDED;
}

static int write_exit_mmio(struct kvm_vcpu *vcpu, gpa_t gpa,
			   void *val, int bytes)
{
	struct kvm_mmio_fragment *frag = &vcpu->mmio_fragments[0];

	memcpy(vcpu->run->mmio.data, frag->data, min(8u, frag->len));
	return X86EMUL_CONTINUE;
}

static const struct read_write_emulator_ops read_emultor = {
	.read_write_prepare = read_prepare,
	.read_write_emulate = read_emulate,
	.read_write_mmio = vcpu_mmio_read,
	.read_write_exit_mmio = read_exit_mmio,
};

static const struct read_write_emulator_ops write_emultor = {
	.read_write_emulate = write_emulate,
	.read_write_mmio = write_mmio,
	.read_write_exit_mmio = write_exit_mmio,
	.write = true,
};

static int emulator_read_write_onepage(unsigned long addr, void *val,
				       unsigned int bytes,
				       struct x86_exception *exception,
				       struct kvm_vcpu *vcpu,
				       const struct read_write_emulator_ops *ops)
{
	gpa_t gpa;
	int handled, ret;
	bool write = ops->write;
	struct kvm_mmio_fragment *frag;
	struct x86_emulate_ctxt *ctxt = vcpu->arch.emulate_ctxt;

	/*
	 * If the exit was due to a NPF we may already have a GPA.
	 * If the GPA is present, use it to avoid the GVA to GPA table walk.
	 * Note, this cannot be used on string operations since string
	 * operation using rep will only have the initial GPA from the NPF
	 * occurred.
	 */
	if (ctxt->gpa_available && emulator_can_use_gpa(ctxt) &&
	    (addr & ~PAGE_MASK) == (ctxt->gpa_val & ~PAGE_MASK)) {
		gpa = ctxt->gpa_val;
		ret = vcpu_is_mmio_gpa(vcpu, addr, gpa, write);
	} else {
		ret = vcpu_mmio_gva_to_gpa(vcpu, addr, &gpa, exception, write);
		if (ret < 0)
			return X86EMUL_PROPAGATE_FAULT;
	}

	if (!ret && ops->read_write_emulate(vcpu, gpa, val, bytes))
		return X86EMUL_CONTINUE;

	/*
	 * Is this MMIO handled locally?
	 */
	handled = ops->read_write_mmio(vcpu, gpa, bytes, val);
	if (handled == bytes)
		return X86EMUL_CONTINUE;

	gpa += handled;
	bytes -= handled;
	val += handled;

	WARN_ON(vcpu->mmio_nr_fragments >= KVM_MAX_MMIO_FRAGMENTS);
	frag = &vcpu->mmio_fragments[vcpu->mmio_nr_fragments++];
	frag->gpa = gpa;
	frag->data = val;
	frag->len = bytes;
	return X86EMUL_CONTINUE;
}

static int emulator_read_write(struct x86_emulate_ctxt *ctxt,
			unsigned long addr,
			void *val, unsigned int bytes,
			struct x86_exception *exception,
			const struct read_write_emulator_ops *ops)
{
	struct kvm_vcpu *vcpu = emul_to_vcpu(ctxt);
	gpa_t gpa;
	int rc;

	if (ops->read_write_prepare &&
		  ops->read_write_prepare(vcpu, val, bytes))
		return X86EMUL_CONTINUE;

	vcpu->mmio_nr_fragments = 0;

	/* Crossing a page boundary? */
	if (((addr + bytes - 1) ^ addr) & PAGE_MASK) {
		int now;

		now = -addr & ~PAGE_MASK;
		rc = emulator_read_write_onepage(addr, val, now, exception,
						 vcpu, ops);

		if (rc != X86EMUL_CONTINUE)
			return rc;
		addr += now;
		if (ctxt->mode != X86EMUL_MODE_PROT64)
			addr = (u32)addr;
		val += now;
		bytes -= now;
	}

	rc = emulator_read_write_onepage(addr, val, bytes, exception,
					 vcpu, ops);
	if (rc != X86EMUL_CONTINUE)
		return rc;

	if (!vcpu->mmio_nr_fragments)
		return X86EMUL_CONTINUE;

	gpa = vcpu->mmio_fragments[0].gpa;

	vcpu->mmio_needed = 1;
	vcpu->mmio_cur_fragment = 0;

	vcpu->run->mmio.len = min(8u, vcpu->mmio_fragments[0].len);
	vcpu->run->mmio.is_write = vcpu->mmio_is_write = ops->write;
	vcpu->run->exit_reason = KVM_EXIT_MMIO;
	vcpu->run->mmio.phys_addr = gpa;

	return ops->read_write_exit_mmio(vcpu, gpa, val, bytes);
}

static int emulator_read_emulated(struct x86_emulate_ctxt *ctxt,
				  unsigned long addr,
				  void *val,
				  unsigned int bytes,
				  struct x86_exception *exception)
{
	return emulator_read_write(ctxt, addr, val, bytes,
				   exception, &read_emultor);
}

static int emulator_write_emulated(struct x86_emulate_ctxt *ctxt,
			    unsigned long addr,
			    const void *val,
			    unsigned int bytes,
			    struct x86_exception *exception)
{
	return emulator_read_write(ctxt, addr, (void *)val, bytes,
				   exception, &write_emultor);
}

#define emulator_try_cmpxchg_user(t, ptr, old, new) \
	(__try_cmpxchg_user((t __user *)(ptr), (t *)(old), *(t *)(new), efault ## t))

static int emulator_cmpxchg_emulated(struct x86_emulate_ctxt *ctxt,
				     unsigned long addr,
				     const void *old,
				     const void *new,
				     unsigned int bytes,
				     struct x86_exception *exception)
{
	struct kvm_vcpu *vcpu = emul_to_vcpu(ctxt);
	u64 page_line_mask;
	unsigned long hva;
	gpa_t gpa;
	int r;

	/* guests cmpxchg8b have to be emulated atomically */
	if (bytes > 8 || (bytes & (bytes - 1)))
		goto emul_write;

	gpa = kvm_mmu_gva_to_gpa_write(vcpu, addr, NULL);

	if (gpa == INVALID_GPA ||
	    (gpa & PAGE_MASK) == APIC_DEFAULT_PHYS_BASE)
		goto emul_write;

	/*
	 * Emulate the atomic as a straight write to avoid #AC if SLD is
	 * enabled in the host and the access splits a cache line.
	 */
	if (boot_cpu_has(X86_FEATURE_SPLIT_LOCK_DETECT))
		page_line_mask = ~(cache_line_size() - 1);
	else
		page_line_mask = PAGE_MASK;

	if (((gpa + bytes - 1) & page_line_mask) != (gpa & page_line_mask))
		goto emul_write;

	hva = kvm_vcpu_gfn_to_hva(vcpu, gpa_to_gfn(gpa));
	if (kvm_is_error_hva(hva))
		goto emul_write;

	hva += offset_in_page(gpa);

	switch (bytes) {
	case 1:
		r = emulator_try_cmpxchg_user(u8, hva, old, new);
		break;
	case 2:
		r = emulator_try_cmpxchg_user(u16, hva, old, new);
		break;
	case 4:
		r = emulator_try_cmpxchg_user(u32, hva, old, new);
		break;
	case 8:
		r = emulator_try_cmpxchg_user(u64, hva, old, new);
		break;
	default:
		BUG();
	}

	if (r < 0)
		return X86EMUL_UNHANDLEABLE;

	/*
	 * Mark the page dirty _before_ checking whether or not the CMPXCHG was
	 * successful, as the old value is written back on failure.  Note, for
	 * live migration, this is unnecessarily conservative as CMPXCHG writes
	 * back the original value and the access is atomic, but KVM's ABI is
	 * that all writes are dirty logged, regardless of the value written.
	 */
	kvm_vcpu_mark_page_dirty(vcpu, gpa_to_gfn(gpa));

	if (r)
		return X86EMUL_CMPXCHG_FAILED;

	kvm_page_track_write(vcpu, gpa, new, bytes);

	return X86EMUL_CONTINUE;

emul_write:
	pr_warn_once("emulating exchange as write\n");

	return emulator_write_emulated(ctxt, addr, new, bytes, exception);
}

static int emulator_pio_in_out(struct kvm_vcpu *vcpu, int size,
			       unsigned short port, void *data,
			       unsigned int count, bool in)
{
	unsigned i;
	int r;

	WARN_ON_ONCE(vcpu->arch.pio.count);
	for (i = 0; i < count; i++) {
		if (in)
			r = kvm_io_bus_read(vcpu, KVM_PIO_BUS, port, size, data);
		else
			r = kvm_io_bus_write(vcpu, KVM_PIO_BUS, port, size, data);

		if (r) {
			if (i == 0)
				goto userspace_io;

			/*
			 * Userspace must have unregistered the device while PIO
			 * was running.  Drop writes / read as 0.
			 */
			if (in)
				memset(data, 0, size * (count - i));
			break;
		}

		data += size;
	}
	return 1;

userspace_io:
	vcpu->arch.pio.port = port;
	vcpu->arch.pio.in = in;
	vcpu->arch.pio.count = count;
	vcpu->arch.pio.size = size;

	if (in)
		memset(vcpu->arch.pio_data, 0, size * count);
	else
		memcpy(vcpu->arch.pio_data, data, size * count);

	vcpu->run->exit_reason = KVM_EXIT_IO;
	vcpu->run->io.direction = in ? KVM_EXIT_IO_IN : KVM_EXIT_IO_OUT;
	vcpu->run->io.size = size;
	vcpu->run->io.data_offset = KVM_PIO_PAGE_OFFSET * PAGE_SIZE;
	vcpu->run->io.count = count;
	vcpu->run->io.port = port;
	return 0;
}

static int emulator_pio_in(struct kvm_vcpu *vcpu, int size,
      			   unsigned short port, void *val, unsigned int count)
{
	int r = emulator_pio_in_out(vcpu, size, port, val, count, true);
	if (r)
		trace_kvm_pio(KVM_PIO_IN, port, size, count, val);

	return r;
}

static void complete_emulator_pio_in(struct kvm_vcpu *vcpu, void *val)
{
	int size = vcpu->arch.pio.size;
	unsigned int count = vcpu->arch.pio.count;
	memcpy(val, vcpu->arch.pio_data, size * count);
	trace_kvm_pio(KVM_PIO_IN, vcpu->arch.pio.port, size, count, vcpu->arch.pio_data);
	vcpu->arch.pio.count = 0;
}

static int emulator_pio_in_emulated(struct x86_emulate_ctxt *ctxt,
				    int size, unsigned short port, void *val,
				    unsigned int count)
{
	struct kvm_vcpu *vcpu = emul_to_vcpu(ctxt);
	if (vcpu->arch.pio.count) {
		/*
		 * Complete a previous iteration that required userspace I/O.
		 * Note, @count isn't guaranteed to match pio.count as userspace
		 * can modify ECX before rerunning the vCPU.  Ignore any such
		 * shenanigans as KVM doesn't support modifying the rep count,
		 * and the emulator ensures @count doesn't overflow the buffer.
		 */
		complete_emulator_pio_in(vcpu, val);
		return 1;
	}

	return emulator_pio_in(vcpu, size, port, val, count);
}

static int emulator_pio_out(struct kvm_vcpu *vcpu, int size,
			    unsigned short port, const void *val,
			    unsigned int count)
{
	trace_kvm_pio(KVM_PIO_OUT, port, size, count, val);
	return emulator_pio_in_out(vcpu, size, port, (void *)val, count, false);
}

static int emulator_pio_out_emulated(struct x86_emulate_ctxt *ctxt,
				     int size, unsigned short port,
				     const void *val, unsigned int count)
{
	return emulator_pio_out(emul_to_vcpu(ctxt), size, port, val, count);
}

static unsigned long get_segment_base(struct kvm_vcpu *vcpu, int seg)
{
	return kvm_x86_call(get_segment_base)(vcpu, seg);
}

static void emulator_invlpg(struct x86_emulate_ctxt *ctxt, ulong address)
{
	kvm_mmu_invlpg(emul_to_vcpu(ctxt), address);
}

static int kvm_emulate_wbinvd_noskip(struct kvm_vcpu *vcpu)
{
	if (!need_emulate_wbinvd(vcpu))
		return X86EMUL_CONTINUE;

	if (kvm_x86_call(has_wbinvd_exit)()) {
		int cpu = get_cpu();

		cpumask_set_cpu(cpu, vcpu->arch.wbinvd_dirty_mask);
		wbinvd_on_cpus_mask(vcpu->arch.wbinvd_dirty_mask);
		put_cpu();
		cpumask_clear(vcpu->arch.wbinvd_dirty_mask);
	} else
		wbinvd();
	return X86EMUL_CONTINUE;
}

int kvm_emulate_wbinvd(struct kvm_vcpu *vcpu)
{
	kvm_emulate_wbinvd_noskip(vcpu);
	return kvm_skip_emulated_instruction(vcpu);
}
EXPORT_SYMBOL_GPL(kvm_emulate_wbinvd);



static void emulator_wbinvd(struct x86_emulate_ctxt *ctxt)
{
	kvm_emulate_wbinvd_noskip(emul_to_vcpu(ctxt));
}

static unsigned long emulator_get_dr(struct x86_emulate_ctxt *ctxt, int dr)
{
	return kvm_get_dr(emul_to_vcpu(ctxt), dr);
}

static int emulator_set_dr(struct x86_emulate_ctxt *ctxt, int dr,
			   unsigned long value)
{

	return kvm_set_dr(emul_to_vcpu(ctxt), dr, value);
}

static u64 mk_cr_64(u64 curr_cr, u32 new_val)
{
	return (curr_cr & ~((1ULL << 32) - 1)) | new_val;
}

static unsigned long emulator_get_cr(struct x86_emulate_ctxt *ctxt, int cr)
{
	struct kvm_vcpu *vcpu = emul_to_vcpu(ctxt);
	unsigned long value;

	switch (cr) {
	case 0:
		value = kvm_read_cr0(vcpu);
		break;
	case 2:
		value = vcpu->arch.cr2;
		break;
	case 3:
		value = kvm_read_cr3(vcpu);
		break;
	case 4:
		value = kvm_read_cr4(vcpu);
		break;
	case 8:
		value = kvm_get_cr8(vcpu);
		break;
	default:
		kvm_err("%s: unexpected cr %u\n", __func__, cr);
		return 0;
	}

	return value;
}

static int emulator_set_cr(struct x86_emulate_ctxt *ctxt, int cr, ulong val)
{
	struct kvm_vcpu *vcpu = emul_to_vcpu(ctxt);
	int res = 0;

	switch (cr) {
	case 0:
		res = kvm_set_cr0(vcpu, mk_cr_64(kvm_read_cr0(vcpu), val));
		break;
	case 2:
		vcpu->arch.cr2 = val;
		break;
	case 3:
		res = kvm_set_cr3(vcpu, val);
		break;
	case 4:
		res = kvm_set_cr4(vcpu, mk_cr_64(kvm_read_cr4(vcpu), val));
		break;
	case 8:
		res = kvm_set_cr8(vcpu, val);
		break;
	default:
		kvm_err("%s: unexpected cr %u\n", __func__, cr);
		res = -1;
	}

	return res;
}

static int emulator_get_cpl(struct x86_emulate_ctxt *ctxt)
{
	return kvm_x86_call(get_cpl)(emul_to_vcpu(ctxt));
}

static void emulator_get_gdt(struct x86_emulate_ctxt *ctxt, struct desc_ptr *dt)
{
	kvm_x86_call(get_gdt)(emul_to_vcpu(ctxt), dt);
}

static void emulator_get_idt(struct x86_emulate_ctxt *ctxt, struct desc_ptr *dt)
{
	kvm_x86_call(get_idt)(emul_to_vcpu(ctxt), dt);
}

static void emulator_set_gdt(struct x86_emulate_ctxt *ctxt, struct desc_ptr *dt)
{
	kvm_x86_call(set_gdt)(emul_to_vcpu(ctxt), dt);
}

static void emulator_set_idt(struct x86_emulate_ctxt *ctxt, struct desc_ptr *dt)
{
	kvm_x86_call(set_idt)(emul_to_vcpu(ctxt), dt);
}

static unsigned long emulator_get_cached_segment_base(
	struct x86_emulate_ctxt *ctxt, int seg)
{
	return get_segment_base(emul_to_vcpu(ctxt), seg);
}

static bool emulator_get_segment(struct x86_emulate_ctxt *ctxt, u16 *selector,
				 struct desc_struct *desc, u32 *base3,
				 int seg)
{
	struct kvm_segment var;

	kvm_get_segment(emul_to_vcpu(ctxt), &var, seg);
	*selector = var.selector;

	if (var.unusable) {
		memset(desc, 0, sizeof(*desc));
		if (base3)
			*base3 = 0;
		return false;
	}

	if (var.g)
		var.limit >>= 12;
	set_desc_limit(desc, var.limit);
	set_desc_base(desc, (unsigned long)var.base);
#ifdef CONFIG_X86_64
	if (base3)
		*base3 = var.base >> 32;
#endif
	desc->type = var.type;
	desc->s = var.s;
	desc->dpl = var.dpl;
	desc->p = var.present;
	desc->avl = var.avl;
	desc->l = var.l;
	desc->d = var.db;
	desc->g = var.g;

	return true;
}

static void emulator_set_segment(struct x86_emulate_ctxt *ctxt, u16 selector,
				 struct desc_struct *desc, u32 base3,
				 int seg)
{
	struct kvm_vcpu *vcpu = emul_to_vcpu(ctxt);
	struct kvm_segment var;

	var.selector = selector;
	var.base = get_desc_base(desc);
#ifdef CONFIG_X86_64
	var.base |= ((u64)base3) << 32;
#endif
	var.limit = get_desc_limit(desc);
	if (desc->g)
		var.limit = (var.limit << 12) | 0xfff;
	var.type = desc->type;
	var.dpl = desc->dpl;
	var.db = desc->d;
	var.s = desc->s;
	var.l = desc->l;
	var.g = desc->g;
	var.avl = desc->avl;
	var.present = desc->p;
	var.unusable = !var.present;
	var.padding = 0;

	kvm_set_segment(vcpu, &var, seg);
	return;
}

static int emulator_get_msr_with_filter(struct x86_emulate_ctxt *ctxt,
					u32 msr_index, u64 *pdata)
{
	struct kvm_vcpu *vcpu = emul_to_vcpu(ctxt);
	int r;

	r = kvm_emulate_msr_read(vcpu, msr_index, pdata);
	if (r < 0)
		return X86EMUL_UNHANDLEABLE;

	if (r) {
		if (kvm_msr_user_space(vcpu, msr_index, KVM_EXIT_X86_RDMSR, 0,
				       complete_emulated_rdmsr, r))
			return X86EMUL_IO_NEEDED;

		trace_kvm_msr_read_ex(msr_index);
		return X86EMUL_PROPAGATE_FAULT;
	}

	trace_kvm_msr_read(msr_index, *pdata);
	return X86EMUL_CONTINUE;
}

static int emulator_set_msr_with_filter(struct x86_emulate_ctxt *ctxt,
					u32 msr_index, u64 data)
{
	struct kvm_vcpu *vcpu = emul_to_vcpu(ctxt);
	int r;

	r = kvm_emulate_msr_write(vcpu, msr_index, data);
	if (r < 0)
		return X86EMUL_UNHANDLEABLE;

	if (r) {
		if (kvm_msr_user_space(vcpu, msr_index, KVM_EXIT_X86_WRMSR, data,
				       complete_emulated_msr_access, r))
			return X86EMUL_IO_NEEDED;

		trace_kvm_msr_write_ex(msr_index, data);
		return X86EMUL_PROPAGATE_FAULT;
	}

	trace_kvm_msr_write(msr_index, data);
	return X86EMUL_CONTINUE;
}

static int emulator_get_msr(struct x86_emulate_ctxt *ctxt,
			    u32 msr_index, u64 *pdata)
{
<<<<<<< HEAD
=======
	/*
	 * Treat emulator accesses to the current shadow stack pointer as host-
	 * initiated, as they aren't true MSR accesses (SSP is a "just a reg"),
	 * and this API is used only for implicit accesses, i.e. not RDMSR, and
	 * so the index is fully KVM-controlled.
	 */
	if (unlikely(msr_index == MSR_KVM_INTERNAL_GUEST_SSP))
		return kvm_msr_read(emul_to_vcpu(ctxt), msr_index, pdata);

>>>>>>> d292035f
	return __kvm_emulate_msr_read(emul_to_vcpu(ctxt), msr_index, pdata);
}

static int emulator_check_rdpmc_early(struct x86_emulate_ctxt *ctxt, u32 pmc)
{
	return kvm_pmu_check_rdpmc_early(emul_to_vcpu(ctxt), pmc);
}

static int emulator_read_pmc(struct x86_emulate_ctxt *ctxt,
			     u32 pmc, u64 *pdata)
{
	return kvm_pmu_rdpmc(emul_to_vcpu(ctxt), pmc, pdata);
}

static void emulator_halt(struct x86_emulate_ctxt *ctxt)
{
	emul_to_vcpu(ctxt)->arch.halt_request = 1;
}

static int emulator_intercept(struct x86_emulate_ctxt *ctxt,
			      struct x86_instruction_info *info,
			      enum x86_intercept_stage stage)
{
	return kvm_x86_call(check_intercept)(emul_to_vcpu(ctxt), info, stage,
					     &ctxt->exception);
}

static bool emulator_get_cpuid(struct x86_emulate_ctxt *ctxt,
			      u32 *eax, u32 *ebx, u32 *ecx, u32 *edx,
			      bool exact_only)
{
	return kvm_cpuid(emul_to_vcpu(ctxt), eax, ebx, ecx, edx, exact_only);
}

static bool emulator_guest_has_movbe(struct x86_emulate_ctxt *ctxt)
{
	return guest_cpu_cap_has(emul_to_vcpu(ctxt), X86_FEATURE_MOVBE);
}

static bool emulator_guest_has_fxsr(struct x86_emulate_ctxt *ctxt)
{
	return guest_cpu_cap_has(emul_to_vcpu(ctxt), X86_FEATURE_FXSR);
}

static bool emulator_guest_has_rdpid(struct x86_emulate_ctxt *ctxt)
{
	return guest_cpu_cap_has(emul_to_vcpu(ctxt), X86_FEATURE_RDPID);
}

static bool emulator_guest_cpuid_is_intel_compatible(struct x86_emulate_ctxt *ctxt)
{
	return guest_cpuid_is_intel_compatible(emul_to_vcpu(ctxt));
}

static ulong emulator_read_gpr(struct x86_emulate_ctxt *ctxt, unsigned reg)
{
	return kvm_register_read_raw(emul_to_vcpu(ctxt), reg);
}

static void emulator_write_gpr(struct x86_emulate_ctxt *ctxt, unsigned reg, ulong val)
{
	kvm_register_write_raw(emul_to_vcpu(ctxt), reg, val);
}

static void emulator_set_nmi_mask(struct x86_emulate_ctxt *ctxt, bool masked)
{
	kvm_x86_call(set_nmi_mask)(emul_to_vcpu(ctxt), masked);
}

static bool emulator_is_smm(struct x86_emulate_ctxt *ctxt)
{
	return is_smm(emul_to_vcpu(ctxt));
}

#ifndef CONFIG_KVM_SMM
static int emulator_leave_smm(struct x86_emulate_ctxt *ctxt)
{
	WARN_ON_ONCE(1);
	return X86EMUL_UNHANDLEABLE;
}
#endif

static void emulator_triple_fault(struct x86_emulate_ctxt *ctxt)
{
	kvm_make_request(KVM_REQ_TRIPLE_FAULT, emul_to_vcpu(ctxt));
}

static int emulator_set_xcr(struct x86_emulate_ctxt *ctxt, u32 index, u64 xcr)
{
	return __kvm_set_xcr(emul_to_vcpu(ctxt), index, xcr);
}

static void emulator_vm_bugged(struct x86_emulate_ctxt *ctxt)
{
	struct kvm *kvm = emul_to_vcpu(ctxt)->kvm;

	if (!kvm->vm_bugged)
		kvm_vm_bugged(kvm);
}

static gva_t emulator_get_untagged_addr(struct x86_emulate_ctxt *ctxt,
					gva_t addr, unsigned int flags)
{
	if (!kvm_x86_ops.get_untagged_addr)
		return addr;

	return kvm_x86_call(get_untagged_addr)(emul_to_vcpu(ctxt),
					       addr, flags);
}

static bool emulator_is_canonical_addr(struct x86_emulate_ctxt *ctxt,
				       gva_t addr, unsigned int flags)
{
	return !is_noncanonical_address(addr, emul_to_vcpu(ctxt), flags);
}

static const struct x86_emulate_ops emulate_ops = {
	.vm_bugged           = emulator_vm_bugged,
	.read_gpr            = emulator_read_gpr,
	.write_gpr           = emulator_write_gpr,
	.read_std            = emulator_read_std,
	.write_std           = emulator_write_std,
	.fetch               = kvm_fetch_guest_virt,
	.read_emulated       = emulator_read_emulated,
	.write_emulated      = emulator_write_emulated,
	.cmpxchg_emulated    = emulator_cmpxchg_emulated,
	.invlpg              = emulator_invlpg,
	.pio_in_emulated     = emulator_pio_in_emulated,
	.pio_out_emulated    = emulator_pio_out_emulated,
	.get_segment         = emulator_get_segment,
	.set_segment         = emulator_set_segment,
	.get_cached_segment_base = emulator_get_cached_segment_base,
	.get_gdt             = emulator_get_gdt,
	.get_idt	     = emulator_get_idt,
	.set_gdt             = emulator_set_gdt,
	.set_idt	     = emulator_set_idt,
	.get_cr              = emulator_get_cr,
	.set_cr              = emulator_set_cr,
	.cpl                 = emulator_get_cpl,
	.get_dr              = emulator_get_dr,
	.set_dr              = emulator_set_dr,
	.set_msr_with_filter = emulator_set_msr_with_filter,
	.get_msr_with_filter = emulator_get_msr_with_filter,
	.get_msr             = emulator_get_msr,
	.check_rdpmc_early   = emulator_check_rdpmc_early,
	.read_pmc            = emulator_read_pmc,
	.halt                = emulator_halt,
	.wbinvd              = emulator_wbinvd,
	.fix_hypercall       = emulator_fix_hypercall,
	.intercept           = emulator_intercept,
	.get_cpuid           = emulator_get_cpuid,
	.guest_has_movbe     = emulator_guest_has_movbe,
	.guest_has_fxsr      = emulator_guest_has_fxsr,
	.guest_has_rdpid     = emulator_guest_has_rdpid,
	.guest_cpuid_is_intel_compatible = emulator_guest_cpuid_is_intel_compatible,
	.set_nmi_mask        = emulator_set_nmi_mask,
	.is_smm              = emulator_is_smm,
	.leave_smm           = emulator_leave_smm,
	.triple_fault        = emulator_triple_fault,
	.set_xcr             = emulator_set_xcr,
	.get_untagged_addr   = emulator_get_untagged_addr,
	.is_canonical_addr   = emulator_is_canonical_addr,
};

static void toggle_interruptibility(struct kvm_vcpu *vcpu, u32 mask)
{
	u32 int_shadow = kvm_x86_call(get_interrupt_shadow)(vcpu);
	/*
	 * an sti; sti; sequence only disable interrupts for the first
	 * instruction. So, if the last instruction, be it emulated or
	 * not, left the system with the INT_STI flag enabled, it
	 * means that the last instruction is an sti. We should not
	 * leave the flag on in this case. The same goes for mov ss
	 */
	if (int_shadow & mask)
		mask = 0;
	if (unlikely(int_shadow || mask)) {
		kvm_x86_call(set_interrupt_shadow)(vcpu, mask);
		if (!mask)
			kvm_make_request(KVM_REQ_EVENT, vcpu);
	}
}

static void inject_emulated_exception(struct kvm_vcpu *vcpu)
{
	struct x86_emulate_ctxt *ctxt = vcpu->arch.emulate_ctxt;

	if (ctxt->exception.vector == PF_VECTOR)
		kvm_inject_emulated_page_fault(vcpu, &ctxt->exception);
	else if (ctxt->exception.error_code_valid)
		kvm_queue_exception_e(vcpu, ctxt->exception.vector,
				      ctxt->exception.error_code);
	else
		kvm_queue_exception(vcpu, ctxt->exception.vector);
}

static struct x86_emulate_ctxt *alloc_emulate_ctxt(struct kvm_vcpu *vcpu)
{
	struct x86_emulate_ctxt *ctxt;

	ctxt = kmem_cache_zalloc(x86_emulator_cache, GFP_KERNEL_ACCOUNT);
	if (!ctxt) {
		pr_err("failed to allocate vcpu's emulator\n");
		return NULL;
	}

	ctxt->vcpu = vcpu;
	ctxt->ops = &emulate_ops;
	vcpu->arch.emulate_ctxt = ctxt;

	return ctxt;
}

static void init_emulate_ctxt(struct kvm_vcpu *vcpu)
{
	struct x86_emulate_ctxt *ctxt = vcpu->arch.emulate_ctxt;
	int cs_db, cs_l;

	kvm_x86_call(get_cs_db_l_bits)(vcpu, &cs_db, &cs_l);

	ctxt->gpa_available = false;
	ctxt->eflags = kvm_get_rflags(vcpu);
	ctxt->tf = (ctxt->eflags & X86_EFLAGS_TF) != 0;

	ctxt->eip = kvm_rip_read(vcpu);
	ctxt->mode = (!is_protmode(vcpu))		? X86EMUL_MODE_REAL :
		     (ctxt->eflags & X86_EFLAGS_VM)	? X86EMUL_MODE_VM86 :
		     (cs_l && is_long_mode(vcpu))	? X86EMUL_MODE_PROT64 :
		     cs_db				? X86EMUL_MODE_PROT32 :
							  X86EMUL_MODE_PROT16;
	ctxt->interruptibility = 0;
	ctxt->have_exception = false;
	ctxt->exception.vector = -1;
	ctxt->perm_ok = false;

	init_decode_cache(ctxt);
	vcpu->arch.emulate_regs_need_sync_from_vcpu = false;
}

void kvm_inject_realmode_interrupt(struct kvm_vcpu *vcpu, int irq, int inc_eip)
{
	struct x86_emulate_ctxt *ctxt = vcpu->arch.emulate_ctxt;
	int ret;

	init_emulate_ctxt(vcpu);

	ctxt->op_bytes = 2;
	ctxt->ad_bytes = 2;
	ctxt->_eip = ctxt->eip + inc_eip;
	ret = emulate_int_real(ctxt, irq);

	if (ret != X86EMUL_CONTINUE) {
		kvm_make_request(KVM_REQ_TRIPLE_FAULT, vcpu);
	} else {
		ctxt->eip = ctxt->_eip;
		kvm_rip_write(vcpu, ctxt->eip);
		kvm_set_rflags(vcpu, ctxt->eflags);
	}
}
EXPORT_SYMBOL_GPL(kvm_inject_realmode_interrupt);

static void prepare_emulation_failure_exit(struct kvm_vcpu *vcpu, u64 *data,
					   u8 ndata, u8 *insn_bytes, u8 insn_size)
{
	struct kvm_run *run = vcpu->run;
	u64 info[5];
	u8 info_start;

	/*
	 * Zero the whole array used to retrieve the exit info, as casting to
	 * u32 for select entries will leave some chunks uninitialized.
	 */
	memset(&info, 0, sizeof(info));

	kvm_x86_call(get_exit_info)(vcpu, (u32 *)&info[0], &info[1], &info[2],
				    (u32 *)&info[3], (u32 *)&info[4]);

	run->exit_reason = KVM_EXIT_INTERNAL_ERROR;
	run->emulation_failure.suberror = KVM_INTERNAL_ERROR_EMULATION;

	/*
	 * There's currently space for 13 entries, but 5 are used for the exit
	 * reason and info.  Restrict to 4 to reduce the maintenance burden
	 * when expanding kvm_run.emulation_failure in the future.
	 */
	if (WARN_ON_ONCE(ndata > 4))
		ndata = 4;

	/* Always include the flags as a 'data' entry. */
	info_start = 1;
	run->emulation_failure.flags = 0;

	if (insn_size) {
		BUILD_BUG_ON((sizeof(run->emulation_failure.insn_size) +
			      sizeof(run->emulation_failure.insn_bytes) != 16));
		info_start += 2;
		run->emulation_failure.flags |=
			KVM_INTERNAL_ERROR_EMULATION_FLAG_INSTRUCTION_BYTES;
		run->emulation_failure.insn_size = insn_size;
		memset(run->emulation_failure.insn_bytes, 0x90,
		       sizeof(run->emulation_failure.insn_bytes));
		memcpy(run->emulation_failure.insn_bytes, insn_bytes, insn_size);
	}

	memcpy(&run->internal.data[info_start], info, sizeof(info));
	memcpy(&run->internal.data[info_start + ARRAY_SIZE(info)], data,
	       ndata * sizeof(data[0]));

	run->emulation_failure.ndata = info_start + ARRAY_SIZE(info) + ndata;
}

static void prepare_emulation_ctxt_failure_exit(struct kvm_vcpu *vcpu)
{
	struct x86_emulate_ctxt *ctxt = vcpu->arch.emulate_ctxt;

	prepare_emulation_failure_exit(vcpu, NULL, 0, ctxt->fetch.data,
				       ctxt->fetch.end - ctxt->fetch.data);
}

void __kvm_prepare_emulation_failure_exit(struct kvm_vcpu *vcpu, u64 *data,
					  u8 ndata)
{
	prepare_emulation_failure_exit(vcpu, data, ndata, NULL, 0);
}
EXPORT_SYMBOL_GPL(__kvm_prepare_emulation_failure_exit);

void kvm_prepare_emulation_failure_exit(struct kvm_vcpu *vcpu)
{
	__kvm_prepare_emulation_failure_exit(vcpu, NULL, 0);
}
EXPORT_SYMBOL_GPL(kvm_prepare_emulation_failure_exit);

void kvm_prepare_event_vectoring_exit(struct kvm_vcpu *vcpu, gpa_t gpa)
{
	u32 reason, intr_info, error_code;
	struct kvm_run *run = vcpu->run;
	u64 info1, info2;
	int ndata = 0;

	kvm_x86_call(get_exit_info)(vcpu, &reason, &info1, &info2,
				    &intr_info, &error_code);

	run->internal.data[ndata++] = info2;
	run->internal.data[ndata++] = reason;
	run->internal.data[ndata++] = info1;
	run->internal.data[ndata++] = gpa;
	run->internal.data[ndata++] = vcpu->arch.last_vmentry_cpu;

	run->exit_reason = KVM_EXIT_INTERNAL_ERROR;
	run->internal.suberror = KVM_INTERNAL_ERROR_DELIVERY_EV;
	run->internal.ndata = ndata;
}
EXPORT_SYMBOL_GPL(kvm_prepare_event_vectoring_exit);

static int handle_emulation_failure(struct kvm_vcpu *vcpu, int emulation_type)
{
	struct kvm *kvm = vcpu->kvm;

	++vcpu->stat.insn_emulation_fail;
	trace_kvm_emulate_insn_failed(vcpu);

	if (emulation_type & EMULTYPE_VMWARE_GP) {
		kvm_queue_exception_e(vcpu, GP_VECTOR, 0);
		return 1;
	}

	if (kvm->arch.exit_on_emulation_error ||
	    (emulation_type & EMULTYPE_SKIP)) {
		prepare_emulation_ctxt_failure_exit(vcpu);
		return 0;
	}

	kvm_queue_exception(vcpu, UD_VECTOR);

	if (!is_guest_mode(vcpu) && kvm_x86_call(get_cpl)(vcpu) == 0) {
		prepare_emulation_ctxt_failure_exit(vcpu);
		return 0;
	}

	return 1;
}

static bool kvm_unprotect_and_retry_on_failure(struct kvm_vcpu *vcpu,
					       gpa_t cr2_or_gpa,
					       int emulation_type)
{
	if (!(emulation_type & EMULTYPE_ALLOW_RETRY_PF))
		return false;

	/*
	 * If the failed instruction faulted on an access to page tables that
	 * are used to translate any part of the instruction, KVM can't resolve
	 * the issue by unprotecting the gfn, as zapping the shadow page will
	 * result in the instruction taking a !PRESENT page fault and thus put
	 * the vCPU into an infinite loop of page faults.  E.g. KVM will create
	 * a SPTE and write-protect the gfn to resolve the !PRESENT fault, and
	 * then zap the SPTE to unprotect the gfn, and then do it all over
	 * again.  Report the error to userspace.
	 */
	if (emulation_type & EMULTYPE_WRITE_PF_TO_SP)
		return false;

	/*
	 * If emulation may have been triggered by a write to a shadowed page
	 * table, unprotect the gfn (zap any relevant SPTEs) and re-enter the
	 * guest to let the CPU re-execute the instruction in the hope that the
	 * CPU can cleanly execute the instruction that KVM failed to emulate.
	 */
	__kvm_mmu_unprotect_gfn_and_retry(vcpu, cr2_or_gpa, true);

	/*
	 * Retry even if _this_ vCPU didn't unprotect the gfn, as it's possible
	 * all SPTEs were already zapped by a different task.  The alternative
	 * is to report the error to userspace and likely terminate the guest,
	 * and the last_retry_{eip,addr} checks will prevent retrying the page
	 * fault indefinitely, i.e. there's nothing to lose by retrying.
	 */
	return true;
}

static int complete_emulated_mmio(struct kvm_vcpu *vcpu);
static int complete_emulated_pio(struct kvm_vcpu *vcpu);

static int kvm_vcpu_check_hw_bp(unsigned long addr, u32 type, u32 dr7,
				unsigned long *db)
{
	u32 dr6 = 0;
	int i;
	u32 enable, rwlen;

	enable = dr7;
	rwlen = dr7 >> 16;
	for (i = 0; i < 4; i++, enable >>= 2, rwlen >>= 4)
		if ((enable & 3) && (rwlen & 15) == type && db[i] == addr)
			dr6 |= (1 << i);
	return dr6;
}

static int kvm_vcpu_do_singlestep(struct kvm_vcpu *vcpu)
{
	struct kvm_run *kvm_run = vcpu->run;

	if (vcpu->guest_debug & KVM_GUESTDBG_SINGLESTEP) {
		kvm_run->debug.arch.dr6 = DR6_BS | DR6_ACTIVE_LOW;
		kvm_run->debug.arch.pc = kvm_get_linear_rip(vcpu);
		kvm_run->debug.arch.exception = DB_VECTOR;
		kvm_run->exit_reason = KVM_EXIT_DEBUG;
		return 0;
	}
	kvm_queue_exception_p(vcpu, DB_VECTOR, DR6_BS);
	return 1;
}

int kvm_skip_emulated_instruction(struct kvm_vcpu *vcpu)
{
	unsigned long rflags = kvm_x86_call(get_rflags)(vcpu);
	int r;

	r = kvm_x86_call(skip_emulated_instruction)(vcpu);
	if (unlikely(!r))
		return 0;

	kvm_pmu_instruction_retired(vcpu);

	/*
	 * rflags is the old, "raw" value of the flags.  The new value has
	 * not been saved yet.
	 *
	 * This is correct even for TF set by the guest, because "the
	 * processor will not generate this exception after the instruction
	 * that sets the TF flag".
	 */
	if (unlikely(rflags & X86_EFLAGS_TF))
		r = kvm_vcpu_do_singlestep(vcpu);
	return r;
}
EXPORT_SYMBOL_GPL(kvm_skip_emulated_instruction);

static bool kvm_is_code_breakpoint_inhibited(struct kvm_vcpu *vcpu)
{
	if (kvm_get_rflags(vcpu) & X86_EFLAGS_RF)
		return true;

	/*
	 * Intel compatible CPUs inhibit code #DBs when MOV/POP SS blocking is
	 * active, but AMD compatible CPUs do not.
	 */
	if (!guest_cpuid_is_intel_compatible(vcpu))
		return false;

	return kvm_x86_call(get_interrupt_shadow)(vcpu) & KVM_X86_SHADOW_INT_MOV_SS;
}

static bool kvm_vcpu_check_code_breakpoint(struct kvm_vcpu *vcpu,
					   int emulation_type, int *r)
{
	WARN_ON_ONCE(emulation_type & EMULTYPE_NO_DECODE);

	/*
	 * Do not check for code breakpoints if hardware has already done the
	 * checks, as inferred from the emulation type.  On NO_DECODE and SKIP,
	 * the instruction has passed all exception checks, and all intercepted
	 * exceptions that trigger emulation have lower priority than code
	 * breakpoints, i.e. the fact that the intercepted exception occurred
	 * means any code breakpoints have already been serviced.
	 *
	 * Note, KVM needs to check for code #DBs on EMULTYPE_TRAP_UD_FORCED as
	 * hardware has checked the RIP of the magic prefix, but not the RIP of
	 * the instruction being emulated.  The intent of forced emulation is
	 * to behave as if KVM intercepted the instruction without an exception
	 * and without a prefix.
	 */
	if (emulation_type & (EMULTYPE_NO_DECODE | EMULTYPE_SKIP |
			      EMULTYPE_TRAP_UD | EMULTYPE_VMWARE_GP | EMULTYPE_PF))
		return false;

	if (unlikely(vcpu->guest_debug & KVM_GUESTDBG_USE_HW_BP) &&
	    (vcpu->arch.guest_debug_dr7 & DR7_BP_EN_MASK)) {
		struct kvm_run *kvm_run = vcpu->run;
		unsigned long eip = kvm_get_linear_rip(vcpu);
		u32 dr6 = kvm_vcpu_check_hw_bp(eip, 0,
					   vcpu->arch.guest_debug_dr7,
					   vcpu->arch.eff_db);

		if (dr6 != 0) {
			kvm_run->debug.arch.dr6 = dr6 | DR6_ACTIVE_LOW;
			kvm_run->debug.arch.pc = eip;
			kvm_run->debug.arch.exception = DB_VECTOR;
			kvm_run->exit_reason = KVM_EXIT_DEBUG;
			*r = 0;
			return true;
		}
	}

	if (unlikely(vcpu->arch.dr7 & DR7_BP_EN_MASK) &&
	    !kvm_is_code_breakpoint_inhibited(vcpu)) {
		unsigned long eip = kvm_get_linear_rip(vcpu);
		u32 dr6 = kvm_vcpu_check_hw_bp(eip, 0,
					   vcpu->arch.dr7,
					   vcpu->arch.db);

		if (dr6 != 0) {
			kvm_queue_exception_p(vcpu, DB_VECTOR, dr6);
			*r = 1;
			return true;
		}
	}

	return false;
}

static bool is_vmware_backdoor_opcode(struct x86_emulate_ctxt *ctxt)
{
	switch (ctxt->opcode_len) {
	case 1:
		switch (ctxt->b) {
		case 0xe4:	/* IN */
		case 0xe5:
		case 0xec:
		case 0xed:
		case 0xe6:	/* OUT */
		case 0xe7:
		case 0xee:
		case 0xef:
		case 0x6c:	/* INS */
		case 0x6d:
		case 0x6e:	/* OUTS */
		case 0x6f:
			return true;
		}
		break;
	case 2:
		switch (ctxt->b) {
		case 0x33:	/* RDPMC */
			return true;
		}
		break;
	}

	return false;
}

/*
 * Decode an instruction for emulation.  The caller is responsible for handling
 * code breakpoints.  Note, manually detecting code breakpoints is unnecessary
 * (and wrong) when emulating on an intercepted fault-like exception[*], as
 * code breakpoints have higher priority and thus have already been done by
 * hardware.
 *
 * [*] Except #MC, which is higher priority, but KVM should never emulate in
 *     response to a machine check.
 */
int x86_decode_emulated_instruction(struct kvm_vcpu *vcpu, int emulation_type,
				    void *insn, int insn_len)
{
	struct x86_emulate_ctxt *ctxt = vcpu->arch.emulate_ctxt;
	int r;

	init_emulate_ctxt(vcpu);

	r = x86_decode_insn(ctxt, insn, insn_len, emulation_type);

	trace_kvm_emulate_insn_start(vcpu);
	++vcpu->stat.insn_emulation;

	return r;
}
EXPORT_SYMBOL_GPL(x86_decode_emulated_instruction);

int x86_emulate_instruction(struct kvm_vcpu *vcpu, gpa_t cr2_or_gpa,
			    int emulation_type, void *insn, int insn_len)
{
	int r;
	struct x86_emulate_ctxt *ctxt = vcpu->arch.emulate_ctxt;
	bool writeback = true;

	if ((emulation_type & EMULTYPE_ALLOW_RETRY_PF) &&
	    (WARN_ON_ONCE(is_guest_mode(vcpu)) ||
	     WARN_ON_ONCE(!(emulation_type & EMULTYPE_PF))))
		emulation_type &= ~EMULTYPE_ALLOW_RETRY_PF;

	r = kvm_check_emulate_insn(vcpu, emulation_type, insn, insn_len);
	if (r != X86EMUL_CONTINUE) {
		if (r == X86EMUL_RETRY_INSTR || r == X86EMUL_PROPAGATE_FAULT)
			return 1;

		if (kvm_unprotect_and_retry_on_failure(vcpu, cr2_or_gpa,
						       emulation_type))
			return 1;

		if (r == X86EMUL_UNHANDLEABLE_VECTORING) {
			kvm_prepare_event_vectoring_exit(vcpu, cr2_or_gpa);
			return 0;
		}

		WARN_ON_ONCE(r != X86EMUL_UNHANDLEABLE);
		return handle_emulation_failure(vcpu, emulation_type);
	}

	vcpu->arch.l1tf_flush_l1d = true;

	if (!(emulation_type & EMULTYPE_NO_DECODE)) {
		kvm_clear_exception_queue(vcpu);

		/*
		 * Return immediately if RIP hits a code breakpoint, such #DBs
		 * are fault-like and are higher priority than any faults on
		 * the code fetch itself.
		 */
		if (kvm_vcpu_check_code_breakpoint(vcpu, emulation_type, &r))
			return r;

		r = x86_decode_emulated_instruction(vcpu, emulation_type,
						    insn, insn_len);
		if (r != EMULATION_OK)  {
			if ((emulation_type & EMULTYPE_TRAP_UD) ||
			    (emulation_type & EMULTYPE_TRAP_UD_FORCED)) {
				kvm_queue_exception(vcpu, UD_VECTOR);
				return 1;
			}
			if (kvm_unprotect_and_retry_on_failure(vcpu, cr2_or_gpa,
							       emulation_type))
				return 1;

			if (ctxt->have_exception &&
			    !(emulation_type & EMULTYPE_SKIP)) {
				/*
				 * #UD should result in just EMULATION_FAILED, and trap-like
				 * exception should not be encountered during decode.
				 */
				WARN_ON_ONCE(ctxt->exception.vector == UD_VECTOR ||
					     exception_type(ctxt->exception.vector) == EXCPT_TRAP);
				inject_emulated_exception(vcpu);
				return 1;
			}
			return handle_emulation_failure(vcpu, emulation_type);
		}
	}

	if ((emulation_type & EMULTYPE_VMWARE_GP) &&
	    !is_vmware_backdoor_opcode(ctxt)) {
		kvm_queue_exception_e(vcpu, GP_VECTOR, 0);
		return 1;
	}

	/*
	 * EMULTYPE_SKIP without EMULTYPE_COMPLETE_USER_EXIT is intended for
	 * use *only* by vendor callbacks for kvm_skip_emulated_instruction().
	 * The caller is responsible for updating interruptibility state and
	 * injecting single-step #DBs.
	 */
	if (emulation_type & EMULTYPE_SKIP) {
		if (ctxt->mode != X86EMUL_MODE_PROT64)
			ctxt->eip = (u32)ctxt->_eip;
		else
			ctxt->eip = ctxt->_eip;

		if (emulation_type & EMULTYPE_COMPLETE_USER_EXIT) {
			r = 1;
			goto writeback;
		}

		kvm_rip_write(vcpu, ctxt->eip);
		if (ctxt->eflags & X86_EFLAGS_RF)
			kvm_set_rflags(vcpu, ctxt->eflags & ~X86_EFLAGS_RF);
		return 1;
	}

	/*
	 * If emulation was caused by a write-protection #PF on a non-page_table
	 * writing instruction, try to unprotect the gfn, i.e. zap shadow pages,
	 * and retry the instruction, as the vCPU is likely no longer using the
	 * gfn as a page table.
	 */
	if ((emulation_type & EMULTYPE_ALLOW_RETRY_PF) &&
	    !x86_page_table_writing_insn(ctxt) &&
	    kvm_mmu_unprotect_gfn_and_retry(vcpu, cr2_or_gpa))
		return 1;

	/* this is needed for vmware backdoor interface to work since it
	   changes registers values  during IO operation */
	if (vcpu->arch.emulate_regs_need_sync_from_vcpu) {
		vcpu->arch.emulate_regs_need_sync_from_vcpu = false;
		emulator_invalidate_register_cache(ctxt);
	}

restart:
	if (emulation_type & EMULTYPE_PF) {
		/* Save the faulting GPA (cr2) in the address field */
		ctxt->exception.address = cr2_or_gpa;

		/* With shadow page tables, cr2 contains a GVA or nGPA. */
		if (vcpu->arch.mmu->root_role.direct) {
			ctxt->gpa_available = true;
			ctxt->gpa_val = cr2_or_gpa;
		}
	} else {
		/* Sanitize the address out of an abundance of paranoia. */
		ctxt->exception.address = 0;
	}

	/*
	 * Check L1's instruction intercepts when emulating instructions for
	 * L2, unless KVM is re-emulating a previously decoded instruction,
	 * e.g. to complete userspace I/O, in which case KVM has already
	 * checked the intercepts.
	 */
	r = x86_emulate_insn(ctxt, is_guest_mode(vcpu) &&
				   !(emulation_type & EMULTYPE_NO_DECODE));

	if (r == EMULATION_INTERCEPTED)
		return 1;

	if (r == EMULATION_FAILED) {
		if (kvm_unprotect_and_retry_on_failure(vcpu, cr2_or_gpa,
						       emulation_type))
			return 1;

		return handle_emulation_failure(vcpu, emulation_type);
	}

	if (ctxt->have_exception) {
		WARN_ON_ONCE(vcpu->mmio_needed && !vcpu->mmio_is_write);
		vcpu->mmio_needed = false;
		r = 1;
		inject_emulated_exception(vcpu);
	} else if (vcpu->arch.pio.count) {
		if (!vcpu->arch.pio.in) {
			/* FIXME: return into emulator if single-stepping.  */
			vcpu->arch.pio.count = 0;
		} else {
			writeback = false;
			vcpu->arch.complete_userspace_io = complete_emulated_pio;
		}
		r = 0;
	} else if (vcpu->mmio_needed) {
		++vcpu->stat.mmio_exits;

		if (!vcpu->mmio_is_write)
			writeback = false;
		r = 0;
		vcpu->arch.complete_userspace_io = complete_emulated_mmio;
	} else if (vcpu->arch.complete_userspace_io) {
		writeback = false;
		r = 0;
	} else if (r == EMULATION_RESTART)
		goto restart;
	else
		r = 1;

writeback:
	if (writeback) {
		unsigned long rflags = kvm_x86_call(get_rflags)(vcpu);
		toggle_interruptibility(vcpu, ctxt->interruptibility);
		vcpu->arch.emulate_regs_need_sync_to_vcpu = false;

		/*
		 * Note, EXCPT_DB is assumed to be fault-like as the emulator
		 * only supports code breakpoints and general detect #DB, both
		 * of which are fault-like.
		 */
		if (!ctxt->have_exception ||
		    exception_type(ctxt->exception.vector) == EXCPT_TRAP) {
			kvm_pmu_instruction_retired(vcpu);
			if (ctxt->is_branch)
				kvm_pmu_branch_retired(vcpu);
			kvm_rip_write(vcpu, ctxt->eip);
			if (r && (ctxt->tf || (vcpu->guest_debug & KVM_GUESTDBG_SINGLESTEP)))
				r = kvm_vcpu_do_singlestep(vcpu);
			kvm_x86_call(update_emulated_instruction)(vcpu);
			__kvm_set_rflags(vcpu, ctxt->eflags);
		}

		/*
		 * For STI, interrupts are shadowed; so KVM_REQ_EVENT will
		 * do nothing, and it will be requested again as soon as
		 * the shadow expires.  But we still need to check here,
		 * because POPF has no interrupt shadow.
		 */
		if (unlikely((ctxt->eflags & ~rflags) & X86_EFLAGS_IF))
			kvm_make_request(KVM_REQ_EVENT, vcpu);
	} else
		vcpu->arch.emulate_regs_need_sync_to_vcpu = true;

	return r;
}

int kvm_emulate_instruction(struct kvm_vcpu *vcpu, int emulation_type)
{
	return x86_emulate_instruction(vcpu, 0, emulation_type, NULL, 0);
}
EXPORT_SYMBOL_GPL(kvm_emulate_instruction);

int kvm_emulate_instruction_from_buffer(struct kvm_vcpu *vcpu,
					void *insn, int insn_len)
{
	return x86_emulate_instruction(vcpu, 0, 0, insn, insn_len);
}
EXPORT_SYMBOL_GPL(kvm_emulate_instruction_from_buffer);

static int complete_fast_pio_out_port_0x7e(struct kvm_vcpu *vcpu)
{
	vcpu->arch.pio.count = 0;
	return 1;
}

static int complete_fast_pio_out(struct kvm_vcpu *vcpu)
{
	vcpu->arch.pio.count = 0;

	if (unlikely(!kvm_is_linear_rip(vcpu, vcpu->arch.cui_linear_rip)))
		return 1;

	return kvm_skip_emulated_instruction(vcpu);
}

static int kvm_fast_pio_out(struct kvm_vcpu *vcpu, int size,
			    unsigned short port)
{
	unsigned long val = kvm_rax_read(vcpu);
	int ret = emulator_pio_out(vcpu, size, port, &val, 1);

	if (ret)
		return ret;

	/*
	 * Workaround userspace that relies on old KVM behavior of %rip being
	 * incremented prior to exiting to userspace to handle "OUT 0x7e".
	 */
	if (port == 0x7e &&
	    kvm_check_has_quirk(vcpu->kvm, KVM_X86_QUIRK_OUT_7E_INC_RIP)) {
		vcpu->arch.complete_userspace_io =
			complete_fast_pio_out_port_0x7e;
		kvm_skip_emulated_instruction(vcpu);
	} else {
		vcpu->arch.cui_linear_rip = kvm_get_linear_rip(vcpu);
		vcpu->arch.complete_userspace_io = complete_fast_pio_out;
	}
	return 0;
}

static int complete_fast_pio_in(struct kvm_vcpu *vcpu)
{
	unsigned long val;

	/* We should only ever be called with arch.pio.count equal to 1 */
	BUG_ON(vcpu->arch.pio.count != 1);

	if (unlikely(!kvm_is_linear_rip(vcpu, vcpu->arch.cui_linear_rip))) {
		vcpu->arch.pio.count = 0;
		return 1;
	}

	/* For size less than 4 we merge, else we zero extend */
	val = (vcpu->arch.pio.size < 4) ? kvm_rax_read(vcpu) : 0;

	complete_emulator_pio_in(vcpu, &val);
	kvm_rax_write(vcpu, val);

	return kvm_skip_emulated_instruction(vcpu);
}

static int kvm_fast_pio_in(struct kvm_vcpu *vcpu, int size,
			   unsigned short port)
{
	unsigned long val;
	int ret;

	/* For size less than 4 we merge, else we zero extend */
	val = (size < 4) ? kvm_rax_read(vcpu) : 0;

	ret = emulator_pio_in(vcpu, size, port, &val, 1);
	if (ret) {
		kvm_rax_write(vcpu, val);
		return ret;
	}

	vcpu->arch.cui_linear_rip = kvm_get_linear_rip(vcpu);
	vcpu->arch.complete_userspace_io = complete_fast_pio_in;

	return 0;
}

int kvm_fast_pio(struct kvm_vcpu *vcpu, int size, unsigned short port, int in)
{
	int ret;

	if (in)
		ret = kvm_fast_pio_in(vcpu, size, port);
	else
		ret = kvm_fast_pio_out(vcpu, size, port);
	return ret && kvm_skip_emulated_instruction(vcpu);
}
EXPORT_SYMBOL_GPL(kvm_fast_pio);

static int kvmclock_cpu_down_prep(unsigned int cpu)
{
	__this_cpu_write(cpu_tsc_khz, 0);
	return 0;
}

static void tsc_khz_changed(void *data)
{
	struct cpufreq_freqs *freq = data;
	unsigned long khz;

	WARN_ON_ONCE(boot_cpu_has(X86_FEATURE_CONSTANT_TSC));

	if (data)
		khz = freq->new;
	else
		khz = cpufreq_quick_get(raw_smp_processor_id());
	if (!khz)
		khz = tsc_khz;
	__this_cpu_write(cpu_tsc_khz, khz);
}

#ifdef CONFIG_X86_64
static void kvm_hyperv_tsc_notifier(void)
{
	struct kvm *kvm;
	int cpu;

	mutex_lock(&kvm_lock);
	list_for_each_entry(kvm, &vm_list, vm_list)
		kvm_make_mclock_inprogress_request(kvm);

	/* no guest entries from this point */
	hyperv_stop_tsc_emulation();

	/* TSC frequency always matches when on Hyper-V */
	if (!boot_cpu_has(X86_FEATURE_CONSTANT_TSC)) {
		for_each_present_cpu(cpu)
			per_cpu(cpu_tsc_khz, cpu) = tsc_khz;
	}
	kvm_caps.max_guest_tsc_khz = tsc_khz;

	list_for_each_entry(kvm, &vm_list, vm_list) {
		__kvm_start_pvclock_update(kvm);
		pvclock_update_vm_gtod_copy(kvm);
		kvm_end_pvclock_update(kvm);
	}

	mutex_unlock(&kvm_lock);
}
#endif

static void __kvmclock_cpufreq_notifier(struct cpufreq_freqs *freq, int cpu)
{
	struct kvm *kvm;
	struct kvm_vcpu *vcpu;
	int send_ipi = 0;
	unsigned long i;

	/*
	 * We allow guests to temporarily run on slowing clocks,
	 * provided we notify them after, or to run on accelerating
	 * clocks, provided we notify them before.  Thus time never
	 * goes backwards.
	 *
	 * However, we have a problem.  We can't atomically update
	 * the frequency of a given CPU from this function; it is
	 * merely a notifier, which can be called from any CPU.
	 * Changing the TSC frequency at arbitrary points in time
	 * requires a recomputation of local variables related to
	 * the TSC for each VCPU.  We must flag these local variables
	 * to be updated and be sure the update takes place with the
	 * new frequency before any guests proceed.
	 *
	 * Unfortunately, the combination of hotplug CPU and frequency
	 * change creates an intractable locking scenario; the order
	 * of when these callouts happen is undefined with respect to
	 * CPU hotplug, and they can race with each other.  As such,
	 * merely setting per_cpu(cpu_tsc_khz) = X during a hotadd is
	 * undefined; you can actually have a CPU frequency change take
	 * place in between the computation of X and the setting of the
	 * variable.  To protect against this problem, all updates of
	 * the per_cpu tsc_khz variable are done in an interrupt
	 * protected IPI, and all callers wishing to update the value
	 * must wait for a synchronous IPI to complete (which is trivial
	 * if the caller is on the CPU already).  This establishes the
	 * necessary total order on variable updates.
	 *
	 * Note that because a guest time update may take place
	 * anytime after the setting of the VCPU's request bit, the
	 * correct TSC value must be set before the request.  However,
	 * to ensure the update actually makes it to any guest which
	 * starts running in hardware virtualization between the set
	 * and the acquisition of the spinlock, we must also ping the
	 * CPU after setting the request bit.
	 *
	 */

	smp_call_function_single(cpu, tsc_khz_changed, freq, 1);

	mutex_lock(&kvm_lock);
	list_for_each_entry(kvm, &vm_list, vm_list) {
		kvm_for_each_vcpu(i, vcpu, kvm) {
			if (vcpu->cpu != cpu)
				continue;
			kvm_make_request(KVM_REQ_CLOCK_UPDATE, vcpu);
			if (vcpu->cpu != raw_smp_processor_id())
				send_ipi = 1;
		}
	}
	mutex_unlock(&kvm_lock);

	if (freq->old < freq->new && send_ipi) {
		/*
		 * We upscale the frequency.  Must make the guest
		 * doesn't see old kvmclock values while running with
		 * the new frequency, otherwise we risk the guest sees
		 * time go backwards.
		 *
		 * In case we update the frequency for another cpu
		 * (which might be in guest context) send an interrupt
		 * to kick the cpu out of guest context.  Next time
		 * guest context is entered kvmclock will be updated,
		 * so the guest will not see stale values.
		 */
		smp_call_function_single(cpu, tsc_khz_changed, freq, 1);
	}
}

static int kvmclock_cpufreq_notifier(struct notifier_block *nb, unsigned long val,
				     void *data)
{
	struct cpufreq_freqs *freq = data;
	int cpu;

	if (val == CPUFREQ_PRECHANGE && freq->old > freq->new)
		return 0;
	if (val == CPUFREQ_POSTCHANGE && freq->old < freq->new)
		return 0;

	for_each_cpu(cpu, freq->policy->cpus)
		__kvmclock_cpufreq_notifier(freq, cpu);

	return 0;
}

static struct notifier_block kvmclock_cpufreq_notifier_block = {
	.notifier_call  = kvmclock_cpufreq_notifier
};

static int kvmclock_cpu_online(unsigned int cpu)
{
	tsc_khz_changed(NULL);
	return 0;
}

static void kvm_timer_init(void)
{
	if (!boot_cpu_has(X86_FEATURE_CONSTANT_TSC)) {
		max_tsc_khz = tsc_khz;

		if (IS_ENABLED(CONFIG_CPU_FREQ)) {
			struct cpufreq_policy *policy;
			int cpu;

			cpu = get_cpu();
			policy = cpufreq_cpu_get(cpu);
			if (policy) {
				if (policy->cpuinfo.max_freq)
					max_tsc_khz = policy->cpuinfo.max_freq;
				cpufreq_cpu_put(policy);
			}
			put_cpu();
		}
		cpufreq_register_notifier(&kvmclock_cpufreq_notifier_block,
					  CPUFREQ_TRANSITION_NOTIFIER);

		cpuhp_setup_state(CPUHP_AP_X86_KVM_CLK_ONLINE, "x86/kvm/clk:online",
				  kvmclock_cpu_online, kvmclock_cpu_down_prep);
	}
}

#ifdef CONFIG_X86_64
static void pvclock_gtod_update_fn(struct work_struct *work)
{
	struct kvm *kvm;
	struct kvm_vcpu *vcpu;
	unsigned long i;

	mutex_lock(&kvm_lock);
	list_for_each_entry(kvm, &vm_list, vm_list)
		kvm_for_each_vcpu(i, vcpu, kvm)
			kvm_make_request(KVM_REQ_MASTERCLOCK_UPDATE, vcpu);
	atomic_set(&kvm_guest_has_master_clock, 0);
	mutex_unlock(&kvm_lock);
}

static DECLARE_WORK(pvclock_gtod_work, pvclock_gtod_update_fn);

/*
 * Indirection to move queue_work() out of the tk_core.seq write held
 * region to prevent possible deadlocks against time accessors which
 * are invoked with work related locks held.
 */
static void pvclock_irq_work_fn(struct irq_work *w)
{
	queue_work(system_long_wq, &pvclock_gtod_work);
}

static DEFINE_IRQ_WORK(pvclock_irq_work, pvclock_irq_work_fn);

/*
 * Notification about pvclock gtod data update.
 */
static int pvclock_gtod_notify(struct notifier_block *nb, unsigned long unused,
			       void *priv)
{
	struct pvclock_gtod_data *gtod = &pvclock_gtod_data;
	struct timekeeper *tk = priv;

	update_pvclock_gtod(tk);

	/*
	 * Disable master clock if host does not trust, or does not use,
	 * TSC based clocksource. Delegate queue_work() to irq_work as
	 * this is invoked with tk_core.seq write held.
	 */
	if (!gtod_is_based_on_tsc(gtod->clock.vclock_mode) &&
	    atomic_read(&kvm_guest_has_master_clock) != 0)
		irq_work_queue(&pvclock_irq_work);
	return 0;
}

static struct notifier_block pvclock_gtod_notifier = {
	.notifier_call = pvclock_gtod_notify,
};
#endif

static inline void kvm_ops_update(struct kvm_x86_init_ops *ops)
{
	memcpy(&kvm_x86_ops, ops->runtime_ops, sizeof(kvm_x86_ops));

#define __KVM_X86_OP(func) \
	static_call_update(kvm_x86_##func, kvm_x86_ops.func);
#define KVM_X86_OP(func) \
	WARN_ON(!kvm_x86_ops.func); __KVM_X86_OP(func)
#define KVM_X86_OP_OPTIONAL __KVM_X86_OP
#define KVM_X86_OP_OPTIONAL_RET0(func) \
	static_call_update(kvm_x86_##func, (void *)kvm_x86_ops.func ? : \
					   (void *)__static_call_return0);
#include <asm/kvm-x86-ops.h>
#undef __KVM_X86_OP

	kvm_pmu_ops_update(ops->pmu_ops);
}

static int kvm_x86_check_processor_compatibility(void)
{
	int cpu = smp_processor_id();
	struct cpuinfo_x86 *c = &cpu_data(cpu);

	/*
	 * Compatibility checks are done when loading KVM and when enabling
	 * hardware, e.g. during CPU hotplug, to ensure all online CPUs are
	 * compatible, i.e. KVM should never perform a compatibility check on
	 * an offline CPU.
	 */
	WARN_ON(!cpu_online(cpu));

	if (__cr4_reserved_bits(cpu_has, c) !=
	    __cr4_reserved_bits(cpu_has, &boot_cpu_data))
		return -EIO;

	return kvm_x86_call(check_processor_compatibility)();
}

static void kvm_x86_check_cpu_compat(void *ret)
{
	*(int *)ret = kvm_x86_check_processor_compatibility();
}

int kvm_x86_vendor_init(struct kvm_x86_init_ops *ops)
{
	u64 host_pat;
	int r, cpu;

	guard(mutex)(&vendor_module_lock);

	if (kvm_x86_ops.enable_virtualization_cpu) {
		pr_err("already loaded vendor module '%s'\n", kvm_x86_ops.name);
		return -EEXIST;
	}

	/*
	 * KVM explicitly assumes that the guest has an FPU and
	 * FXSAVE/FXRSTOR. For example, the KVM_GET_FPU explicitly casts the
	 * vCPU's FPU state as a fxregs_state struct.
	 */
	if (!boot_cpu_has(X86_FEATURE_FPU) || !boot_cpu_has(X86_FEATURE_FXSR)) {
		pr_err("inadequate fpu\n");
		return -EOPNOTSUPP;
	}

	if (IS_ENABLED(CONFIG_PREEMPT_RT) && !boot_cpu_has(X86_FEATURE_CONSTANT_TSC)) {
		pr_err("RT requires X86_FEATURE_CONSTANT_TSC\n");
		return -EOPNOTSUPP;
	}

	/*
	 * KVM assumes that PAT entry '0' encodes WB memtype and simply zeroes
	 * the PAT bits in SPTEs.  Bail if PAT[0] is programmed to something
	 * other than WB.  Note, EPT doesn't utilize the PAT, but don't bother
	 * with an exception.  PAT[0] is set to WB on RESET and also by the
	 * kernel, i.e. failure indicates a kernel bug or broken firmware.
	 */
	if (rdmsrq_safe(MSR_IA32_CR_PAT, &host_pat) ||
	    (host_pat & GENMASK(2, 0)) != 6) {
		pr_err("host PAT[0] is not WB\n");
		return -EIO;
	}

	if (boot_cpu_has(X86_FEATURE_SHSTK) || boot_cpu_has(X86_FEATURE_IBT)) {
		rdmsrq(MSR_IA32_S_CET, kvm_host.s_cet);
		/*
		 * Linux doesn't yet support supervisor shadow stacks (SSS), so
		 * KVM doesn't save/restore the associated MSRs, i.e. KVM may
		 * clobber the host values.  Yell and refuse to load if SSS is
		 * unexpectedly enabled, e.g. to avoid crashing the host.
		 */
		if (WARN_ON_ONCE(kvm_host.s_cet & CET_SHSTK_EN))
			return -EIO;
	}

	memset(&kvm_caps, 0, sizeof(kvm_caps));

	x86_emulator_cache = kvm_alloc_emulator_cache();
	if (!x86_emulator_cache) {
		pr_err("failed to allocate cache for x86 emulator\n");
		return -ENOMEM;
	}

	user_return_msrs = alloc_percpu(struct kvm_user_return_msrs);
	if (!user_return_msrs) {
		pr_err("failed to allocate percpu kvm_user_return_msrs\n");
		r = -ENOMEM;
		goto out_free_x86_emulator_cache;
	}
	kvm_nr_uret_msrs = 0;

	r = kvm_mmu_vendor_module_init();
	if (r)
		goto out_free_percpu;

	kvm_caps.supported_vm_types = BIT(KVM_X86_DEFAULT_VM);
	kvm_caps.supported_mce_cap = MCG_CTL_P | MCG_SER_P;

	if (boot_cpu_has(X86_FEATURE_XSAVE)) {
		kvm_host.xcr0 = xgetbv(XCR_XFEATURE_ENABLED_MASK);
		kvm_caps.supported_xcr0 = kvm_host.xcr0 & KVM_SUPPORTED_XCR0;
	}

	if (boot_cpu_has(X86_FEATURE_XSAVES)) {
		rdmsrq(MSR_IA32_XSS, kvm_host.xss);
		kvm_caps.supported_xss = kvm_host.xss & KVM_SUPPORTED_XSS;
	}

	kvm_caps.supported_quirks = KVM_X86_VALID_QUIRKS;
	kvm_caps.inapplicable_quirks = KVM_X86_CONDITIONAL_QUIRKS;

	rdmsrq_safe(MSR_EFER, &kvm_host.efer);

	kvm_init_pmu_capability(ops->pmu_ops);

	if (boot_cpu_has(X86_FEATURE_ARCH_CAPABILITIES))
		rdmsrq(MSR_IA32_ARCH_CAPABILITIES, kvm_host.arch_capabilities);

	r = ops->hardware_setup();
	if (r != 0)
		goto out_mmu_exit;

	enable_device_posted_irqs &= enable_apicv &&
				     irq_remapping_cap(IRQ_POSTING_CAP);

	kvm_ops_update(ops);

	for_each_online_cpu(cpu) {
		smp_call_function_single(cpu, kvm_x86_check_cpu_compat, &r, 1);
		if (r < 0)
			goto out_unwind_ops;
	}

	/*
	 * Point of no return!  DO NOT add error paths below this point unless
	 * absolutely necessary, as most operations from this point forward
	 * require unwinding.
	 */
	kvm_timer_init();

	if (pi_inject_timer == -1)
		pi_inject_timer = housekeeping_enabled(HK_TYPE_TIMER);
#ifdef CONFIG_X86_64
	pvclock_gtod_register_notifier(&pvclock_gtod_notifier);

	if (hypervisor_is_type(X86_HYPER_MS_HYPERV))
		set_hv_tscchange_cb(kvm_hyperv_tsc_notifier);
#endif

	kvm_register_perf_callbacks(ops->handle_intel_pt_intr);

	if (IS_ENABLED(CONFIG_KVM_SW_PROTECTED_VM) && tdp_mmu_enabled)
		kvm_caps.supported_vm_types |= BIT(KVM_X86_SW_PROTECTED_VM);

	/* KVM always ignores guest PAT for shadow paging.  */
	if (!tdp_enabled)
		kvm_caps.supported_quirks &= ~KVM_X86_QUIRK_IGNORE_GUEST_PAT;

	if (!kvm_cpu_cap_has(X86_FEATURE_XSAVES))
		kvm_caps.supported_xss = 0;

	if (!kvm_cpu_cap_has(X86_FEATURE_SHSTK) &&
	    !kvm_cpu_cap_has(X86_FEATURE_IBT))
		kvm_caps.supported_xss &= ~XFEATURE_MASK_CET_ALL;

	if ((kvm_caps.supported_xss & XFEATURE_MASK_CET_ALL) != XFEATURE_MASK_CET_ALL) {
		kvm_cpu_cap_clear(X86_FEATURE_SHSTK);
		kvm_cpu_cap_clear(X86_FEATURE_IBT);
		kvm_caps.supported_xss &= ~XFEATURE_MASK_CET_ALL;
	}

	if (kvm_caps.has_tsc_control) {
		/*
		 * Make sure the user can only configure tsc_khz values that
		 * fit into a signed integer.
		 * A min value is not calculated because it will always
		 * be 1 on all machines.
		 */
		u64 max = min(0x7fffffffULL,
			      __scale_tsc(kvm_caps.max_tsc_scaling_ratio, tsc_khz));
		kvm_caps.max_guest_tsc_khz = max;
	}
	kvm_caps.default_tsc_scaling_ratio = 1ULL << kvm_caps.tsc_scaling_ratio_frac_bits;
	kvm_init_msr_lists();
	return 0;

out_unwind_ops:
	kvm_x86_ops.enable_virtualization_cpu = NULL;
	kvm_x86_call(hardware_unsetup)();
out_mmu_exit:
	kvm_mmu_vendor_module_exit();
out_free_percpu:
	free_percpu(user_return_msrs);
out_free_x86_emulator_cache:
	kmem_cache_destroy(x86_emulator_cache);
	return r;
}
EXPORT_SYMBOL_GPL(kvm_x86_vendor_init);

void kvm_x86_vendor_exit(void)
{
	kvm_unregister_perf_callbacks();

#ifdef CONFIG_X86_64
	if (hypervisor_is_type(X86_HYPER_MS_HYPERV))
		clear_hv_tscchange_cb();
#endif
	kvm_lapic_exit();

	if (!boot_cpu_has(X86_FEATURE_CONSTANT_TSC)) {
		cpufreq_unregister_notifier(&kvmclock_cpufreq_notifier_block,
					    CPUFREQ_TRANSITION_NOTIFIER);
		cpuhp_remove_state_nocalls(CPUHP_AP_X86_KVM_CLK_ONLINE);
	}
#ifdef CONFIG_X86_64
	pvclock_gtod_unregister_notifier(&pvclock_gtod_notifier);
	irq_work_sync(&pvclock_irq_work);
	cancel_work_sync(&pvclock_gtod_work);
#endif
	kvm_x86_call(hardware_unsetup)();
	kvm_mmu_vendor_module_exit();
	free_percpu(user_return_msrs);
	kmem_cache_destroy(x86_emulator_cache);
#ifdef CONFIG_KVM_XEN
	static_key_deferred_flush(&kvm_xen_enabled);
	WARN_ON(static_branch_unlikely(&kvm_xen_enabled.key));
#endif
	mutex_lock(&vendor_module_lock);
	kvm_x86_ops.enable_virtualization_cpu = NULL;
	mutex_unlock(&vendor_module_lock);
}
EXPORT_SYMBOL_GPL(kvm_x86_vendor_exit);

#ifdef CONFIG_X86_64
static int kvm_pv_clock_pairing(struct kvm_vcpu *vcpu, gpa_t paddr,
			        unsigned long clock_type)
{
	struct kvm_clock_pairing clock_pairing;
	struct timespec64 ts;
	u64 cycle;
	int ret;

	if (clock_type != KVM_CLOCK_PAIRING_WALLCLOCK)
		return -KVM_EOPNOTSUPP;

	/*
	 * When tsc is in permanent catchup mode guests won't be able to use
	 * pvclock_read_retry loop to get consistent view of pvclock
	 */
	if (vcpu->arch.tsc_always_catchup)
		return -KVM_EOPNOTSUPP;

	if (!kvm_get_walltime_and_clockread(&ts, &cycle))
		return -KVM_EOPNOTSUPP;

	clock_pairing.sec = ts.tv_sec;
	clock_pairing.nsec = ts.tv_nsec;
	clock_pairing.tsc = kvm_read_l1_tsc(vcpu, cycle);
	clock_pairing.flags = 0;
	memset(&clock_pairing.pad, 0, sizeof(clock_pairing.pad));

	ret = 0;
	if (kvm_write_guest(vcpu->kvm, paddr, &clock_pairing,
			    sizeof(struct kvm_clock_pairing)))
		ret = -KVM_EFAULT;

	return ret;
}
#endif

/*
 * kvm_pv_kick_cpu_op:  Kick a vcpu.
 *
 * @apicid - apicid of vcpu to be kicked.
 */
static void kvm_pv_kick_cpu_op(struct kvm *kvm, int apicid)
{
	/*
	 * All other fields are unused for APIC_DM_REMRD, but may be consumed by
	 * common code, e.g. for tracing. Defer initialization to the compiler.
	 */
	struct kvm_lapic_irq lapic_irq = {
		.delivery_mode = APIC_DM_REMRD,
		.dest_mode = APIC_DEST_PHYSICAL,
		.shorthand = APIC_DEST_NOSHORT,
		.dest_id = apicid,
	};

	kvm_irq_delivery_to_apic(kvm, NULL, &lapic_irq, NULL);
}

bool kvm_apicv_activated(struct kvm *kvm)
{
	return (READ_ONCE(kvm->arch.apicv_inhibit_reasons) == 0);
}
EXPORT_SYMBOL_GPL(kvm_apicv_activated);

bool kvm_vcpu_apicv_activated(struct kvm_vcpu *vcpu)
{
	ulong vm_reasons = READ_ONCE(vcpu->kvm->arch.apicv_inhibit_reasons);
	ulong vcpu_reasons =
			kvm_x86_call(vcpu_get_apicv_inhibit_reasons)(vcpu);

	return (vm_reasons | vcpu_reasons) == 0;
}
EXPORT_SYMBOL_GPL(kvm_vcpu_apicv_activated);

static void set_or_clear_apicv_inhibit(unsigned long *inhibits,
				       enum kvm_apicv_inhibit reason, bool set)
{
	const struct trace_print_flags apicv_inhibits[] = { APICV_INHIBIT_REASONS };

	BUILD_BUG_ON(ARRAY_SIZE(apicv_inhibits) != NR_APICV_INHIBIT_REASONS);

	if (set)
		__set_bit(reason, inhibits);
	else
		__clear_bit(reason, inhibits);

	trace_kvm_apicv_inhibit_changed(reason, set, *inhibits);
}

static void kvm_apicv_init(struct kvm *kvm)
{
	enum kvm_apicv_inhibit reason = enable_apicv ? APICV_INHIBIT_REASON_ABSENT :
						       APICV_INHIBIT_REASON_DISABLED;

	set_or_clear_apicv_inhibit(&kvm->arch.apicv_inhibit_reasons, reason, true);

	init_rwsem(&kvm->arch.apicv_update_lock);
}

static void kvm_sched_yield(struct kvm_vcpu *vcpu, unsigned long dest_id)
{
	struct kvm_vcpu *target = NULL;
	struct kvm_apic_map *map;

	vcpu->stat.directed_yield_attempted++;

	if (single_task_running())
		goto no_yield;

	rcu_read_lock();
	map = rcu_dereference(vcpu->kvm->arch.apic_map);

	if (likely(map) && dest_id <= map->max_apic_id) {
		dest_id = array_index_nospec(dest_id, map->max_apic_id + 1);
		if (map->phys_map[dest_id])
			target = map->phys_map[dest_id]->vcpu;
	}

	rcu_read_unlock();

	if (!target || !READ_ONCE(target->ready))
		goto no_yield;

	/* Ignore requests to yield to self */
	if (vcpu == target)
		goto no_yield;

	if (kvm_vcpu_yield_to(target) <= 0)
		goto no_yield;

	vcpu->stat.directed_yield_successful++;

no_yield:
	return;
}

static int complete_hypercall_exit(struct kvm_vcpu *vcpu)
{
	u64 ret = vcpu->run->hypercall.ret;

	if (!is_64_bit_hypercall(vcpu))
		ret = (u32)ret;
	kvm_rax_write(vcpu, ret);
	return kvm_skip_emulated_instruction(vcpu);
}

int ____kvm_emulate_hypercall(struct kvm_vcpu *vcpu, int cpl,
			      int (*complete_hypercall)(struct kvm_vcpu *))
{
	unsigned long ret;
	unsigned long nr = kvm_rax_read(vcpu);
	unsigned long a0 = kvm_rbx_read(vcpu);
	unsigned long a1 = kvm_rcx_read(vcpu);
	unsigned long a2 = kvm_rdx_read(vcpu);
	unsigned long a3 = kvm_rsi_read(vcpu);
	int op_64_bit = is_64_bit_hypercall(vcpu);

	++vcpu->stat.hypercalls;

	trace_kvm_hypercall(nr, a0, a1, a2, a3);

	if (!op_64_bit) {
		nr &= 0xFFFFFFFF;
		a0 &= 0xFFFFFFFF;
		a1 &= 0xFFFFFFFF;
		a2 &= 0xFFFFFFFF;
		a3 &= 0xFFFFFFFF;
	}

	if (cpl) {
		ret = -KVM_EPERM;
		goto out;
	}

	ret = -KVM_ENOSYS;

	switch (nr) {
	case KVM_HC_VAPIC_POLL_IRQ:
		ret = 0;
		break;
	case KVM_HC_KICK_CPU:
		if (!guest_pv_has(vcpu, KVM_FEATURE_PV_UNHALT))
			break;

		kvm_pv_kick_cpu_op(vcpu->kvm, a1);
		kvm_sched_yield(vcpu, a1);
		ret = 0;
		break;
#ifdef CONFIG_X86_64
	case KVM_HC_CLOCK_PAIRING:
		ret = kvm_pv_clock_pairing(vcpu, a0, a1);
		break;
#endif
	case KVM_HC_SEND_IPI:
		if (!guest_pv_has(vcpu, KVM_FEATURE_PV_SEND_IPI))
			break;

		ret = kvm_pv_send_ipi(vcpu->kvm, a0, a1, a2, a3, op_64_bit);
		break;
	case KVM_HC_SCHED_YIELD:
		if (!guest_pv_has(vcpu, KVM_FEATURE_PV_SCHED_YIELD))
			break;

		kvm_sched_yield(vcpu, a0);
		ret = 0;
		break;
	case KVM_HC_MAP_GPA_RANGE: {
		u64 gpa = a0, npages = a1, attrs = a2;

		ret = -KVM_ENOSYS;
		if (!user_exit_on_hypercall(vcpu->kvm, KVM_HC_MAP_GPA_RANGE))
			break;

		if (!PAGE_ALIGNED(gpa) || !npages ||
		    gpa_to_gfn(gpa) + npages <= gpa_to_gfn(gpa)) {
			ret = -KVM_EINVAL;
			break;
		}

		vcpu->run->exit_reason        = KVM_EXIT_HYPERCALL;
		vcpu->run->hypercall.nr       = KVM_HC_MAP_GPA_RANGE;
		/*
		 * In principle this should have been -KVM_ENOSYS, but userspace (QEMU <=9.2)
		 * assumed that vcpu->run->hypercall.ret is never changed by KVM and thus that
		 * it was always zero on KVM_EXIT_HYPERCALL.  Since KVM is now overwriting
		 * vcpu->run->hypercall.ret, ensuring that it is zero to not break QEMU.
		 */
		vcpu->run->hypercall.ret = 0;
		vcpu->run->hypercall.args[0]  = gpa;
		vcpu->run->hypercall.args[1]  = npages;
		vcpu->run->hypercall.args[2]  = attrs;
		vcpu->run->hypercall.flags    = 0;
		if (op_64_bit)
			vcpu->run->hypercall.flags |= KVM_EXIT_HYPERCALL_LONG_MODE;

		WARN_ON_ONCE(vcpu->run->hypercall.flags & KVM_EXIT_HYPERCALL_MBZ);
		vcpu->arch.complete_userspace_io = complete_hypercall;
		return 0;
	}
	default:
		ret = -KVM_ENOSYS;
		break;
	}

out:
	vcpu->run->hypercall.ret = ret;
	return 1;
}
EXPORT_SYMBOL_GPL(____kvm_emulate_hypercall);

int kvm_emulate_hypercall(struct kvm_vcpu *vcpu)
{
	if (kvm_xen_hypercall_enabled(vcpu->kvm))
		return kvm_xen_hypercall(vcpu);

	if (kvm_hv_hypercall_enabled(vcpu))
		return kvm_hv_hypercall(vcpu);

	return __kvm_emulate_hypercall(vcpu, kvm_x86_call(get_cpl)(vcpu),
				       complete_hypercall_exit);
}
EXPORT_SYMBOL_GPL(kvm_emulate_hypercall);

static int emulator_fix_hypercall(struct x86_emulate_ctxt *ctxt)
{
	struct kvm_vcpu *vcpu = emul_to_vcpu(ctxt);
	char instruction[3];
	unsigned long rip = kvm_rip_read(vcpu);

	/*
	 * If the quirk is disabled, synthesize a #UD and let the guest pick up
	 * the pieces.
	 */
	if (!kvm_check_has_quirk(vcpu->kvm, KVM_X86_QUIRK_FIX_HYPERCALL_INSN)) {
		ctxt->exception.error_code_valid = false;
		ctxt->exception.vector = UD_VECTOR;
		ctxt->have_exception = true;
		return X86EMUL_PROPAGATE_FAULT;
	}

	kvm_x86_call(patch_hypercall)(vcpu, instruction);

	return emulator_write_emulated(ctxt, rip, instruction, 3,
		&ctxt->exception);
}

static int dm_request_for_irq_injection(struct kvm_vcpu *vcpu)
{
	return vcpu->run->request_interrupt_window &&
		likely(!pic_in_kernel(vcpu->kvm));
}

/* Called within kvm->srcu read side.  */
static void post_kvm_run_save(struct kvm_vcpu *vcpu)
{
	struct kvm_run *kvm_run = vcpu->run;

	kvm_run->if_flag = kvm_x86_call(get_if_flag)(vcpu);
	kvm_run->cr8 = kvm_get_cr8(vcpu);
	kvm_run->apic_base = vcpu->arch.apic_base;

	kvm_run->ready_for_interrupt_injection =
		pic_in_kernel(vcpu->kvm) ||
		kvm_vcpu_ready_for_interrupt_injection(vcpu);

	if (is_smm(vcpu))
		kvm_run->flags |= KVM_RUN_X86_SMM;
	if (is_guest_mode(vcpu))
		kvm_run->flags |= KVM_RUN_X86_GUEST_MODE;
}

static void update_cr8_intercept(struct kvm_vcpu *vcpu)
{
	int max_irr, tpr;

	if (!kvm_x86_ops.update_cr8_intercept)
		return;

	if (!lapic_in_kernel(vcpu))
		return;

	if (vcpu->arch.apic->apicv_active)
		return;

	if (!vcpu->arch.apic->vapic_addr)
		max_irr = kvm_lapic_find_highest_irr(vcpu);
	else
		max_irr = -1;

	if (max_irr != -1)
		max_irr >>= 4;

	tpr = kvm_lapic_get_cr8(vcpu);

	kvm_x86_call(update_cr8_intercept)(vcpu, tpr, max_irr);
}


int kvm_check_nested_events(struct kvm_vcpu *vcpu)
{
	if (kvm_test_request(KVM_REQ_TRIPLE_FAULT, vcpu)) {
		kvm_x86_ops.nested_ops->triple_fault(vcpu);
		return 1;
	}

	return kvm_x86_ops.nested_ops->check_events(vcpu);
}

static void kvm_inject_exception(struct kvm_vcpu *vcpu)
{
	/*
	 * Suppress the error code if the vCPU is in Real Mode, as Real Mode
	 * exceptions don't report error codes.  The presence of an error code
	 * is carried with the exception and only stripped when the exception
	 * is injected as intercepted #PF VM-Exits for AMD's Paged Real Mode do
	 * report an error code despite the CPU being in Real Mode.
	 */
	vcpu->arch.exception.has_error_code &= is_protmode(vcpu);

	trace_kvm_inj_exception(vcpu->arch.exception.vector,
				vcpu->arch.exception.has_error_code,
				vcpu->arch.exception.error_code,
				vcpu->arch.exception.injected);

	kvm_x86_call(inject_exception)(vcpu);
}

/*
 * Check for any event (interrupt or exception) that is ready to be injected,
 * and if there is at least one event, inject the event with the highest
 * priority.  This handles both "pending" events, i.e. events that have never
 * been injected into the guest, and "injected" events, i.e. events that were
 * injected as part of a previous VM-Enter, but weren't successfully delivered
 * and need to be re-injected.
 *
 * Note, this is not guaranteed to be invoked on a guest instruction boundary,
 * i.e. doesn't guarantee that there's an event window in the guest.  KVM must
 * be able to inject exceptions in the "middle" of an instruction, and so must
 * also be able to re-inject NMIs and IRQs in the middle of an instruction.
 * I.e. for exceptions and re-injected events, NOT invoking this on instruction
 * boundaries is necessary and correct.
 *
 * For simplicity, KVM uses a single path to inject all events (except events
 * that are injected directly from L1 to L2) and doesn't explicitly track
 * instruction boundaries for asynchronous events.  However, because VM-Exits
 * that can occur during instruction execution typically result in KVM skipping
 * the instruction or injecting an exception, e.g. instruction and exception
 * intercepts, and because pending exceptions have higher priority than pending
 * interrupts, KVM still honors instruction boundaries in most scenarios.
 *
 * But, if a VM-Exit occurs during instruction execution, and KVM does NOT skip
 * the instruction or inject an exception, then KVM can incorrecty inject a new
 * asynchronous event if the event became pending after the CPU fetched the
 * instruction (in the guest).  E.g. if a page fault (#PF, #NPF, EPT violation)
 * occurs and is resolved by KVM, a coincident NMI, SMI, IRQ, etc... can be
 * injected on the restarted instruction instead of being deferred until the
 * instruction completes.
 *
 * In practice, this virtualization hole is unlikely to be observed by the
 * guest, and even less likely to cause functional problems.  To detect the
 * hole, the guest would have to trigger an event on a side effect of an early
 * phase of instruction execution, e.g. on the instruction fetch from memory.
 * And for it to be a functional problem, the guest would need to depend on the
 * ordering between that side effect, the instruction completing, _and_ the
 * delivery of the asynchronous event.
 */
static int kvm_check_and_inject_events(struct kvm_vcpu *vcpu,
				       bool *req_immediate_exit)
{
	bool can_inject;
	int r;

	/*
	 * Process nested events first, as nested VM-Exit supersedes event
	 * re-injection.  If there's an event queued for re-injection, it will
	 * be saved into the appropriate vmc{b,s}12 fields on nested VM-Exit.
	 */
	if (is_guest_mode(vcpu))
		r = kvm_check_nested_events(vcpu);
	else
		r = 0;

	/*
	 * Re-inject exceptions and events *especially* if immediate entry+exit
	 * to/from L2 is needed, as any event that has already been injected
	 * into L2 needs to complete its lifecycle before injecting a new event.
	 *
	 * Don't re-inject an NMI or interrupt if there is a pending exception.
	 * This collision arises if an exception occurred while vectoring the
	 * injected event, KVM intercepted said exception, and KVM ultimately
	 * determined the fault belongs to the guest and queues the exception
	 * for injection back into the guest.
	 *
	 * "Injected" interrupts can also collide with pending exceptions if
	 * userspace ignores the "ready for injection" flag and blindly queues
	 * an interrupt.  In that case, prioritizing the exception is correct,
	 * as the exception "occurred" before the exit to userspace.  Trap-like
	 * exceptions, e.g. most #DBs, have higher priority than interrupts.
	 * And while fault-like exceptions, e.g. #GP and #PF, are the lowest
	 * priority, they're only generated (pended) during instruction
	 * execution, and interrupts are recognized at instruction boundaries.
	 * Thus a pending fault-like exception means the fault occurred on the
	 * *previous* instruction and must be serviced prior to recognizing any
	 * new events in order to fully complete the previous instruction.
	 */
	if (vcpu->arch.exception.injected)
		kvm_inject_exception(vcpu);
	else if (kvm_is_exception_pending(vcpu))
		; /* see above */
	else if (vcpu->arch.nmi_injected)
		kvm_x86_call(inject_nmi)(vcpu);
	else if (vcpu->arch.interrupt.injected)
		kvm_x86_call(inject_irq)(vcpu, true);

	/*
	 * Exceptions that morph to VM-Exits are handled above, and pending
	 * exceptions on top of injected exceptions that do not VM-Exit should
	 * either morph to #DF or, sadly, override the injected exception.
	 */
	WARN_ON_ONCE(vcpu->arch.exception.injected &&
		     vcpu->arch.exception.pending);

	/*
	 * Bail if immediate entry+exit to/from the guest is needed to complete
	 * nested VM-Enter or event re-injection so that a different pending
	 * event can be serviced (or if KVM needs to exit to userspace).
	 *
	 * Otherwise, continue processing events even if VM-Exit occurred.  The
	 * VM-Exit will have cleared exceptions that were meant for L2, but
	 * there may now be events that can be injected into L1.
	 */
	if (r < 0)
		goto out;

	/*
	 * A pending exception VM-Exit should either result in nested VM-Exit
	 * or force an immediate re-entry and exit to/from L2, and exception
	 * VM-Exits cannot be injected (flag should _never_ be set).
	 */
	WARN_ON_ONCE(vcpu->arch.exception_vmexit.injected ||
		     vcpu->arch.exception_vmexit.pending);

	/*
	 * New events, other than exceptions, cannot be injected if KVM needs
	 * to re-inject a previous event.  See above comments on re-injecting
	 * for why pending exceptions get priority.
	 */
	can_inject = !kvm_event_needs_reinjection(vcpu);

	if (vcpu->arch.exception.pending) {
		/*
		 * Fault-class exceptions, except #DBs, set RF=1 in the RFLAGS
		 * value pushed on the stack.  Trap-like exception and all #DBs
		 * leave RF as-is (KVM follows Intel's behavior in this regard;
		 * AMD states that code breakpoint #DBs excplitly clear RF=0).
		 *
		 * Note, most versions of Intel's SDM and AMD's APM incorrectly
		 * describe the behavior of General Detect #DBs, which are
		 * fault-like.  They do _not_ set RF, a la code breakpoints.
		 */
		if (exception_type(vcpu->arch.exception.vector) == EXCPT_FAULT)
			__kvm_set_rflags(vcpu, kvm_get_rflags(vcpu) |
					     X86_EFLAGS_RF);

		if (vcpu->arch.exception.vector == DB_VECTOR) {
			kvm_deliver_exception_payload(vcpu, &vcpu->arch.exception);
			if (vcpu->arch.dr7 & DR7_GD) {
				vcpu->arch.dr7 &= ~DR7_GD;
				kvm_update_dr7(vcpu);
			}
		}

		kvm_inject_exception(vcpu);

		vcpu->arch.exception.pending = false;
		vcpu->arch.exception.injected = true;

		can_inject = false;
	}

	/* Don't inject interrupts if the user asked to avoid doing so */
	if (vcpu->guest_debug & KVM_GUESTDBG_BLOCKIRQ)
		return 0;

	/*
	 * Finally, inject interrupt events.  If an event cannot be injected
	 * due to architectural conditions (e.g. IF=0) a window-open exit
	 * will re-request KVM_REQ_EVENT.  Sometimes however an event is pending
	 * and can architecturally be injected, but we cannot do it right now:
	 * an interrupt could have arrived just now and we have to inject it
	 * as a vmexit, or there could already an event in the queue, which is
	 * indicated by can_inject.  In that case we request an immediate exit
	 * in order to make progress and get back here for another iteration.
	 * The kvm_x86_ops hooks communicate this by returning -EBUSY.
	 */
#ifdef CONFIG_KVM_SMM
	if (vcpu->arch.smi_pending) {
		r = can_inject ? kvm_x86_call(smi_allowed)(vcpu, true) :
				 -EBUSY;
		if (r < 0)
			goto out;
		if (r) {
			vcpu->arch.smi_pending = false;
			++vcpu->arch.smi_count;
			enter_smm(vcpu);
			can_inject = false;
		} else
			kvm_x86_call(enable_smi_window)(vcpu);
	}
#endif

	if (vcpu->arch.nmi_pending) {
		r = can_inject ? kvm_x86_call(nmi_allowed)(vcpu, true) :
				 -EBUSY;
		if (r < 0)
			goto out;
		if (r) {
			--vcpu->arch.nmi_pending;
			vcpu->arch.nmi_injected = true;
			kvm_x86_call(inject_nmi)(vcpu);
			can_inject = false;
			WARN_ON(kvm_x86_call(nmi_allowed)(vcpu, true) < 0);
		}
		if (vcpu->arch.nmi_pending)
			kvm_x86_call(enable_nmi_window)(vcpu);
	}

	if (kvm_cpu_has_injectable_intr(vcpu)) {
		r = can_inject ? kvm_x86_call(interrupt_allowed)(vcpu, true) :
				 -EBUSY;
		if (r < 0)
			goto out;
		if (r) {
			int irq = kvm_cpu_get_interrupt(vcpu);

			if (!WARN_ON_ONCE(irq == -1)) {
				kvm_queue_interrupt(vcpu, irq, false);
				kvm_x86_call(inject_irq)(vcpu, false);
				WARN_ON(kvm_x86_call(interrupt_allowed)(vcpu, true) < 0);
			}
		}
		if (kvm_cpu_has_injectable_intr(vcpu))
			kvm_x86_call(enable_irq_window)(vcpu);
	}

	if (is_guest_mode(vcpu) &&
	    kvm_x86_ops.nested_ops->has_events &&
	    kvm_x86_ops.nested_ops->has_events(vcpu, true))
		*req_immediate_exit = true;

	/*
	 * KVM must never queue a new exception while injecting an event; KVM
	 * is done emulating and should only propagate the to-be-injected event
	 * to the VMCS/VMCB.  Queueing a new exception can put the vCPU into an
	 * infinite loop as KVM will bail from VM-Enter to inject the pending
	 * exception and start the cycle all over.
	 *
	 * Exempt triple faults as they have special handling and won't put the
	 * vCPU into an infinite loop.  Triple fault can be queued when running
	 * VMX without unrestricted guest, as that requires KVM to emulate Real
	 * Mode events (see kvm_inject_realmode_interrupt()).
	 */
	WARN_ON_ONCE(vcpu->arch.exception.pending ||
		     vcpu->arch.exception_vmexit.pending);
	return 0;

out:
	if (r == -EBUSY) {
		*req_immediate_exit = true;
		r = 0;
	}
	return r;
}

static void process_nmi(struct kvm_vcpu *vcpu)
{
	unsigned int limit;

	/*
	 * x86 is limited to one NMI pending, but because KVM can't react to
	 * incoming NMIs as quickly as bare metal, e.g. if the vCPU is
	 * scheduled out, KVM needs to play nice with two queued NMIs showing
	 * up at the same time.  To handle this scenario, allow two NMIs to be
	 * (temporarily) pending so long as NMIs are not blocked and KVM is not
	 * waiting for a previous NMI injection to complete (which effectively
	 * blocks NMIs).  KVM will immediately inject one of the two NMIs, and
	 * will request an NMI window to handle the second NMI.
	 */
	if (kvm_x86_call(get_nmi_mask)(vcpu) || vcpu->arch.nmi_injected)
		limit = 1;
	else
		limit = 2;

	/*
	 * Adjust the limit to account for pending virtual NMIs, which aren't
	 * tracked in vcpu->arch.nmi_pending.
	 */
	if (kvm_x86_call(is_vnmi_pending)(vcpu))
		limit--;

	vcpu->arch.nmi_pending += atomic_xchg(&vcpu->arch.nmi_queued, 0);
	vcpu->arch.nmi_pending = min(vcpu->arch.nmi_pending, limit);

	if (vcpu->arch.nmi_pending &&
	    (kvm_x86_call(set_vnmi_pending)(vcpu)))
		vcpu->arch.nmi_pending--;

	if (vcpu->arch.nmi_pending)
		kvm_make_request(KVM_REQ_EVENT, vcpu);
}

/* Return total number of NMIs pending injection to the VM */
int kvm_get_nr_pending_nmis(struct kvm_vcpu *vcpu)
{
	return vcpu->arch.nmi_pending +
	       kvm_x86_call(is_vnmi_pending)(vcpu);
}

void kvm_make_scan_ioapic_request_mask(struct kvm *kvm,
				       unsigned long *vcpu_bitmap)
{
	kvm_make_vcpus_request_mask(kvm, KVM_REQ_SCAN_IOAPIC, vcpu_bitmap);
}

void kvm_make_scan_ioapic_request(struct kvm *kvm)
{
	kvm_make_all_cpus_request(kvm, KVM_REQ_SCAN_IOAPIC);
}

void __kvm_vcpu_update_apicv(struct kvm_vcpu *vcpu)
{
	struct kvm_lapic *apic = vcpu->arch.apic;
	bool activate;

	if (!lapic_in_kernel(vcpu))
		return;

	down_read(&vcpu->kvm->arch.apicv_update_lock);
	preempt_disable();

	/* Do not activate APICV when APIC is disabled */
	activate = kvm_vcpu_apicv_activated(vcpu) &&
		   (kvm_get_apic_mode(vcpu) != LAPIC_MODE_DISABLED);

	if (apic->apicv_active == activate)
		goto out;

	apic->apicv_active = activate;
	kvm_apic_update_apicv(vcpu);
	kvm_x86_call(refresh_apicv_exec_ctrl)(vcpu);

	/*
	 * When APICv gets disabled, we may still have injected interrupts
	 * pending. At the same time, KVM_REQ_EVENT may not be set as APICv was
	 * still active when the interrupt got accepted. Make sure
	 * kvm_check_and_inject_events() is called to check for that.
	 */
	if (!apic->apicv_active)
		kvm_make_request(KVM_REQ_EVENT, vcpu);

out:
	preempt_enable();
	up_read(&vcpu->kvm->arch.apicv_update_lock);
}
EXPORT_SYMBOL_GPL(__kvm_vcpu_update_apicv);

static void kvm_vcpu_update_apicv(struct kvm_vcpu *vcpu)
{
	if (!lapic_in_kernel(vcpu))
		return;

	/*
	 * Due to sharing page tables across vCPUs, the xAPIC memslot must be
	 * deleted if any vCPU has xAPIC virtualization and x2APIC enabled, but
	 * and hardware doesn't support x2APIC virtualization.  E.g. some AMD
	 * CPUs support AVIC but not x2APIC.  KVM still allows enabling AVIC in
	 * this case so that KVM can use the AVIC doorbell to inject interrupts
	 * to running vCPUs, but KVM must not create SPTEs for the APIC base as
	 * the vCPU would incorrectly be able to access the vAPIC page via MMIO
	 * despite being in x2APIC mode.  For simplicity, inhibiting the APIC
	 * access page is sticky.
	 */
	if (apic_x2apic_mode(vcpu->arch.apic) &&
	    kvm_x86_ops.allow_apicv_in_x2apic_without_x2apic_virtualization)
		kvm_inhibit_apic_access_page(vcpu);

	__kvm_vcpu_update_apicv(vcpu);
}

void __kvm_set_or_clear_apicv_inhibit(struct kvm *kvm,
				      enum kvm_apicv_inhibit reason, bool set)
{
	unsigned long old, new;

	lockdep_assert_held_write(&kvm->arch.apicv_update_lock);

	if (!(kvm_x86_ops.required_apicv_inhibits & BIT(reason)))
		return;

	old = new = kvm->arch.apicv_inhibit_reasons;

	set_or_clear_apicv_inhibit(&new, reason, set);

	if (!!old != !!new) {
		/*
		 * Kick all vCPUs before setting apicv_inhibit_reasons to avoid
		 * false positives in the sanity check WARN in vcpu_enter_guest().
		 * This task will wait for all vCPUs to ack the kick IRQ before
		 * updating apicv_inhibit_reasons, and all other vCPUs will
		 * block on acquiring apicv_update_lock so that vCPUs can't
		 * redo vcpu_enter_guest() without seeing the new inhibit state.
		 *
		 * Note, holding apicv_update_lock and taking it in the read
		 * side (handling the request) also prevents other vCPUs from
		 * servicing the request with a stale apicv_inhibit_reasons.
		 */
		kvm_make_all_cpus_request(kvm, KVM_REQ_APICV_UPDATE);
		kvm->arch.apicv_inhibit_reasons = new;
		if (new) {
			unsigned long gfn = gpa_to_gfn(APIC_DEFAULT_PHYS_BASE);
			int idx = srcu_read_lock(&kvm->srcu);

			kvm_zap_gfn_range(kvm, gfn, gfn+1);
			srcu_read_unlock(&kvm->srcu, idx);
		}
	} else {
		kvm->arch.apicv_inhibit_reasons = new;
	}
}

void kvm_set_or_clear_apicv_inhibit(struct kvm *kvm,
				    enum kvm_apicv_inhibit reason, bool set)
{
	if (!enable_apicv)
		return;

	down_write(&kvm->arch.apicv_update_lock);
	__kvm_set_or_clear_apicv_inhibit(kvm, reason, set);
	up_write(&kvm->arch.apicv_update_lock);
}
EXPORT_SYMBOL_GPL(kvm_set_or_clear_apicv_inhibit);

static void vcpu_scan_ioapic(struct kvm_vcpu *vcpu)
{
	if (!kvm_apic_present(vcpu))
		return;

	bitmap_zero(vcpu->arch.ioapic_handled_vectors, 256);
	vcpu->arch.highest_stale_pending_ioapic_eoi = -1;

	kvm_x86_call(sync_pir_to_irr)(vcpu);

	if (irqchip_split(vcpu->kvm))
		kvm_scan_ioapic_routes(vcpu, vcpu->arch.ioapic_handled_vectors);
#ifdef CONFIG_KVM_IOAPIC
	else if (ioapic_in_kernel(vcpu->kvm))
		kvm_ioapic_scan_entry(vcpu, vcpu->arch.ioapic_handled_vectors);
#endif

	if (is_guest_mode(vcpu))
		vcpu->arch.load_eoi_exitmap_pending = true;
	else
		kvm_make_request(KVM_REQ_LOAD_EOI_EXITMAP, vcpu);
}

static void vcpu_load_eoi_exitmap(struct kvm_vcpu *vcpu)
{
	if (!kvm_apic_hw_enabled(vcpu->arch.apic))
		return;

#ifdef CONFIG_KVM_HYPERV
	if (to_hv_vcpu(vcpu)) {
		u64 eoi_exit_bitmap[4];

		bitmap_or((ulong *)eoi_exit_bitmap,
			  vcpu->arch.ioapic_handled_vectors,
			  to_hv_synic(vcpu)->vec_bitmap, 256);
		kvm_x86_call(load_eoi_exitmap)(vcpu, eoi_exit_bitmap);
		return;
	}
#endif
	kvm_x86_call(load_eoi_exitmap)(
		vcpu, (u64 *)vcpu->arch.ioapic_handled_vectors);
}

void kvm_arch_guest_memory_reclaimed(struct kvm *kvm)
{
	kvm_x86_call(guest_memory_reclaimed)(kvm);
}

static void kvm_vcpu_reload_apic_access_page(struct kvm_vcpu *vcpu)
{
	if (!lapic_in_kernel(vcpu))
		return;

	kvm_x86_call(set_apic_access_page_addr)(vcpu);
}

/*
 * Called within kvm->srcu read side.
 * Returns 1 to let vcpu_run() continue the guest execution loop without
 * exiting to the userspace.  Otherwise, the value will be returned to the
 * userspace.
 */
static int vcpu_enter_guest(struct kvm_vcpu *vcpu)
{
	int r;
	bool req_int_win =
		dm_request_for_irq_injection(vcpu) &&
		kvm_cpu_accept_dm_intr(vcpu);
	fastpath_t exit_fastpath;
	u64 run_flags, debug_ctl;

	bool req_immediate_exit = false;

	if (kvm_request_pending(vcpu)) {
		if (kvm_check_request(KVM_REQ_VM_DEAD, vcpu)) {
			r = -EIO;
			goto out;
		}

		if (kvm_dirty_ring_check_request(vcpu)) {
			r = 0;
			goto out;
		}

		if (kvm_check_request(KVM_REQ_GET_NESTED_STATE_PAGES, vcpu)) {
			if (unlikely(!kvm_x86_ops.nested_ops->get_nested_state_pages(vcpu))) {
				r = 0;
				goto out;
			}
		}
		if (kvm_check_request(KVM_REQ_MMU_FREE_OBSOLETE_ROOTS, vcpu))
			kvm_mmu_free_obsolete_roots(vcpu);
		if (kvm_check_request(KVM_REQ_MIGRATE_TIMER, vcpu))
			__kvm_migrate_timers(vcpu);
		if (kvm_check_request(KVM_REQ_MASTERCLOCK_UPDATE, vcpu))
			kvm_update_masterclock(vcpu->kvm);
		if (kvm_check_request(KVM_REQ_GLOBAL_CLOCK_UPDATE, vcpu))
			kvm_gen_kvmclock_update(vcpu);
		if (kvm_check_request(KVM_REQ_CLOCK_UPDATE, vcpu)) {
			r = kvm_guest_time_update(vcpu);
			if (unlikely(r))
				goto out;
		}
		if (kvm_check_request(KVM_REQ_MMU_SYNC, vcpu))
			kvm_mmu_sync_roots(vcpu);
		if (kvm_check_request(KVM_REQ_LOAD_MMU_PGD, vcpu))
			kvm_mmu_load_pgd(vcpu);

		/*
		 * Note, the order matters here, as flushing "all" TLB entries
		 * also flushes the "current" TLB entries, i.e. servicing the
		 * flush "all" will clear any request to flush "current".
		 */
		if (kvm_check_request(KVM_REQ_TLB_FLUSH, vcpu))
			kvm_vcpu_flush_tlb_all(vcpu);

		kvm_service_local_tlb_flush_requests(vcpu);

		/*
		 * Fall back to a "full" guest flush if Hyper-V's precise
		 * flushing fails.  Note, Hyper-V's flushing is per-vCPU, but
		 * the flushes are considered "remote" and not "local" because
		 * the requests can be initiated from other vCPUs.
		 */
#ifdef CONFIG_KVM_HYPERV
		if (kvm_check_request(KVM_REQ_HV_TLB_FLUSH, vcpu) &&
		    kvm_hv_vcpu_flush_tlb(vcpu))
			kvm_vcpu_flush_tlb_guest(vcpu);
#endif

		if (kvm_check_request(KVM_REQ_REPORT_TPR_ACCESS, vcpu)) {
			vcpu->run->exit_reason = KVM_EXIT_TPR_ACCESS;
			r = 0;
			goto out;
		}
		if (kvm_test_request(KVM_REQ_TRIPLE_FAULT, vcpu)) {
			if (is_guest_mode(vcpu))
				kvm_x86_ops.nested_ops->triple_fault(vcpu);

			if (kvm_check_request(KVM_REQ_TRIPLE_FAULT, vcpu)) {
				vcpu->run->exit_reason = KVM_EXIT_SHUTDOWN;
				vcpu->mmio_needed = 0;
				r = 0;
				goto out;
			}
		}
		if (kvm_check_request(KVM_REQ_APF_HALT, vcpu)) {
			/* Page is swapped out. Do synthetic halt */
			vcpu->arch.apf.halted = true;
			r = 1;
			goto out;
		}
		if (kvm_check_request(KVM_REQ_STEAL_UPDATE, vcpu))
			record_steal_time(vcpu);
		if (kvm_check_request(KVM_REQ_PMU, vcpu))
			kvm_pmu_handle_event(vcpu);
		if (kvm_check_request(KVM_REQ_PMI, vcpu))
			kvm_pmu_deliver_pmi(vcpu);
#ifdef CONFIG_KVM_SMM
		if (kvm_check_request(KVM_REQ_SMI, vcpu))
			process_smi(vcpu);
#endif
		if (kvm_check_request(KVM_REQ_NMI, vcpu))
			process_nmi(vcpu);
		if (kvm_check_request(KVM_REQ_IOAPIC_EOI_EXIT, vcpu)) {
			BUG_ON(vcpu->arch.pending_ioapic_eoi > 255);
			if (test_bit(vcpu->arch.pending_ioapic_eoi,
				     vcpu->arch.ioapic_handled_vectors)) {
				vcpu->run->exit_reason = KVM_EXIT_IOAPIC_EOI;
				vcpu->run->eoi.vector =
						vcpu->arch.pending_ioapic_eoi;
				r = 0;
				goto out;
			}
		}
		if (kvm_check_request(KVM_REQ_SCAN_IOAPIC, vcpu))
			vcpu_scan_ioapic(vcpu);
		if (kvm_check_request(KVM_REQ_LOAD_EOI_EXITMAP, vcpu))
			vcpu_load_eoi_exitmap(vcpu);
		if (kvm_check_request(KVM_REQ_APIC_PAGE_RELOAD, vcpu))
			kvm_vcpu_reload_apic_access_page(vcpu);
#ifdef CONFIG_KVM_HYPERV
		if (kvm_check_request(KVM_REQ_HV_CRASH, vcpu)) {
			vcpu->run->exit_reason = KVM_EXIT_SYSTEM_EVENT;
			vcpu->run->system_event.type = KVM_SYSTEM_EVENT_CRASH;
			vcpu->run->system_event.ndata = 0;
			r = 0;
			goto out;
		}
		if (kvm_check_request(KVM_REQ_HV_RESET, vcpu)) {
			vcpu->run->exit_reason = KVM_EXIT_SYSTEM_EVENT;
			vcpu->run->system_event.type = KVM_SYSTEM_EVENT_RESET;
			vcpu->run->system_event.ndata = 0;
			r = 0;
			goto out;
		}
		if (kvm_check_request(KVM_REQ_HV_EXIT, vcpu)) {
			struct kvm_vcpu_hv *hv_vcpu = to_hv_vcpu(vcpu);

			vcpu->run->exit_reason = KVM_EXIT_HYPERV;
			vcpu->run->hyperv = hv_vcpu->exit;
			r = 0;
			goto out;
		}

		/*
		 * KVM_REQ_HV_STIMER has to be processed after
		 * KVM_REQ_CLOCK_UPDATE, because Hyper-V SynIC timers
		 * depend on the guest clock being up-to-date
		 */
		if (kvm_check_request(KVM_REQ_HV_STIMER, vcpu))
			kvm_hv_process_stimers(vcpu);
#endif
		if (kvm_check_request(KVM_REQ_APICV_UPDATE, vcpu))
			kvm_vcpu_update_apicv(vcpu);
		if (kvm_check_request(KVM_REQ_APF_READY, vcpu))
			kvm_check_async_pf_completion(vcpu);

		if (kvm_check_request(KVM_REQ_RECALC_INTERCEPTS, vcpu))
			kvm_x86_call(recalc_intercepts)(vcpu);

		if (kvm_check_request(KVM_REQ_UPDATE_CPU_DIRTY_LOGGING, vcpu))
			kvm_x86_call(update_cpu_dirty_logging)(vcpu);

		if (kvm_check_request(KVM_REQ_UPDATE_PROTECTED_GUEST_STATE, vcpu)) {
			kvm_vcpu_reset(vcpu, true);
			if (vcpu->arch.mp_state != KVM_MP_STATE_RUNNABLE) {
				r = 1;
				goto out;
			}
		}
	}

	if (kvm_check_request(KVM_REQ_EVENT, vcpu) || req_int_win ||
	    kvm_xen_has_interrupt(vcpu)) {
		++vcpu->stat.req_event;
		r = kvm_apic_accept_events(vcpu);
		if (r < 0) {
			r = 0;
			goto out;
		}
		if (vcpu->arch.mp_state == KVM_MP_STATE_INIT_RECEIVED) {
			r = 1;
			goto out;
		}

		r = kvm_check_and_inject_events(vcpu, &req_immediate_exit);
		if (r < 0) {
			r = 0;
			goto out;
		}
		if (req_int_win)
			kvm_x86_call(enable_irq_window)(vcpu);

		if (kvm_lapic_enabled(vcpu)) {
			update_cr8_intercept(vcpu);
			kvm_lapic_sync_to_vapic(vcpu);
		}
	}

	r = kvm_mmu_reload(vcpu);
	if (unlikely(r)) {
		goto cancel_injection;
	}

	preempt_disable();

	kvm_x86_call(prepare_switch_to_guest)(vcpu);

	/*
	 * Disable IRQs before setting IN_GUEST_MODE.  Posted interrupt
	 * IPI are then delayed after guest entry, which ensures that they
	 * result in virtual interrupt delivery.
	 */
	local_irq_disable();

	/* Store vcpu->apicv_active before vcpu->mode.  */
	smp_store_release(&vcpu->mode, IN_GUEST_MODE);

	kvm_vcpu_srcu_read_unlock(vcpu);

	/*
	 * 1) We should set ->mode before checking ->requests.  Please see
	 * the comment in kvm_vcpu_exiting_guest_mode().
	 *
	 * 2) For APICv, we should set ->mode before checking PID.ON. This
	 * pairs with the memory barrier implicit in pi_test_and_set_on
	 * (see vmx_deliver_posted_interrupt).
	 *
	 * 3) This also orders the write to mode from any reads to the page
	 * tables done while the VCPU is running.  Please see the comment
	 * in kvm_flush_remote_tlbs.
	 */
	smp_mb__after_srcu_read_unlock();

	/*
	 * Process pending posted interrupts to handle the case where the
	 * notification IRQ arrived in the host, or was never sent (because the
	 * target vCPU wasn't running).  Do this regardless of the vCPU's APICv
	 * status, KVM doesn't update assigned devices when APICv is inhibited,
	 * i.e. they can post interrupts even if APICv is temporarily disabled.
	 */
	if (kvm_lapic_enabled(vcpu))
		kvm_x86_call(sync_pir_to_irr)(vcpu);

	if (kvm_vcpu_exit_request(vcpu)) {
		vcpu->mode = OUTSIDE_GUEST_MODE;
		smp_wmb();
		local_irq_enable();
		preempt_enable();
		kvm_vcpu_srcu_read_lock(vcpu);
		r = 1;
		goto cancel_injection;
	}

	run_flags = 0;
	if (req_immediate_exit) {
		run_flags |= KVM_RUN_FORCE_IMMEDIATE_EXIT;
		kvm_make_request(KVM_REQ_EVENT, vcpu);
	}

	fpregs_assert_state_consistent();
	if (test_thread_flag(TIF_NEED_FPU_LOAD))
		switch_fpu_return();

	if (vcpu->arch.guest_fpu.xfd_err)
		wrmsrq(MSR_IA32_XFD_ERR, vcpu->arch.guest_fpu.xfd_err);

	if (unlikely(vcpu->arch.switch_db_regs &&
		     !(vcpu->arch.switch_db_regs & KVM_DEBUGREG_AUTO_SWITCH))) {
		set_debugreg(DR7_FIXED_1, 7);
		set_debugreg(vcpu->arch.eff_db[0], 0);
		set_debugreg(vcpu->arch.eff_db[1], 1);
		set_debugreg(vcpu->arch.eff_db[2], 2);
		set_debugreg(vcpu->arch.eff_db[3], 3);
		/* When KVM_DEBUGREG_WONT_EXIT, dr6 is accessible in guest. */
		if (unlikely(vcpu->arch.switch_db_regs & KVM_DEBUGREG_WONT_EXIT))
			run_flags |= KVM_RUN_LOAD_GUEST_DR6;
	} else if (unlikely(hw_breakpoint_active())) {
		set_debugreg(DR7_FIXED_1, 7);
	}

	/*
	 * Refresh the host DEBUGCTL snapshot after disabling IRQs, as DEBUGCTL
	 * can be modified in IRQ context, e.g. via SMP function calls.  Inform
	 * vendor code if any host-owned bits were changed, e.g. so that the
	 * value loaded into hardware while running the guest can be updated.
	 */
	debug_ctl = get_debugctlmsr();
	if ((debug_ctl ^ vcpu->arch.host_debugctl) & kvm_x86_ops.HOST_OWNED_DEBUGCTL &&
	    !vcpu->arch.guest_state_protected)
		run_flags |= KVM_RUN_LOAD_DEBUGCTL;
	vcpu->arch.host_debugctl = debug_ctl;

	guest_timing_enter_irqoff();

	for (;;) {
		/*
		 * Assert that vCPU vs. VM APICv state is consistent.  An APICv
		 * update must kick and wait for all vCPUs before toggling the
		 * per-VM state, and responding vCPUs must wait for the update
		 * to complete before servicing KVM_REQ_APICV_UPDATE.
		 */
		WARN_ON_ONCE((kvm_vcpu_apicv_activated(vcpu) != kvm_vcpu_apicv_active(vcpu)) &&
			     (kvm_get_apic_mode(vcpu) != LAPIC_MODE_DISABLED));

		exit_fastpath = kvm_x86_call(vcpu_run)(vcpu, run_flags);
		if (likely(exit_fastpath != EXIT_FASTPATH_REENTER_GUEST))
			break;

		if (kvm_lapic_enabled(vcpu))
			kvm_x86_call(sync_pir_to_irr)(vcpu);

		if (unlikely(kvm_vcpu_exit_request(vcpu))) {
			exit_fastpath = EXIT_FASTPATH_EXIT_HANDLED;
			break;
		}

		run_flags = 0;

		/* Note, VM-Exits that go down the "slow" path are accounted below. */
		++vcpu->stat.exits;
	}

	/*
	 * Do this here before restoring debug registers on the host.  And
	 * since we do this before handling the vmexit, a DR access vmexit
	 * can (a) read the correct value of the debug registers, (b) set
	 * KVM_DEBUGREG_WONT_EXIT again.
	 */
	if (unlikely(vcpu->arch.switch_db_regs & KVM_DEBUGREG_WONT_EXIT)) {
		WARN_ON(vcpu->guest_debug & KVM_GUESTDBG_USE_HW_BP);
		WARN_ON(vcpu->arch.switch_db_regs & KVM_DEBUGREG_AUTO_SWITCH);
		kvm_x86_call(sync_dirty_debug_regs)(vcpu);
		kvm_update_dr0123(vcpu);
		kvm_update_dr7(vcpu);
	}

	/*
	 * If the guest has used debug registers, at least dr7
	 * will be disabled while returning to the host.
	 * If we don't have active breakpoints in the host, we don't
	 * care about the messed up debug address registers. But if
	 * we have some of them active, restore the old state.
	 */
	if (hw_breakpoint_active())
		hw_breakpoint_restore();

	vcpu->arch.last_vmentry_cpu = vcpu->cpu;
	vcpu->arch.last_guest_tsc = kvm_read_l1_tsc(vcpu, rdtsc());

	vcpu->mode = OUTSIDE_GUEST_MODE;
	smp_wmb();

	/*
	 * Sync xfd before calling handle_exit_irqoff() which may
	 * rely on the fact that guest_fpu::xfd is up-to-date (e.g.
	 * in #NM irqoff handler).
	 */
	if (vcpu->arch.xfd_no_write_intercept)
		fpu_sync_guest_vmexit_xfd_state();

	kvm_x86_call(handle_exit_irqoff)(vcpu);

	if (vcpu->arch.guest_fpu.xfd_err)
		wrmsrq(MSR_IA32_XFD_ERR, 0);

	/*
	 * Mark this CPU as needing a branch predictor flush before running
	 * userspace. Must be done before enabling preemption to ensure it gets
	 * set for the CPU that actually ran the guest, and not the CPU that it
	 * may migrate to.
	 */
	if (cpu_feature_enabled(X86_FEATURE_IBPB_EXIT_TO_USER))
		this_cpu_write(x86_ibpb_exit_to_user, true);

	/*
	 * Consume any pending interrupts, including the possible source of
	 * VM-Exit on SVM and any ticks that occur between VM-Exit and now.
	 * An instruction is required after local_irq_enable() to fully unblock
	 * interrupts on processors that implement an interrupt shadow, the
	 * stat.exits increment will do nicely.
	 */
	kvm_before_interrupt(vcpu, KVM_HANDLING_IRQ);
	local_irq_enable();
	++vcpu->stat.exits;
	local_irq_disable();
	kvm_after_interrupt(vcpu);

	/*
	 * Wait until after servicing IRQs to account guest time so that any
	 * ticks that occurred while running the guest are properly accounted
	 * to the guest.  Waiting until IRQs are enabled degrades the accuracy
	 * of accounting via context tracking, but the loss of accuracy is
	 * acceptable for all known use cases.
	 */
	guest_timing_exit_irqoff();

	local_irq_enable();
	preempt_enable();

	kvm_vcpu_srcu_read_lock(vcpu);

	/*
	 * Call this to ensure WC buffers in guest are evicted after each VM
	 * Exit, so that the evicted WC writes can be snooped across all cpus
	 */
	smp_mb__after_srcu_read_lock();

	/*
	 * Profile KVM exit RIPs:
	 */
	if (unlikely(prof_on == KVM_PROFILING &&
		     !vcpu->arch.guest_state_protected)) {
		unsigned long rip = kvm_rip_read(vcpu);
		profile_hit(KVM_PROFILING, (void *)rip);
	}

	if (unlikely(vcpu->arch.tsc_always_catchup))
		kvm_make_request(KVM_REQ_CLOCK_UPDATE, vcpu);

	if (vcpu->arch.apic_attention)
		kvm_lapic_sync_from_vapic(vcpu);

	if (unlikely(exit_fastpath == EXIT_FASTPATH_EXIT_USERSPACE))
		return 0;

	r = kvm_x86_call(handle_exit)(vcpu, exit_fastpath);
	return r;

cancel_injection:
	if (req_immediate_exit)
		kvm_make_request(KVM_REQ_EVENT, vcpu);
	kvm_x86_call(cancel_injection)(vcpu);
	if (unlikely(vcpu->arch.apic_attention))
		kvm_lapic_sync_from_vapic(vcpu);
out:
	return r;
}

static bool kvm_vcpu_running(struct kvm_vcpu *vcpu)
{
	return (vcpu->arch.mp_state == KVM_MP_STATE_RUNNABLE &&
		!vcpu->arch.apf.halted);
}

bool kvm_vcpu_has_events(struct kvm_vcpu *vcpu)
{
	if (!list_empty_careful(&vcpu->async_pf.done))
		return true;

	if (kvm_apic_has_pending_init_or_sipi(vcpu) &&
	    kvm_apic_init_sipi_allowed(vcpu))
		return true;

	if (kvm_is_exception_pending(vcpu))
		return true;

	if (kvm_test_request(KVM_REQ_NMI, vcpu) ||
	    (vcpu->arch.nmi_pending &&
	     kvm_x86_call(nmi_allowed)(vcpu, false)))
		return true;

#ifdef CONFIG_KVM_SMM
	if (kvm_test_request(KVM_REQ_SMI, vcpu) ||
	    (vcpu->arch.smi_pending &&
	     kvm_x86_call(smi_allowed)(vcpu, false)))
		return true;
#endif

	if (kvm_test_request(KVM_REQ_PMI, vcpu))
		return true;

	if (kvm_test_request(KVM_REQ_UPDATE_PROTECTED_GUEST_STATE, vcpu))
		return true;

	if (kvm_arch_interrupt_allowed(vcpu) && kvm_cpu_has_interrupt(vcpu))
		return true;

	if (kvm_hv_has_stimer_pending(vcpu))
		return true;

	if (is_guest_mode(vcpu) &&
	    kvm_x86_ops.nested_ops->has_events &&
	    kvm_x86_ops.nested_ops->has_events(vcpu, false))
		return true;

	if (kvm_xen_has_pending_events(vcpu))
		return true;

	return false;
}
EXPORT_SYMBOL_GPL(kvm_vcpu_has_events);

int kvm_arch_vcpu_runnable(struct kvm_vcpu *vcpu)
{
	return kvm_vcpu_running(vcpu) || vcpu->arch.pv.pv_unhalted ||
	       kvm_vcpu_has_events(vcpu);
}

/* Called within kvm->srcu read side.  */
static inline int vcpu_block(struct kvm_vcpu *vcpu)
{
	bool hv_timer;

	if (!kvm_arch_vcpu_runnable(vcpu)) {
		/*
		 * Switch to the software timer before halt-polling/blocking as
		 * the guest's timer may be a break event for the vCPU, and the
		 * hypervisor timer runs only when the CPU is in guest mode.
		 * Switch before halt-polling so that KVM recognizes an expired
		 * timer before blocking.
		 */
		hv_timer = kvm_lapic_hv_timer_in_use(vcpu);
		if (hv_timer)
			kvm_lapic_switch_to_sw_timer(vcpu);

		kvm_vcpu_srcu_read_unlock(vcpu);
		if (vcpu->arch.mp_state == KVM_MP_STATE_HALTED)
			kvm_vcpu_halt(vcpu);
		else
			kvm_vcpu_block(vcpu);
		kvm_vcpu_srcu_read_lock(vcpu);

		if (hv_timer)
			kvm_lapic_switch_to_hv_timer(vcpu);

		/*
		 * If the vCPU is not runnable, a signal or another host event
		 * of some kind is pending; service it without changing the
		 * vCPU's activity state.
		 */
		if (!kvm_arch_vcpu_runnable(vcpu))
			return 1;
	}

	/*
	 * Evaluate nested events before exiting the halted state.  This allows
	 * the halt state to be recorded properly in the VMCS12's activity
	 * state field (AMD does not have a similar field and a VM-Exit always
	 * causes a spurious wakeup from HLT).
	 */
	if (is_guest_mode(vcpu)) {
		int r = kvm_check_nested_events(vcpu);

		WARN_ON_ONCE(r == -EBUSY);
		if (r < 0)
			return 0;
	}

	if (kvm_apic_accept_events(vcpu) < 0)
		return 0;
	switch(vcpu->arch.mp_state) {
	case KVM_MP_STATE_HALTED:
	case KVM_MP_STATE_AP_RESET_HOLD:
		kvm_set_mp_state(vcpu, KVM_MP_STATE_RUNNABLE);
		fallthrough;
	case KVM_MP_STATE_RUNNABLE:
		vcpu->arch.apf.halted = false;
		break;
	case KVM_MP_STATE_INIT_RECEIVED:
		break;
	default:
		WARN_ON_ONCE(1);
		break;
	}
	return 1;
}

/* Called within kvm->srcu read side.  */
static int vcpu_run(struct kvm_vcpu *vcpu)
{
	int r;

	vcpu->run->exit_reason = KVM_EXIT_UNKNOWN;

	for (;;) {
		/*
		 * If another guest vCPU requests a PV TLB flush in the middle
		 * of instruction emulation, the rest of the emulation could
		 * use a stale page translation. Assume that any code after
		 * this point can start executing an instruction.
		 */
		vcpu->arch.at_instruction_boundary = false;
		if (kvm_vcpu_running(vcpu)) {
			r = vcpu_enter_guest(vcpu);
		} else {
			r = vcpu_block(vcpu);
		}

		if (r <= 0)
			break;

		kvm_clear_request(KVM_REQ_UNBLOCK, vcpu);
		if (kvm_xen_has_pending_events(vcpu))
			kvm_xen_inject_pending_events(vcpu);

		if (kvm_cpu_has_pending_timer(vcpu))
			kvm_inject_pending_timer_irqs(vcpu);

		if (dm_request_for_irq_injection(vcpu) &&
			kvm_vcpu_ready_for_interrupt_injection(vcpu)) {
			r = 0;
			vcpu->run->exit_reason = KVM_EXIT_IRQ_WINDOW_OPEN;
			++vcpu->stat.request_irq_exits;
			break;
		}

		if (__xfer_to_guest_mode_work_pending()) {
			kvm_vcpu_srcu_read_unlock(vcpu);
			r = xfer_to_guest_mode_handle_work(vcpu);
			kvm_vcpu_srcu_read_lock(vcpu);
			if (r)
				return r;
		}
	}

	return r;
}

static int __kvm_emulate_halt(struct kvm_vcpu *vcpu, int state, int reason)
{
	/*
	 * The vCPU has halted, e.g. executed HLT.  Update the run state if the
	 * local APIC is in-kernel, the run loop will detect the non-runnable
	 * state and halt the vCPU.  Exit to userspace if the local APIC is
	 * managed by userspace, in which case userspace is responsible for
	 * handling wake events.
	 */
	++vcpu->stat.halt_exits;
	if (lapic_in_kernel(vcpu)) {
		if (kvm_vcpu_has_events(vcpu) || vcpu->arch.pv.pv_unhalted)
			state = KVM_MP_STATE_RUNNABLE;
		kvm_set_mp_state(vcpu, state);
		return 1;
	} else {
		vcpu->run->exit_reason = reason;
		return 0;
	}
}

int kvm_emulate_halt_noskip(struct kvm_vcpu *vcpu)
{
	return __kvm_emulate_halt(vcpu, KVM_MP_STATE_HALTED, KVM_EXIT_HLT);
}
EXPORT_SYMBOL_GPL(kvm_emulate_halt_noskip);

int kvm_emulate_halt(struct kvm_vcpu *vcpu)
{
	int ret = kvm_skip_emulated_instruction(vcpu);
	/*
	 * TODO: we might be squashing a GUESTDBG_SINGLESTEP-triggered
	 * KVM_EXIT_DEBUG here.
	 */
	return kvm_emulate_halt_noskip(vcpu) && ret;
}
EXPORT_SYMBOL_GPL(kvm_emulate_halt);

fastpath_t handle_fastpath_hlt(struct kvm_vcpu *vcpu)
{
	if (!kvm_emulate_halt(vcpu))
		return EXIT_FASTPATH_EXIT_USERSPACE;

	if (kvm_vcpu_running(vcpu))
		return EXIT_FASTPATH_REENTER_GUEST;

	return EXIT_FASTPATH_EXIT_HANDLED;
}
EXPORT_SYMBOL_GPL(handle_fastpath_hlt);

int kvm_emulate_ap_reset_hold(struct kvm_vcpu *vcpu)
{
	int ret = kvm_skip_emulated_instruction(vcpu);

	return __kvm_emulate_halt(vcpu, KVM_MP_STATE_AP_RESET_HOLD,
					KVM_EXIT_AP_RESET_HOLD) && ret;
}
EXPORT_SYMBOL_GPL(kvm_emulate_ap_reset_hold);

bool kvm_arch_dy_has_pending_interrupt(struct kvm_vcpu *vcpu)
{
	return kvm_vcpu_apicv_active(vcpu) &&
	       kvm_x86_call(dy_apicv_has_pending_interrupt)(vcpu);
}

bool kvm_arch_vcpu_preempted_in_kernel(struct kvm_vcpu *vcpu)
{
	return vcpu->arch.preempted_in_kernel;
}

bool kvm_arch_dy_runnable(struct kvm_vcpu *vcpu)
{
	if (READ_ONCE(vcpu->arch.pv.pv_unhalted))
		return true;

	if (kvm_test_request(KVM_REQ_NMI, vcpu) ||
#ifdef CONFIG_KVM_SMM
		kvm_test_request(KVM_REQ_SMI, vcpu) ||
#endif
		 kvm_test_request(KVM_REQ_EVENT, vcpu))
		return true;

	return kvm_arch_dy_has_pending_interrupt(vcpu);
}

static inline int complete_emulated_io(struct kvm_vcpu *vcpu)
{
	return kvm_emulate_instruction(vcpu, EMULTYPE_NO_DECODE);
}

static int complete_emulated_pio(struct kvm_vcpu *vcpu)
{
	BUG_ON(!vcpu->arch.pio.count);

	return complete_emulated_io(vcpu);
}

/*
 * Implements the following, as a state machine:
 *
 * read:
 *   for each fragment
 *     for each mmio piece in the fragment
 *       write gpa, len
 *       exit
 *       copy data
 *   execute insn
 *
 * write:
 *   for each fragment
 *     for each mmio piece in the fragment
 *       write gpa, len
 *       copy data
 *       exit
 */
static int complete_emulated_mmio(struct kvm_vcpu *vcpu)
{
	struct kvm_run *run = vcpu->run;
	struct kvm_mmio_fragment *frag;
	unsigned len;

	BUG_ON(!vcpu->mmio_needed);

	/* Complete previous fragment */
	frag = &vcpu->mmio_fragments[vcpu->mmio_cur_fragment];
	len = min(8u, frag->len);
	if (!vcpu->mmio_is_write)
		memcpy(frag->data, run->mmio.data, len);

	if (frag->len <= 8) {
		/* Switch to the next fragment. */
		frag++;
		vcpu->mmio_cur_fragment++;
	} else {
		/* Go forward to the next mmio piece. */
		frag->data += len;
		frag->gpa += len;
		frag->len -= len;
	}

	if (vcpu->mmio_cur_fragment >= vcpu->mmio_nr_fragments) {
		vcpu->mmio_needed = 0;

		/* FIXME: return into emulator if single-stepping.  */
		if (vcpu->mmio_is_write)
			return 1;
		vcpu->mmio_read_completed = 1;
		return complete_emulated_io(vcpu);
	}

	run->exit_reason = KVM_EXIT_MMIO;
	run->mmio.phys_addr = frag->gpa;
	if (vcpu->mmio_is_write)
		memcpy(run->mmio.data, frag->data, min(8u, frag->len));
	run->mmio.len = min(8u, frag->len);
	run->mmio.is_write = vcpu->mmio_is_write;
	vcpu->arch.complete_userspace_io = complete_emulated_mmio;
	return 0;
}

/* Swap (qemu) user FPU context for the guest FPU context. */
static void kvm_load_guest_fpu(struct kvm_vcpu *vcpu)
{
	/* Exclude PKRU, it's restored separately immediately after VM-Exit. */
	fpu_swap_kvm_fpstate(&vcpu->arch.guest_fpu, true);
	trace_kvm_fpu(1);
}

/* When vcpu_run ends, restore user space FPU context. */
static void kvm_put_guest_fpu(struct kvm_vcpu *vcpu)
{
	fpu_swap_kvm_fpstate(&vcpu->arch.guest_fpu, false);
	++vcpu->stat.fpu_reload;
	trace_kvm_fpu(0);
}

static int kvm_x86_vcpu_pre_run(struct kvm_vcpu *vcpu)
{
	/*
	 * SIPI_RECEIVED is obsolete; KVM leaves the vCPU in Wait-For-SIPI and
	 * tracks the pending SIPI separately.  SIPI_RECEIVED is still accepted
	 * by KVM_SET_VCPU_EVENTS for backwards compatibility, but should be
	 * converted to INIT_RECEIVED.
	 */
	if (WARN_ON_ONCE(vcpu->arch.mp_state == KVM_MP_STATE_SIPI_RECEIVED))
		return -EINVAL;

	/*
	 * Disallow running the vCPU if userspace forced it into an impossible
	 * MP_STATE, e.g. if the vCPU is in WFS but SIPI is blocked.
	 */
	if (vcpu->arch.mp_state == KVM_MP_STATE_INIT_RECEIVED &&
	    !kvm_apic_init_sipi_allowed(vcpu))
		return -EINVAL;

	return kvm_x86_call(vcpu_pre_run)(vcpu);
}

int kvm_arch_vcpu_ioctl_run(struct kvm_vcpu *vcpu)
{
	struct kvm_queued_exception *ex = &vcpu->arch.exception;
	struct kvm_run *kvm_run = vcpu->run;
	u64 sync_valid_fields;
	int r;

	r = kvm_mmu_post_init_vm(vcpu->kvm);
	if (r)
		return r;

	vcpu_load(vcpu);
	kvm_sigset_activate(vcpu);
	kvm_run->flags = 0;
	kvm_load_guest_fpu(vcpu);

	kvm_vcpu_srcu_read_lock(vcpu);
	if (unlikely(vcpu->arch.mp_state == KVM_MP_STATE_UNINITIALIZED)) {
		if (!vcpu->wants_to_run) {
			r = -EINTR;
			goto out;
		}

		/*
		 * Don't bother switching APIC timer emulation from the
		 * hypervisor timer to the software timer, the only way for the
		 * APIC timer to be active is if userspace stuffed vCPU state,
		 * i.e. put the vCPU into a nonsensical state.  Only an INIT
		 * will transition the vCPU out of UNINITIALIZED (without more
		 * state stuffing from userspace), which will reset the local
		 * APIC and thus cancel the timer or drop the IRQ (if the timer
		 * already expired).
		 */
		kvm_vcpu_srcu_read_unlock(vcpu);
		kvm_vcpu_block(vcpu);
		kvm_vcpu_srcu_read_lock(vcpu);

		if (kvm_apic_accept_events(vcpu) < 0) {
			r = 0;
			goto out;
		}
		r = -EAGAIN;
		if (signal_pending(current)) {
			r = -EINTR;
			kvm_run->exit_reason = KVM_EXIT_INTR;
			++vcpu->stat.signal_exits;
		}
		goto out;
	}

	sync_valid_fields = kvm_sync_valid_fields(vcpu->kvm);
	if ((kvm_run->kvm_valid_regs & ~sync_valid_fields) ||
	    (kvm_run->kvm_dirty_regs & ~sync_valid_fields)) {
		r = -EINVAL;
		goto out;
	}

	if (kvm_run->kvm_dirty_regs) {
		r = sync_regs(vcpu);
		if (r != 0)
			goto out;
	}

	/* re-sync apic's tpr */
	if (!lapic_in_kernel(vcpu)) {
		if (kvm_set_cr8(vcpu, kvm_run->cr8) != 0) {
			r = -EINVAL;
			goto out;
		}
	}

	/*
	 * If userspace set a pending exception and L2 is active, convert it to
	 * a pending VM-Exit if L1 wants to intercept the exception.
	 */
	if (vcpu->arch.exception_from_userspace && is_guest_mode(vcpu) &&
	    kvm_x86_ops.nested_ops->is_exception_vmexit(vcpu, ex->vector,
							ex->error_code)) {
		kvm_queue_exception_vmexit(vcpu, ex->vector,
					   ex->has_error_code, ex->error_code,
					   ex->has_payload, ex->payload);
		ex->injected = false;
		ex->pending = false;
	}
	vcpu->arch.exception_from_userspace = false;

	if (unlikely(vcpu->arch.complete_userspace_io)) {
		int (*cui)(struct kvm_vcpu *) = vcpu->arch.complete_userspace_io;
		vcpu->arch.complete_userspace_io = NULL;
		r = cui(vcpu);
		if (r <= 0)
			goto out;
	} else {
		WARN_ON_ONCE(vcpu->arch.pio.count);
		WARN_ON_ONCE(vcpu->mmio_needed);
	}

	if (!vcpu->wants_to_run) {
		r = -EINTR;
		goto out;
	}

	r = kvm_x86_vcpu_pre_run(vcpu);
	if (r <= 0)
		goto out;

	r = vcpu_run(vcpu);

out:
	kvm_put_guest_fpu(vcpu);
	if (kvm_run->kvm_valid_regs && likely(!vcpu->arch.guest_state_protected))
		store_regs(vcpu);
	post_kvm_run_save(vcpu);
	kvm_vcpu_srcu_read_unlock(vcpu);

	kvm_sigset_deactivate(vcpu);
	vcpu_put(vcpu);
	return r;
}

static void __get_regs(struct kvm_vcpu *vcpu, struct kvm_regs *regs)
{
	if (vcpu->arch.emulate_regs_need_sync_to_vcpu) {
		/*
		 * We are here if userspace calls get_regs() in the middle of
		 * instruction emulation. Registers state needs to be copied
		 * back from emulation context to vcpu. Userspace shouldn't do
		 * that usually, but some bad designed PV devices (vmware
		 * backdoor interface) need this to work
		 */
		emulator_writeback_register_cache(vcpu->arch.emulate_ctxt);
		vcpu->arch.emulate_regs_need_sync_to_vcpu = false;
	}
	regs->rax = kvm_rax_read(vcpu);
	regs->rbx = kvm_rbx_read(vcpu);
	regs->rcx = kvm_rcx_read(vcpu);
	regs->rdx = kvm_rdx_read(vcpu);
	regs->rsi = kvm_rsi_read(vcpu);
	regs->rdi = kvm_rdi_read(vcpu);
	regs->rsp = kvm_rsp_read(vcpu);
	regs->rbp = kvm_rbp_read(vcpu);
#ifdef CONFIG_X86_64
	regs->r8 = kvm_r8_read(vcpu);
	regs->r9 = kvm_r9_read(vcpu);
	regs->r10 = kvm_r10_read(vcpu);
	regs->r11 = kvm_r11_read(vcpu);
	regs->r12 = kvm_r12_read(vcpu);
	regs->r13 = kvm_r13_read(vcpu);
	regs->r14 = kvm_r14_read(vcpu);
	regs->r15 = kvm_r15_read(vcpu);
#endif

	regs->rip = kvm_rip_read(vcpu);
	regs->rflags = kvm_get_rflags(vcpu);
}

int kvm_arch_vcpu_ioctl_get_regs(struct kvm_vcpu *vcpu, struct kvm_regs *regs)
{
	if (vcpu->kvm->arch.has_protected_state &&
	    vcpu->arch.guest_state_protected)
		return -EINVAL;

	vcpu_load(vcpu);
	__get_regs(vcpu, regs);
	vcpu_put(vcpu);
	return 0;
}

static void __set_regs(struct kvm_vcpu *vcpu, struct kvm_regs *regs)
{
	vcpu->arch.emulate_regs_need_sync_from_vcpu = true;
	vcpu->arch.emulate_regs_need_sync_to_vcpu = false;

	kvm_rax_write(vcpu, regs->rax);
	kvm_rbx_write(vcpu, regs->rbx);
	kvm_rcx_write(vcpu, regs->rcx);
	kvm_rdx_write(vcpu, regs->rdx);
	kvm_rsi_write(vcpu, regs->rsi);
	kvm_rdi_write(vcpu, regs->rdi);
	kvm_rsp_write(vcpu, regs->rsp);
	kvm_rbp_write(vcpu, regs->rbp);
#ifdef CONFIG_X86_64
	kvm_r8_write(vcpu, regs->r8);
	kvm_r9_write(vcpu, regs->r9);
	kvm_r10_write(vcpu, regs->r10);
	kvm_r11_write(vcpu, regs->r11);
	kvm_r12_write(vcpu, regs->r12);
	kvm_r13_write(vcpu, regs->r13);
	kvm_r14_write(vcpu, regs->r14);
	kvm_r15_write(vcpu, regs->r15);
#endif

	kvm_rip_write(vcpu, regs->rip);
	kvm_set_rflags(vcpu, regs->rflags | X86_EFLAGS_FIXED);

	vcpu->arch.exception.pending = false;
	vcpu->arch.exception_vmexit.pending = false;

	kvm_make_request(KVM_REQ_EVENT, vcpu);
}

int kvm_arch_vcpu_ioctl_set_regs(struct kvm_vcpu *vcpu, struct kvm_regs *regs)
{
	if (vcpu->kvm->arch.has_protected_state &&
	    vcpu->arch.guest_state_protected)
		return -EINVAL;

	vcpu_load(vcpu);
	__set_regs(vcpu, regs);
	vcpu_put(vcpu);
	return 0;
}

static void __get_sregs_common(struct kvm_vcpu *vcpu, struct kvm_sregs *sregs)
{
	struct desc_ptr dt;

	if (vcpu->arch.guest_state_protected)
		goto skip_protected_regs;

	kvm_get_segment(vcpu, &sregs->cs, VCPU_SREG_CS);
	kvm_get_segment(vcpu, &sregs->ds, VCPU_SREG_DS);
	kvm_get_segment(vcpu, &sregs->es, VCPU_SREG_ES);
	kvm_get_segment(vcpu, &sregs->fs, VCPU_SREG_FS);
	kvm_get_segment(vcpu, &sregs->gs, VCPU_SREG_GS);
	kvm_get_segment(vcpu, &sregs->ss, VCPU_SREG_SS);

	kvm_get_segment(vcpu, &sregs->tr, VCPU_SREG_TR);
	kvm_get_segment(vcpu, &sregs->ldt, VCPU_SREG_LDTR);

	kvm_x86_call(get_idt)(vcpu, &dt);
	sregs->idt.limit = dt.size;
	sregs->idt.base = dt.address;
	kvm_x86_call(get_gdt)(vcpu, &dt);
	sregs->gdt.limit = dt.size;
	sregs->gdt.base = dt.address;

	sregs->cr2 = vcpu->arch.cr2;
	sregs->cr3 = kvm_read_cr3(vcpu);

skip_protected_regs:
	sregs->cr0 = kvm_read_cr0(vcpu);
	sregs->cr4 = kvm_read_cr4(vcpu);
	sregs->cr8 = kvm_get_cr8(vcpu);
	sregs->efer = vcpu->arch.efer;
	sregs->apic_base = vcpu->arch.apic_base;
}

static void __get_sregs(struct kvm_vcpu *vcpu, struct kvm_sregs *sregs)
{
	__get_sregs_common(vcpu, sregs);

	if (vcpu->arch.guest_state_protected)
		return;

	if (vcpu->arch.interrupt.injected && !vcpu->arch.interrupt.soft)
		set_bit(vcpu->arch.interrupt.nr,
			(unsigned long *)sregs->interrupt_bitmap);
}

static void __get_sregs2(struct kvm_vcpu *vcpu, struct kvm_sregs2 *sregs2)
{
	int i;

	__get_sregs_common(vcpu, (struct kvm_sregs *)sregs2);

	if (vcpu->arch.guest_state_protected)
		return;

	if (is_pae_paging(vcpu)) {
		for (i = 0 ; i < 4 ; i++)
			sregs2->pdptrs[i] = kvm_pdptr_read(vcpu, i);
		sregs2->flags |= KVM_SREGS2_FLAGS_PDPTRS_VALID;
	}
}

int kvm_arch_vcpu_ioctl_get_sregs(struct kvm_vcpu *vcpu,
				  struct kvm_sregs *sregs)
{
	if (vcpu->kvm->arch.has_protected_state &&
	    vcpu->arch.guest_state_protected)
		return -EINVAL;

	vcpu_load(vcpu);
	__get_sregs(vcpu, sregs);
	vcpu_put(vcpu);
	return 0;
}

int kvm_arch_vcpu_ioctl_get_mpstate(struct kvm_vcpu *vcpu,
				    struct kvm_mp_state *mp_state)
{
	int r;

	vcpu_load(vcpu);
	if (kvm_mpx_supported())
		kvm_load_guest_fpu(vcpu);

	kvm_vcpu_srcu_read_lock(vcpu);

	r = kvm_apic_accept_events(vcpu);
	if (r < 0)
		goto out;
	r = 0;

	if ((vcpu->arch.mp_state == KVM_MP_STATE_HALTED ||
	     vcpu->arch.mp_state == KVM_MP_STATE_AP_RESET_HOLD) &&
	    vcpu->arch.pv.pv_unhalted)
		mp_state->mp_state = KVM_MP_STATE_RUNNABLE;
	else
		mp_state->mp_state = vcpu->arch.mp_state;

out:
	kvm_vcpu_srcu_read_unlock(vcpu);

	if (kvm_mpx_supported())
		kvm_put_guest_fpu(vcpu);
	vcpu_put(vcpu);
	return r;
}

int kvm_arch_vcpu_ioctl_set_mpstate(struct kvm_vcpu *vcpu,
				    struct kvm_mp_state *mp_state)
{
	int ret = -EINVAL;

	vcpu_load(vcpu);

	switch (mp_state->mp_state) {
	case KVM_MP_STATE_UNINITIALIZED:
	case KVM_MP_STATE_HALTED:
	case KVM_MP_STATE_AP_RESET_HOLD:
	case KVM_MP_STATE_INIT_RECEIVED:
	case KVM_MP_STATE_SIPI_RECEIVED:
		if (!lapic_in_kernel(vcpu))
			goto out;
		break;

	case KVM_MP_STATE_RUNNABLE:
		break;

	default:
		goto out;
	}

	/*
	 * SIPI_RECEIVED is obsolete and no longer used internally; KVM instead
	 * leaves the vCPU in INIT_RECIEVED (Wait-For-SIPI) and pends the SIPI.
	 * Translate SIPI_RECEIVED as appropriate for backwards compatibility.
	 */
	if (mp_state->mp_state == KVM_MP_STATE_SIPI_RECEIVED) {
		mp_state->mp_state = KVM_MP_STATE_INIT_RECEIVED;
		set_bit(KVM_APIC_SIPI, &vcpu->arch.apic->pending_events);
	}

	kvm_set_mp_state(vcpu, mp_state->mp_state);
	kvm_make_request(KVM_REQ_EVENT, vcpu);

	ret = 0;
out:
	vcpu_put(vcpu);
	return ret;
}

int kvm_task_switch(struct kvm_vcpu *vcpu, u16 tss_selector, int idt_index,
		    int reason, bool has_error_code, u32 error_code)
{
	struct x86_emulate_ctxt *ctxt = vcpu->arch.emulate_ctxt;
	int ret;

	if (kvm_is_cr4_bit_set(vcpu, X86_CR4_CET)) {
		u64 u_cet, s_cet;

		/*
		 * Check both User and Supervisor on task switches as inter-
		 * privilege level task switches are impacted by CET at both
		 * the current privilege level and the new privilege level, and
		 * that information is not known at this time.  The expectation
		 * is that the guest won't require emulation of task switches
		 * while using IBT or Shadow Stacks.
		 */
		if (__kvm_emulate_msr_read(vcpu, MSR_IA32_U_CET, &u_cet) ||
		    __kvm_emulate_msr_read(vcpu, MSR_IA32_S_CET, &s_cet))
			goto unhandled_task_switch;

		if ((u_cet | s_cet) & (CET_ENDBR_EN | CET_SHSTK_EN))
			goto unhandled_task_switch;
	}

	init_emulate_ctxt(vcpu);

	ret = emulator_task_switch(ctxt, tss_selector, idt_index, reason,
				   has_error_code, error_code);

	/*
	 * Report an error userspace if MMIO is needed, as KVM doesn't support
	 * MMIO during a task switch (or any other complex operation).
	 */
	if (ret || vcpu->mmio_needed)
		goto unhandled_task_switch;

	kvm_rip_write(vcpu, ctxt->eip);
	kvm_set_rflags(vcpu, ctxt->eflags);
	return 1;

unhandled_task_switch:
	vcpu->mmio_needed = false;
	vcpu->run->exit_reason = KVM_EXIT_INTERNAL_ERROR;
	vcpu->run->internal.suberror = KVM_INTERNAL_ERROR_EMULATION;
	vcpu->run->internal.ndata = 0;
	return 0;
}
EXPORT_SYMBOL_GPL(kvm_task_switch);

static bool kvm_is_valid_sregs(struct kvm_vcpu *vcpu, struct kvm_sregs *sregs)
{
	if ((sregs->efer & EFER_LME) && (sregs->cr0 & X86_CR0_PG)) {
		/*
		 * When EFER.LME and CR0.PG are set, the processor is in
		 * 64-bit mode (though maybe in a 32-bit code segment).
		 * CR4.PAE and EFER.LMA must be set.
		 */
		if (!(sregs->cr4 & X86_CR4_PAE) || !(sregs->efer & EFER_LMA))
			return false;
		if (!kvm_vcpu_is_legal_cr3(vcpu, sregs->cr3))
			return false;
	} else {
		/*
		 * Not in 64-bit mode: EFER.LMA is clear and the code
		 * segment cannot be 64-bit.
		 */
		if (sregs->efer & EFER_LMA || sregs->cs.l)
			return false;
	}

	return kvm_is_valid_cr4(vcpu, sregs->cr4) &&
	       kvm_is_valid_cr0(vcpu, sregs->cr0);
}

static int __set_sregs_common(struct kvm_vcpu *vcpu, struct kvm_sregs *sregs,
		int *mmu_reset_needed, bool update_pdptrs)
{
	int idx;
	struct desc_ptr dt;

	if (!kvm_is_valid_sregs(vcpu, sregs))
		return -EINVAL;

	if (kvm_apic_set_base(vcpu, sregs->apic_base, true))
		return -EINVAL;

	if (vcpu->arch.guest_state_protected)
		return 0;

	dt.size = sregs->idt.limit;
	dt.address = sregs->idt.base;
	kvm_x86_call(set_idt)(vcpu, &dt);
	dt.size = sregs->gdt.limit;
	dt.address = sregs->gdt.base;
	kvm_x86_call(set_gdt)(vcpu, &dt);

	vcpu->arch.cr2 = sregs->cr2;
	*mmu_reset_needed |= kvm_read_cr3(vcpu) != sregs->cr3;
	vcpu->arch.cr3 = sregs->cr3;
	kvm_register_mark_dirty(vcpu, VCPU_EXREG_CR3);
	kvm_x86_call(post_set_cr3)(vcpu, sregs->cr3);

	kvm_set_cr8(vcpu, sregs->cr8);

	*mmu_reset_needed |= vcpu->arch.efer != sregs->efer;
	kvm_x86_call(set_efer)(vcpu, sregs->efer);

	*mmu_reset_needed |= kvm_read_cr0(vcpu) != sregs->cr0;
	kvm_x86_call(set_cr0)(vcpu, sregs->cr0);

	*mmu_reset_needed |= kvm_read_cr4(vcpu) != sregs->cr4;
	kvm_x86_call(set_cr4)(vcpu, sregs->cr4);

	if (update_pdptrs) {
		idx = srcu_read_lock(&vcpu->kvm->srcu);
		if (is_pae_paging(vcpu)) {
			load_pdptrs(vcpu, kvm_read_cr3(vcpu));
			*mmu_reset_needed = 1;
		}
		srcu_read_unlock(&vcpu->kvm->srcu, idx);
	}

	kvm_set_segment(vcpu, &sregs->cs, VCPU_SREG_CS);
	kvm_set_segment(vcpu, &sregs->ds, VCPU_SREG_DS);
	kvm_set_segment(vcpu, &sregs->es, VCPU_SREG_ES);
	kvm_set_segment(vcpu, &sregs->fs, VCPU_SREG_FS);
	kvm_set_segment(vcpu, &sregs->gs, VCPU_SREG_GS);
	kvm_set_segment(vcpu, &sregs->ss, VCPU_SREG_SS);

	kvm_set_segment(vcpu, &sregs->tr, VCPU_SREG_TR);
	kvm_set_segment(vcpu, &sregs->ldt, VCPU_SREG_LDTR);

	update_cr8_intercept(vcpu);

	/* Older userspace won't unhalt the vcpu on reset. */
	if (kvm_vcpu_is_bsp(vcpu) && kvm_rip_read(vcpu) == 0xfff0 &&
	    sregs->cs.selector == 0xf000 && sregs->cs.base == 0xffff0000 &&
	    !is_protmode(vcpu))
		kvm_set_mp_state(vcpu, KVM_MP_STATE_RUNNABLE);

	return 0;
}

static int __set_sregs(struct kvm_vcpu *vcpu, struct kvm_sregs *sregs)
{
	int pending_vec, max_bits;
	int mmu_reset_needed = 0;
	int ret = __set_sregs_common(vcpu, sregs, &mmu_reset_needed, true);

	if (ret)
		return ret;

	if (mmu_reset_needed) {
		kvm_mmu_reset_context(vcpu);
		kvm_make_request(KVM_REQ_TLB_FLUSH_GUEST, vcpu);
	}

	max_bits = KVM_NR_INTERRUPTS;
	pending_vec = find_first_bit(
		(const unsigned long *)sregs->interrupt_bitmap, max_bits);

	if (pending_vec < max_bits) {
		kvm_queue_interrupt(vcpu, pending_vec, false);
		pr_debug("Set back pending irq %d\n", pending_vec);
		kvm_make_request(KVM_REQ_EVENT, vcpu);
	}
	return 0;
}

static int __set_sregs2(struct kvm_vcpu *vcpu, struct kvm_sregs2 *sregs2)
{
	int mmu_reset_needed = 0;
	bool valid_pdptrs = sregs2->flags & KVM_SREGS2_FLAGS_PDPTRS_VALID;
	bool pae = (sregs2->cr0 & X86_CR0_PG) && (sregs2->cr4 & X86_CR4_PAE) &&
		!(sregs2->efer & EFER_LMA);
	int i, ret;

	if (sregs2->flags & ~KVM_SREGS2_FLAGS_PDPTRS_VALID)
		return -EINVAL;

	if (valid_pdptrs && (!pae || vcpu->arch.guest_state_protected))
		return -EINVAL;

	ret = __set_sregs_common(vcpu, (struct kvm_sregs *)sregs2,
				 &mmu_reset_needed, !valid_pdptrs);
	if (ret)
		return ret;

	if (valid_pdptrs) {
		for (i = 0; i < 4 ; i++)
			kvm_pdptr_write(vcpu, i, sregs2->pdptrs[i]);

		kvm_register_mark_dirty(vcpu, VCPU_EXREG_PDPTR);
		mmu_reset_needed = 1;
		vcpu->arch.pdptrs_from_userspace = true;
	}
	if (mmu_reset_needed) {
		kvm_mmu_reset_context(vcpu);
		kvm_make_request(KVM_REQ_TLB_FLUSH_GUEST, vcpu);
	}
	return 0;
}

int kvm_arch_vcpu_ioctl_set_sregs(struct kvm_vcpu *vcpu,
				  struct kvm_sregs *sregs)
{
	int ret;

	if (vcpu->kvm->arch.has_protected_state &&
	    vcpu->arch.guest_state_protected)
		return -EINVAL;

	vcpu_load(vcpu);
	ret = __set_sregs(vcpu, sregs);
	vcpu_put(vcpu);
	return ret;
}

static void kvm_arch_vcpu_guestdbg_update_apicv_inhibit(struct kvm *kvm)
{
	bool set = false;
	struct kvm_vcpu *vcpu;
	unsigned long i;

	if (!enable_apicv)
		return;

	down_write(&kvm->arch.apicv_update_lock);

	kvm_for_each_vcpu(i, vcpu, kvm) {
		if (vcpu->guest_debug & KVM_GUESTDBG_BLOCKIRQ) {
			set = true;
			break;
		}
	}
	__kvm_set_or_clear_apicv_inhibit(kvm, APICV_INHIBIT_REASON_BLOCKIRQ, set);
	up_write(&kvm->arch.apicv_update_lock);
}

int kvm_arch_vcpu_ioctl_set_guest_debug(struct kvm_vcpu *vcpu,
					struct kvm_guest_debug *dbg)
{
	unsigned long rflags;
	int i, r;

	if (vcpu->arch.guest_state_protected)
		return -EINVAL;

	vcpu_load(vcpu);

	if (dbg->control & (KVM_GUESTDBG_INJECT_DB | KVM_GUESTDBG_INJECT_BP)) {
		r = -EBUSY;
		if (kvm_is_exception_pending(vcpu))
			goto out;
		if (dbg->control & KVM_GUESTDBG_INJECT_DB)
			kvm_queue_exception(vcpu, DB_VECTOR);
		else
			kvm_queue_exception(vcpu, BP_VECTOR);
	}

	/*
	 * Read rflags as long as potentially injected trace flags are still
	 * filtered out.
	 */
	rflags = kvm_get_rflags(vcpu);

	vcpu->guest_debug = dbg->control;
	if (!(vcpu->guest_debug & KVM_GUESTDBG_ENABLE))
		vcpu->guest_debug = 0;

	if (vcpu->guest_debug & KVM_GUESTDBG_USE_HW_BP) {
		for (i = 0; i < KVM_NR_DB_REGS; ++i)
			vcpu->arch.eff_db[i] = dbg->arch.debugreg[i];
		vcpu->arch.guest_debug_dr7 = dbg->arch.debugreg[7];
	} else {
		for (i = 0; i < KVM_NR_DB_REGS; i++)
			vcpu->arch.eff_db[i] = vcpu->arch.db[i];
	}
	kvm_update_dr7(vcpu);

	if (vcpu->guest_debug & KVM_GUESTDBG_SINGLESTEP)
		vcpu->arch.singlestep_rip = kvm_get_linear_rip(vcpu);

	/*
	 * Trigger an rflags update that will inject or remove the trace
	 * flags.
	 */
	kvm_set_rflags(vcpu, rflags);

	kvm_x86_call(update_exception_bitmap)(vcpu);

	kvm_arch_vcpu_guestdbg_update_apicv_inhibit(vcpu->kvm);

	r = 0;

out:
	vcpu_put(vcpu);
	return r;
}

/*
 * Translate a guest virtual address to a guest physical address.
 */
int kvm_arch_vcpu_ioctl_translate(struct kvm_vcpu *vcpu,
				    struct kvm_translation *tr)
{
	unsigned long vaddr = tr->linear_address;
	gpa_t gpa;
	int idx;

	vcpu_load(vcpu);

	idx = srcu_read_lock(&vcpu->kvm->srcu);
	gpa = kvm_mmu_gva_to_gpa_system(vcpu, vaddr, NULL);
	srcu_read_unlock(&vcpu->kvm->srcu, idx);
	tr->physical_address = gpa;
	tr->valid = gpa != INVALID_GPA;
	tr->writeable = 1;
	tr->usermode = 0;

	vcpu_put(vcpu);
	return 0;
}

int kvm_arch_vcpu_ioctl_get_fpu(struct kvm_vcpu *vcpu, struct kvm_fpu *fpu)
{
	struct fxregs_state *fxsave;

	if (fpstate_is_confidential(&vcpu->arch.guest_fpu))
		return vcpu->kvm->arch.has_protected_state ? -EINVAL : 0;

	vcpu_load(vcpu);

	fxsave = &vcpu->arch.guest_fpu.fpstate->regs.fxsave;
	memcpy(fpu->fpr, fxsave->st_space, 128);
	fpu->fcw = fxsave->cwd;
	fpu->fsw = fxsave->swd;
	fpu->ftwx = fxsave->twd;
	fpu->last_opcode = fxsave->fop;
	fpu->last_ip = fxsave->rip;
	fpu->last_dp = fxsave->rdp;
	memcpy(fpu->xmm, fxsave->xmm_space, sizeof(fxsave->xmm_space));

	vcpu_put(vcpu);
	return 0;
}

int kvm_arch_vcpu_ioctl_set_fpu(struct kvm_vcpu *vcpu, struct kvm_fpu *fpu)
{
	struct fxregs_state *fxsave;

	if (fpstate_is_confidential(&vcpu->arch.guest_fpu))
		return vcpu->kvm->arch.has_protected_state ? -EINVAL : 0;

	vcpu_load(vcpu);

	fxsave = &vcpu->arch.guest_fpu.fpstate->regs.fxsave;

	memcpy(fxsave->st_space, fpu->fpr, 128);
	fxsave->cwd = fpu->fcw;
	fxsave->swd = fpu->fsw;
	fxsave->twd = fpu->ftwx;
	fxsave->fop = fpu->last_opcode;
	fxsave->rip = fpu->last_ip;
	fxsave->rdp = fpu->last_dp;
	memcpy(fxsave->xmm_space, fpu->xmm, sizeof(fxsave->xmm_space));

	vcpu_put(vcpu);
	return 0;
}

static void store_regs(struct kvm_vcpu *vcpu)
{
	BUILD_BUG_ON(sizeof(struct kvm_sync_regs) > SYNC_REGS_SIZE_BYTES);

	if (vcpu->run->kvm_valid_regs & KVM_SYNC_X86_REGS)
		__get_regs(vcpu, &vcpu->run->s.regs.regs);

	if (vcpu->run->kvm_valid_regs & KVM_SYNC_X86_SREGS)
		__get_sregs(vcpu, &vcpu->run->s.regs.sregs);

	if (vcpu->run->kvm_valid_regs & KVM_SYNC_X86_EVENTS)
		kvm_vcpu_ioctl_x86_get_vcpu_events(
				vcpu, &vcpu->run->s.regs.events);
}

static int sync_regs(struct kvm_vcpu *vcpu)
{
	if (vcpu->run->kvm_dirty_regs & KVM_SYNC_X86_REGS) {
		__set_regs(vcpu, &vcpu->run->s.regs.regs);
		vcpu->run->kvm_dirty_regs &= ~KVM_SYNC_X86_REGS;
	}

	if (vcpu->run->kvm_dirty_regs & KVM_SYNC_X86_SREGS) {
		struct kvm_sregs sregs = vcpu->run->s.regs.sregs;

		if (__set_sregs(vcpu, &sregs))
			return -EINVAL;

		vcpu->run->kvm_dirty_regs &= ~KVM_SYNC_X86_SREGS;
	}

	if (vcpu->run->kvm_dirty_regs & KVM_SYNC_X86_EVENTS) {
		struct kvm_vcpu_events events = vcpu->run->s.regs.events;

		if (kvm_vcpu_ioctl_x86_set_vcpu_events(vcpu, &events))
			return -EINVAL;

		vcpu->run->kvm_dirty_regs &= ~KVM_SYNC_X86_EVENTS;
	}

	return 0;
}

int kvm_arch_vcpu_precreate(struct kvm *kvm, unsigned int id)
{
	if (kvm_check_tsc_unstable() && kvm->created_vcpus)
		pr_warn_once("SMP vm created on host with unstable TSC; "
			     "guest TSC will not be reliable\n");

	if (!kvm->arch.max_vcpu_ids)
		kvm->arch.max_vcpu_ids = KVM_MAX_VCPU_IDS;

	if (id >= kvm->arch.max_vcpu_ids)
		return -EINVAL;

	return kvm_x86_call(vcpu_precreate)(kvm);
}

int kvm_arch_vcpu_create(struct kvm_vcpu *vcpu)
{
	struct page *page;
	int r;

	vcpu->arch.last_vmentry_cpu = -1;
	vcpu->arch.regs_avail = ~0;
	vcpu->arch.regs_dirty = ~0;

	kvm_gpc_init(&vcpu->arch.pv_time, vcpu->kvm);

	if (!irqchip_in_kernel(vcpu->kvm) || kvm_vcpu_is_reset_bsp(vcpu))
		kvm_set_mp_state(vcpu, KVM_MP_STATE_RUNNABLE);
	else
		kvm_set_mp_state(vcpu, KVM_MP_STATE_UNINITIALIZED);

	r = kvm_mmu_create(vcpu);
	if (r < 0)
		return r;

	r = kvm_create_lapic(vcpu);
	if (r < 0)
		goto fail_mmu_destroy;

	r = -ENOMEM;

	page = alloc_page(GFP_KERNEL_ACCOUNT | __GFP_ZERO);
	if (!page)
		goto fail_free_lapic;
	vcpu->arch.pio_data = page_address(page);

	vcpu->arch.mce_banks = kcalloc(KVM_MAX_MCE_BANKS * 4, sizeof(u64),
				       GFP_KERNEL_ACCOUNT);
	vcpu->arch.mci_ctl2_banks = kcalloc(KVM_MAX_MCE_BANKS, sizeof(u64),
					    GFP_KERNEL_ACCOUNT);
	if (!vcpu->arch.mce_banks || !vcpu->arch.mci_ctl2_banks)
		goto fail_free_mce_banks;
	vcpu->arch.mcg_cap = KVM_MAX_MCE_BANKS;

	if (!zalloc_cpumask_var(&vcpu->arch.wbinvd_dirty_mask,
				GFP_KERNEL_ACCOUNT))
		goto fail_free_mce_banks;

	if (!alloc_emulate_ctxt(vcpu))
		goto free_wbinvd_dirty_mask;

	if (!fpu_alloc_guest_fpstate(&vcpu->arch.guest_fpu)) {
		pr_err("failed to allocate vcpu's fpu\n");
		goto free_emulate_ctxt;
	}

	kvm_async_pf_hash_reset(vcpu);

	if (kvm_check_has_quirk(vcpu->kvm, KVM_X86_QUIRK_STUFF_FEATURE_MSRS)) {
		vcpu->arch.arch_capabilities = kvm_get_arch_capabilities();
		vcpu->arch.msr_platform_info = MSR_PLATFORM_INFO_CPUID_FAULT;
		vcpu->arch.perf_capabilities = kvm_caps.supported_perf_cap;
	}
	kvm_pmu_init(vcpu);

	vcpu->arch.pending_external_vector = -1;
	vcpu->arch.preempted_in_kernel = false;

#if IS_ENABLED(CONFIG_HYPERV)
	vcpu->arch.hv_root_tdp = INVALID_PAGE;
#endif

	r = kvm_x86_call(vcpu_create)(vcpu);
	if (r)
		goto free_guest_fpu;

	kvm_xen_init_vcpu(vcpu);
	vcpu_load(vcpu);
	kvm_vcpu_after_set_cpuid(vcpu);
	kvm_set_tsc_khz(vcpu, vcpu->kvm->arch.default_tsc_khz);
	kvm_vcpu_reset(vcpu, false);
	kvm_init_mmu(vcpu);
	vcpu_put(vcpu);
	return 0;

free_guest_fpu:
	fpu_free_guest_fpstate(&vcpu->arch.guest_fpu);
free_emulate_ctxt:
	kmem_cache_free(x86_emulator_cache, vcpu->arch.emulate_ctxt);
free_wbinvd_dirty_mask:
	free_cpumask_var(vcpu->arch.wbinvd_dirty_mask);
fail_free_mce_banks:
	kfree(vcpu->arch.mce_banks);
	kfree(vcpu->arch.mci_ctl2_banks);
	free_page((unsigned long)vcpu->arch.pio_data);
fail_free_lapic:
	kvm_free_lapic(vcpu);
fail_mmu_destroy:
	kvm_mmu_destroy(vcpu);
	return r;
}

void kvm_arch_vcpu_postcreate(struct kvm_vcpu *vcpu)
{
	struct kvm *kvm = vcpu->kvm;

	if (mutex_lock_killable(&vcpu->mutex))
		return;
	vcpu_load(vcpu);
	kvm_synchronize_tsc(vcpu, NULL);
	vcpu_put(vcpu);

	/* poll control enabled by default */
	vcpu->arch.msr_kvm_poll_control = 1;

	mutex_unlock(&vcpu->mutex);

	if (kvmclock_periodic_sync && vcpu->vcpu_idx == 0)
		schedule_delayed_work(&kvm->arch.kvmclock_sync_work,
						KVMCLOCK_SYNC_PERIOD);
}

void kvm_arch_vcpu_destroy(struct kvm_vcpu *vcpu)
{
	int idx, cpu;

	kvm_clear_async_pf_completion_queue(vcpu);
	kvm_mmu_unload(vcpu);

	kvmclock_reset(vcpu);

	for_each_possible_cpu(cpu)
		cmpxchg(per_cpu_ptr(&last_vcpu, cpu), vcpu, NULL);

	kvm_x86_call(vcpu_free)(vcpu);

	kmem_cache_free(x86_emulator_cache, vcpu->arch.emulate_ctxt);
	free_cpumask_var(vcpu->arch.wbinvd_dirty_mask);
	fpu_free_guest_fpstate(&vcpu->arch.guest_fpu);

	kvm_xen_destroy_vcpu(vcpu);
	kvm_hv_vcpu_uninit(vcpu);
	kvm_pmu_destroy(vcpu);
	kfree(vcpu->arch.mce_banks);
	kfree(vcpu->arch.mci_ctl2_banks);
	kvm_free_lapic(vcpu);
	idx = srcu_read_lock(&vcpu->kvm->srcu);
	kvm_mmu_destroy(vcpu);
	srcu_read_unlock(&vcpu->kvm->srcu, idx);
	free_page((unsigned long)vcpu->arch.pio_data);
	kvfree(vcpu->arch.cpuid_entries);
}

static void kvm_xstate_reset(struct kvm_vcpu *vcpu, bool init_event)
{
	struct fpstate *fpstate = vcpu->arch.guest_fpu.fpstate;
	u64 xfeatures_mask;
	int i;

	/*
	 * Guest FPU state is zero allocated and so doesn't need to be manually
	 * cleared on RESET, i.e. during vCPU creation.
	 */
	if (!init_event || !fpstate)
		return;

	/*
	 * On INIT, only select XSTATE components are zeroed, most components
	 * are unchanged.  Currently, the only components that are zeroed and
<<<<<<< HEAD
	 * supported by KVM are MPX related.
	 */
	xfeatures_mask = (kvm_caps.supported_xcr0 | kvm_caps.supported_xss) &
			 (XFEATURE_MASK_BNDREGS | XFEATURE_MASK_BNDCSR);
=======
	 * supported by KVM are MPX and CET related.
	 */
	xfeatures_mask = (kvm_caps.supported_xcr0 | kvm_caps.supported_xss) &
			 (XFEATURE_MASK_BNDREGS | XFEATURE_MASK_BNDCSR |
			  XFEATURE_MASK_CET_ALL);
>>>>>>> d292035f
	if (!xfeatures_mask)
		return;

	BUILD_BUG_ON(sizeof(xfeatures_mask) * BITS_PER_BYTE <= XFEATURE_MAX);

	/*
	 * All paths that lead to INIT are required to load the guest's FPU
	 * state (because most paths are buried in KVM_RUN).
	 */
	kvm_put_guest_fpu(vcpu);
	for_each_set_bit(i, (unsigned long *)&xfeatures_mask, XFEATURE_MAX)
		fpstate_clear_xstate_component(fpstate, i);
	kvm_load_guest_fpu(vcpu);
}

void kvm_vcpu_reset(struct kvm_vcpu *vcpu, bool init_event)
{
	struct kvm_cpuid_entry2 *cpuid_0x1;
	unsigned long old_cr0 = kvm_read_cr0(vcpu);
	unsigned long new_cr0;

	/*
	 * Several of the "set" flows, e.g. ->set_cr0(), read other registers
	 * to handle side effects.  RESET emulation hits those flows and relies
	 * on emulated/virtualized registers, including those that are loaded
	 * into hardware, to be zeroed at vCPU creation.  Use CRs as a sentinel
	 * to detect improper or missing initialization.
	 */
	WARN_ON_ONCE(!init_event &&
		     (old_cr0 || kvm_read_cr3(vcpu) || kvm_read_cr4(vcpu)));

	/*
	 * SVM doesn't unconditionally VM-Exit on INIT and SHUTDOWN, thus it's
	 * possible to INIT the vCPU while L2 is active.  Force the vCPU back
	 * into L1 as EFER.SVME is cleared on INIT (along with all other EFER
	 * bits), i.e. virtualization is disabled.
	 */
	if (is_guest_mode(vcpu))
		kvm_leave_nested(vcpu);

	kvm_lapic_reset(vcpu, init_event);

	WARN_ON_ONCE(is_guest_mode(vcpu) || is_smm(vcpu));
	vcpu->arch.hflags = 0;

	vcpu->arch.smi_pending = 0;
	vcpu->arch.smi_count = 0;
	atomic_set(&vcpu->arch.nmi_queued, 0);
	vcpu->arch.nmi_pending = 0;
	vcpu->arch.nmi_injected = false;
	kvm_clear_interrupt_queue(vcpu);
	kvm_clear_exception_queue(vcpu);

	memset(vcpu->arch.db, 0, sizeof(vcpu->arch.db));
	kvm_update_dr0123(vcpu);
	vcpu->arch.dr6 = DR6_ACTIVE_LOW;
	vcpu->arch.dr7 = DR7_FIXED_1;
	kvm_update_dr7(vcpu);

	vcpu->arch.cr2 = 0;

	kvm_make_request(KVM_REQ_EVENT, vcpu);
	vcpu->arch.apf.msr_en_val = 0;
	vcpu->arch.apf.msr_int_val = 0;
	vcpu->arch.st.msr_val = 0;

	kvmclock_reset(vcpu);

	kvm_clear_async_pf_completion_queue(vcpu);
	kvm_async_pf_hash_reset(vcpu);
	vcpu->arch.apf.halted = false;

	kvm_xstate_reset(vcpu, init_event);

	if (!init_event) {
		vcpu->arch.smbase = 0x30000;

		vcpu->arch.pat = MSR_IA32_CR_PAT_DEFAULT;

		vcpu->arch.msr_misc_features_enables = 0;
		vcpu->arch.ia32_misc_enable_msr = MSR_IA32_MISC_ENABLE_PEBS_UNAVAIL |
						  MSR_IA32_MISC_ENABLE_BTS_UNAVAIL;

		__kvm_set_xcr(vcpu, 0, XFEATURE_MASK_FP);
		kvm_msr_write(vcpu, MSR_IA32_XSS, 0);
	}

	/* All GPRs except RDX (handled below) are zeroed on RESET/INIT. */
	memset(vcpu->arch.regs, 0, sizeof(vcpu->arch.regs));
	kvm_register_mark_dirty(vcpu, VCPU_REGS_RSP);

	/*
	 * Fall back to KVM's default Family/Model/Stepping of 0x600 (P6/Athlon)
	 * if no CPUID match is found.  Note, it's impossible to get a match at
	 * RESET since KVM emulates RESET before exposing the vCPU to userspace,
	 * i.e. it's impossible for kvm_find_cpuid_entry() to find a valid entry
	 * on RESET.  But, go through the motions in case that's ever remedied.
	 */
	cpuid_0x1 = kvm_find_cpuid_entry(vcpu, 1);
	kvm_rdx_write(vcpu, cpuid_0x1 ? cpuid_0x1->eax : 0x600);

	kvm_x86_call(vcpu_reset)(vcpu, init_event);

	kvm_set_rflags(vcpu, X86_EFLAGS_FIXED);
	kvm_rip_write(vcpu, 0xfff0);

	vcpu->arch.cr3 = 0;
	kvm_register_mark_dirty(vcpu, VCPU_EXREG_CR3);

	/*
	 * CR0.CD/NW are set on RESET, preserved on INIT.  Note, some versions
	 * of Intel's SDM list CD/NW as being set on INIT, but they contradict
	 * (or qualify) that with a footnote stating that CD/NW are preserved.
	 */
	new_cr0 = X86_CR0_ET;
	if (init_event)
		new_cr0 |= (old_cr0 & (X86_CR0_NW | X86_CR0_CD));
	else
		new_cr0 |= X86_CR0_NW | X86_CR0_CD;

	kvm_x86_call(set_cr0)(vcpu, new_cr0);
	kvm_x86_call(set_cr4)(vcpu, 0);
	kvm_x86_call(set_efer)(vcpu, 0);
	kvm_x86_call(update_exception_bitmap)(vcpu);

	/*
	 * On the standard CR0/CR4/EFER modification paths, there are several
	 * complex conditions determining whether the MMU has to be reset and/or
	 * which PCIDs have to be flushed.  However, CR0.WP and the paging-related
	 * bits in CR4 and EFER are irrelevant if CR0.PG was '0'; and a reset+flush
	 * is needed anyway if CR0.PG was '1' (which can only happen for INIT, as
	 * CR0 will be '0' prior to RESET).  So we only need to check CR0.PG here.
	 */
	if (old_cr0 & X86_CR0_PG) {
		kvm_make_request(KVM_REQ_TLB_FLUSH_GUEST, vcpu);
		kvm_mmu_reset_context(vcpu);
	}

	/*
	 * Intel's SDM states that all TLB entries are flushed on INIT.  AMD's
	 * APM states the TLBs are untouched by INIT, but it also states that
	 * the TLBs are flushed on "External initialization of the processor."
	 * Flush the guest TLB regardless of vendor, there is no meaningful
	 * benefit in relying on the guest to flush the TLB immediately after
	 * INIT.  A spurious TLB flush is benign and likely negligible from a
	 * performance perspective.
	 */
	if (init_event)
		kvm_make_request(KVM_REQ_TLB_FLUSH_GUEST, vcpu);
}
EXPORT_SYMBOL_GPL(kvm_vcpu_reset);

void kvm_vcpu_deliver_sipi_vector(struct kvm_vcpu *vcpu, u8 vector)
{
	struct kvm_segment cs;

	kvm_get_segment(vcpu, &cs, VCPU_SREG_CS);
	cs.selector = vector << 8;
	cs.base = vector << 12;
	kvm_set_segment(vcpu, &cs, VCPU_SREG_CS);
	kvm_rip_write(vcpu, 0);
}
EXPORT_SYMBOL_GPL(kvm_vcpu_deliver_sipi_vector);

void kvm_arch_enable_virtualization(void)
{
	cpu_emergency_register_virt_callback(kvm_x86_ops.emergency_disable_virtualization_cpu);
}

void kvm_arch_disable_virtualization(void)
{
	cpu_emergency_unregister_virt_callback(kvm_x86_ops.emergency_disable_virtualization_cpu);
}

int kvm_arch_enable_virtualization_cpu(void)
{
	struct kvm *kvm;
	struct kvm_vcpu *vcpu;
	unsigned long i;
	int ret;
	u64 local_tsc;
	u64 max_tsc = 0;
	bool stable, backwards_tsc = false;

	kvm_user_return_msr_cpu_online();

	ret = kvm_x86_check_processor_compatibility();
	if (ret)
		return ret;

	ret = kvm_x86_call(enable_virtualization_cpu)();
	if (ret != 0)
		return ret;

	local_tsc = rdtsc();
	stable = !kvm_check_tsc_unstable();
	list_for_each_entry(kvm, &vm_list, vm_list) {
		kvm_for_each_vcpu(i, vcpu, kvm) {
			if (!stable && vcpu->cpu == smp_processor_id())
				kvm_make_request(KVM_REQ_CLOCK_UPDATE, vcpu);
			if (stable && vcpu->arch.last_host_tsc > local_tsc) {
				backwards_tsc = true;
				if (vcpu->arch.last_host_tsc > max_tsc)
					max_tsc = vcpu->arch.last_host_tsc;
			}
		}
	}

	/*
	 * Sometimes, even reliable TSCs go backwards.  This happens on
	 * platforms that reset TSC during suspend or hibernate actions, but
	 * maintain synchronization.  We must compensate.  Fortunately, we can
	 * detect that condition here, which happens early in CPU bringup,
	 * before any KVM threads can be running.  Unfortunately, we can't
	 * bring the TSCs fully up to date with real time, as we aren't yet far
	 * enough into CPU bringup that we know how much real time has actually
	 * elapsed; our helper function, ktime_get_boottime_ns() will be using boot
	 * variables that haven't been updated yet.
	 *
	 * So we simply find the maximum observed TSC above, then record the
	 * adjustment to TSC in each VCPU.  When the VCPU later gets loaded,
	 * the adjustment will be applied.  Note that we accumulate
	 * adjustments, in case multiple suspend cycles happen before some VCPU
	 * gets a chance to run again.  In the event that no KVM threads get a
	 * chance to run, we will miss the entire elapsed period, as we'll have
	 * reset last_host_tsc, so VCPUs will not have the TSC adjusted and may
	 * loose cycle time.  This isn't too big a deal, since the loss will be
	 * uniform across all VCPUs (not to mention the scenario is extremely
	 * unlikely). It is possible that a second hibernate recovery happens
	 * much faster than a first, causing the observed TSC here to be
	 * smaller; this would require additional padding adjustment, which is
	 * why we set last_host_tsc to the local tsc observed here.
	 *
	 * N.B. - this code below runs only on platforms with reliable TSC,
	 * as that is the only way backwards_tsc is set above.  Also note
	 * that this runs for ALL vcpus, which is not a bug; all VCPUs should
	 * have the same delta_cyc adjustment applied if backwards_tsc
	 * is detected.  Note further, this adjustment is only done once,
	 * as we reset last_host_tsc on all VCPUs to stop this from being
	 * called multiple times (one for each physical CPU bringup).
	 *
	 * Platforms with unreliable TSCs don't have to deal with this, they
	 * will be compensated by the logic in vcpu_load, which sets the TSC to
	 * catchup mode.  This will catchup all VCPUs to real time, but cannot
	 * guarantee that they stay in perfect synchronization.
	 */
	if (backwards_tsc) {
		u64 delta_cyc = max_tsc - local_tsc;
		list_for_each_entry(kvm, &vm_list, vm_list) {
			kvm->arch.backwards_tsc_observed = true;
			kvm_for_each_vcpu(i, vcpu, kvm) {
				vcpu->arch.tsc_offset_adjustment += delta_cyc;
				vcpu->arch.last_host_tsc = local_tsc;
				kvm_make_request(KVM_REQ_MASTERCLOCK_UPDATE, vcpu);
			}

			/*
			 * We have to disable TSC offset matching.. if you were
			 * booting a VM while issuing an S4 host suspend....
			 * you may have some problem.  Solving this issue is
			 * left as an exercise to the reader.
			 */
			kvm->arch.last_tsc_nsec = 0;
			kvm->arch.last_tsc_write = 0;
		}

	}
	return 0;
}

void kvm_arch_disable_virtualization_cpu(void)
{
	kvm_x86_call(disable_virtualization_cpu)();
	drop_user_return_notifiers();
}

bool kvm_vcpu_is_reset_bsp(struct kvm_vcpu *vcpu)
{
	return vcpu->kvm->arch.bsp_vcpu_id == vcpu->vcpu_id;
}
EXPORT_SYMBOL_GPL(kvm_vcpu_is_reset_bsp);

bool kvm_vcpu_is_bsp(struct kvm_vcpu *vcpu)
{
	return (vcpu->arch.apic_base & MSR_IA32_APICBASE_BSP) != 0;
}

void kvm_arch_free_vm(struct kvm *kvm)
{
#if IS_ENABLED(CONFIG_HYPERV)
	kfree(kvm->arch.hv_pa_pg);
#endif
	__kvm_arch_free_vm(kvm);
}


int kvm_arch_init_vm(struct kvm *kvm, unsigned long type)
{
	int ret;
	unsigned long flags;

	if (!kvm_is_vm_type_supported(type))
		return -EINVAL;

	kvm->arch.vm_type = type;
	kvm->arch.has_private_mem =
		(type == KVM_X86_SW_PROTECTED_VM);
	/* Decided by the vendor code for other VM types.  */
	kvm->arch.pre_fault_allowed =
		type == KVM_X86_DEFAULT_VM || type == KVM_X86_SW_PROTECTED_VM;
	kvm->arch.disabled_quirks = kvm_caps.inapplicable_quirks & kvm_caps.supported_quirks;

	ret = kvm_page_track_init(kvm);
	if (ret)
		goto out;

	ret = kvm_mmu_init_vm(kvm);
	if (ret)
		goto out_cleanup_page_track;

	ret = kvm_x86_call(vm_init)(kvm);
	if (ret)
		goto out_uninit_mmu;

	atomic_set(&kvm->arch.noncoherent_dma_count, 0);

	raw_spin_lock_init(&kvm->arch.tsc_write_lock);
	mutex_init(&kvm->arch.apic_map_lock);
	seqcount_raw_spinlock_init(&kvm->arch.pvclock_sc, &kvm->arch.tsc_write_lock);
	kvm->arch.kvmclock_offset = -get_kvmclock_base_ns();

	raw_spin_lock_irqsave(&kvm->arch.tsc_write_lock, flags);
	pvclock_update_vm_gtod_copy(kvm);
	raw_spin_unlock_irqrestore(&kvm->arch.tsc_write_lock, flags);

	kvm->arch.default_tsc_khz = max_tsc_khz ? : tsc_khz;
	kvm->arch.apic_bus_cycle_ns = APIC_BUS_CYCLE_NS_DEFAULT;
	kvm->arch.guest_can_read_msr_platform_info = true;
	kvm->arch.enable_pmu = enable_pmu;

#if IS_ENABLED(CONFIG_HYPERV)
	spin_lock_init(&kvm->arch.hv_root_tdp_lock);
	kvm->arch.hv_root_tdp = INVALID_PAGE;
#endif

	INIT_DELAYED_WORK(&kvm->arch.kvmclock_update_work, kvmclock_update_fn);
	INIT_DELAYED_WORK(&kvm->arch.kvmclock_sync_work, kvmclock_sync_fn);

	kvm_apicv_init(kvm);
	kvm_hv_init_vm(kvm);
	kvm_xen_init_vm(kvm);

	if (ignore_msrs && !report_ignored_msrs) {
		pr_warn_once("Running KVM with ignore_msrs=1 and report_ignored_msrs=0 is not a\n"
			     "a supported configuration.  Lying to the guest about the existence of MSRs\n"
			     "may cause the guest operating system to hang or produce errors.  If a guest\n"
			     "does not run without ignore_msrs=1, please report it to kvm@vger.kernel.org.\n");
	}

	once_init(&kvm->arch.nx_once);
	return 0;

out_uninit_mmu:
	kvm_mmu_uninit_vm(kvm);
out_cleanup_page_track:
	kvm_page_track_cleanup(kvm);
out:
	return ret;
}

/**
 * __x86_set_memory_region: Setup KVM internal memory slot
 *
 * @kvm: the kvm pointer to the VM.
 * @id: the slot ID to setup.
 * @gpa: the GPA to install the slot (unused when @size == 0).
 * @size: the size of the slot. Set to zero to uninstall a slot.
 *
 * This function helps to setup a KVM internal memory slot.  Specify
 * @size > 0 to install a new slot, while @size == 0 to uninstall a
 * slot.  The return code can be one of the following:
 *
 *   HVA:           on success (uninstall will return a bogus HVA)
 *   -errno:        on error
 *
 * The caller should always use IS_ERR() to check the return value
 * before use.  Note, the KVM internal memory slots are guaranteed to
 * remain valid and unchanged until the VM is destroyed, i.e., the
 * GPA->HVA translation will not change.  However, the HVA is a user
 * address, i.e. its accessibility is not guaranteed, and must be
 * accessed via __copy_{to,from}_user().
 */
void __user * __x86_set_memory_region(struct kvm *kvm, int id, gpa_t gpa,
				      u32 size)
{
	int i, r;
	unsigned long hva, old_npages;
	struct kvm_memslots *slots = kvm_memslots(kvm);
	struct kvm_memory_slot *slot;

	lockdep_assert_held(&kvm->slots_lock);

	if (WARN_ON(id >= KVM_MEM_SLOTS_NUM))
		return ERR_PTR_USR(-EINVAL);

	slot = id_to_memslot(slots, id);
	if (size) {
		if (slot && slot->npages)
			return ERR_PTR_USR(-EEXIST);

		/*
		 * MAP_SHARED to prevent internal slot pages from being moved
		 * by fork()/COW.
		 */
		hva = vm_mmap(NULL, 0, size, PROT_READ | PROT_WRITE,
			      MAP_SHARED | MAP_ANONYMOUS, 0);
		if (IS_ERR_VALUE(hva))
			return (void __user *)hva;
	} else {
		if (!slot || !slot->npages)
			return NULL;

		old_npages = slot->npages;
		hva = slot->userspace_addr;
	}

	for (i = 0; i < kvm_arch_nr_memslot_as_ids(kvm); i++) {
		struct kvm_userspace_memory_region2 m;

		m.slot = id | (i << 16);
		m.flags = 0;
		m.guest_phys_addr = gpa;
		m.userspace_addr = hva;
		m.memory_size = size;
		r = kvm_set_internal_memslot(kvm, &m);
		if (r < 0)
			return ERR_PTR_USR(r);
	}

	if (!size)
		vm_munmap(hva, old_npages * PAGE_SIZE);

	return (void __user *)hva;
}
EXPORT_SYMBOL_GPL(__x86_set_memory_region);

void kvm_arch_pre_destroy_vm(struct kvm *kvm)
{
	/*
	 * Stop all background workers and kthreads before destroying vCPUs, as
	 * iterating over vCPUs in a different task while vCPUs are being freed
	 * is unsafe, i.e. will lead to use-after-free.  The PIT also needs to
	 * be stopped before IRQ routing is freed.
	 */
	cancel_delayed_work_sync(&kvm->arch.kvmclock_sync_work);
	cancel_delayed_work_sync(&kvm->arch.kvmclock_update_work);

#ifdef CONFIG_KVM_IOAPIC
	kvm_free_pit(kvm);
#endif

	kvm_mmu_pre_destroy_vm(kvm);
	static_call_cond(kvm_x86_vm_pre_destroy)(kvm);
}

void kvm_arch_destroy_vm(struct kvm *kvm)
{
	if (current->mm == kvm->mm) {
		/*
		 * Free memory regions allocated on behalf of userspace,
		 * unless the memory map has changed due to process exit
		 * or fd copying.
		 */
		mutex_lock(&kvm->slots_lock);
		__x86_set_memory_region(kvm, APIC_ACCESS_PAGE_PRIVATE_MEMSLOT,
					0, 0);
		__x86_set_memory_region(kvm, IDENTITY_PAGETABLE_PRIVATE_MEMSLOT,
					0, 0);
		__x86_set_memory_region(kvm, TSS_PRIVATE_MEMSLOT, 0, 0);
		mutex_unlock(&kvm->slots_lock);
	}
	kvm_destroy_vcpus(kvm);
	kvm_free_msr_filter(srcu_dereference_check(kvm->arch.msr_filter, &kvm->srcu, 1));
#ifdef CONFIG_KVM_IOAPIC
	kvm_pic_destroy(kvm);
	kvm_ioapic_destroy(kvm);
#endif
	kvfree(rcu_dereference_check(kvm->arch.apic_map, 1));
	kfree(srcu_dereference_check(kvm->arch.pmu_event_filter, &kvm->srcu, 1));
	kvm_mmu_uninit_vm(kvm);
	kvm_page_track_cleanup(kvm);
	kvm_xen_destroy_vm(kvm);
	kvm_hv_destroy_vm(kvm);
	kvm_x86_call(vm_destroy)(kvm);
}

static void memslot_rmap_free(struct kvm_memory_slot *slot)
{
	int i;

	for (i = 0; i < KVM_NR_PAGE_SIZES; ++i) {
		vfree(slot->arch.rmap[i]);
		slot->arch.rmap[i] = NULL;
	}
}

void kvm_arch_free_memslot(struct kvm *kvm, struct kvm_memory_slot *slot)
{
	int i;

	memslot_rmap_free(slot);

	for (i = 1; i < KVM_NR_PAGE_SIZES; ++i) {
		vfree(slot->arch.lpage_info[i - 1]);
		slot->arch.lpage_info[i - 1] = NULL;
	}

	kvm_page_track_free_memslot(slot);
}

int memslot_rmap_alloc(struct kvm_memory_slot *slot, unsigned long npages)
{
	const int sz = sizeof(*slot->arch.rmap[0]);
	int i;

	for (i = 0; i < KVM_NR_PAGE_SIZES; ++i) {
		int level = i + 1;
		int lpages = __kvm_mmu_slot_lpages(slot, npages, level);

		if (slot->arch.rmap[i])
			continue;

		slot->arch.rmap[i] = __vcalloc(lpages, sz, GFP_KERNEL_ACCOUNT);
		if (!slot->arch.rmap[i]) {
			memslot_rmap_free(slot);
			return -ENOMEM;
		}
	}

	return 0;
}

static int kvm_alloc_memslot_metadata(struct kvm *kvm,
				      struct kvm_memory_slot *slot)
{
	unsigned long npages = slot->npages;
	int i, r;

	/*
	 * Clear out the previous array pointers for the KVM_MR_MOVE case.  The
	 * old arrays will be freed by kvm_set_memory_region() if installing
	 * the new memslot is successful.
	 */
	memset(&slot->arch, 0, sizeof(slot->arch));

	if (kvm_memslots_have_rmaps(kvm)) {
		r = memslot_rmap_alloc(slot, npages);
		if (r)
			return r;
	}

	for (i = 1; i < KVM_NR_PAGE_SIZES; ++i) {
		struct kvm_lpage_info *linfo;
		unsigned long ugfn;
		int lpages;
		int level = i + 1;

		lpages = __kvm_mmu_slot_lpages(slot, npages, level);

		linfo = __vcalloc(lpages, sizeof(*linfo), GFP_KERNEL_ACCOUNT);
		if (!linfo)
			goto out_free;

		slot->arch.lpage_info[i - 1] = linfo;

		if (slot->base_gfn & (KVM_PAGES_PER_HPAGE(level) - 1))
			linfo[0].disallow_lpage = 1;
		if ((slot->base_gfn + npages) & (KVM_PAGES_PER_HPAGE(level) - 1))
			linfo[lpages - 1].disallow_lpage = 1;
		ugfn = slot->userspace_addr >> PAGE_SHIFT;
		/*
		 * If the gfn and userspace address are not aligned wrt each
		 * other, disable large page support for this slot.
		 */
		if ((slot->base_gfn ^ ugfn) & (KVM_PAGES_PER_HPAGE(level) - 1)) {
			unsigned long j;

			for (j = 0; j < lpages; ++j)
				linfo[j].disallow_lpage = 1;
		}
	}

#ifdef CONFIG_KVM_GENERIC_MEMORY_ATTRIBUTES
	kvm_mmu_init_memslot_memory_attributes(kvm, slot);
#endif

	if (kvm_page_track_create_memslot(kvm, slot, npages))
		goto out_free;

	return 0;

out_free:
	memslot_rmap_free(slot);

	for (i = 1; i < KVM_NR_PAGE_SIZES; ++i) {
		vfree(slot->arch.lpage_info[i - 1]);
		slot->arch.lpage_info[i - 1] = NULL;
	}
	return -ENOMEM;
}

void kvm_arch_memslots_updated(struct kvm *kvm, u64 gen)
{
	struct kvm_vcpu *vcpu;
	unsigned long i;

	/*
	 * memslots->generation has been incremented.
	 * mmio generation may have reached its maximum value.
	 */
	kvm_mmu_invalidate_mmio_sptes(kvm, gen);

	/* Force re-initialization of steal_time cache */
	kvm_for_each_vcpu(i, vcpu, kvm)
		kvm_vcpu_kick(vcpu);
}

int kvm_arch_prepare_memory_region(struct kvm *kvm,
				   const struct kvm_memory_slot *old,
				   struct kvm_memory_slot *new,
				   enum kvm_mr_change change)
{
	/*
	 * KVM doesn't support moving memslots when there are external page
	 * trackers attached to the VM, i.e. if KVMGT is in use.
	 */
	if (change == KVM_MR_MOVE && kvm_page_track_has_external_user(kvm))
		return -EINVAL;

	if (change == KVM_MR_CREATE || change == KVM_MR_MOVE) {
		if ((new->base_gfn + new->npages - 1) > kvm_mmu_max_gfn())
			return -EINVAL;

		if (kvm_is_gfn_alias(kvm, new->base_gfn + new->npages - 1))
			return -EINVAL;

		return kvm_alloc_memslot_metadata(kvm, new);
	}

	if (change == KVM_MR_FLAGS_ONLY)
		memcpy(&new->arch, &old->arch, sizeof(old->arch));
	else if (WARN_ON_ONCE(change != KVM_MR_DELETE))
		return -EIO;

	return 0;
}


static void kvm_mmu_update_cpu_dirty_logging(struct kvm *kvm, bool enable)
{
	int nr_slots;

	if (!kvm->arch.cpu_dirty_log_size)
		return;

	nr_slots = atomic_read(&kvm->nr_memslots_dirty_logging);
	if ((enable && nr_slots == 1) || !nr_slots)
		kvm_make_all_cpus_request(kvm, KVM_REQ_UPDATE_CPU_DIRTY_LOGGING);
}

static void kvm_mmu_slot_apply_flags(struct kvm *kvm,
				     struct kvm_memory_slot *old,
				     const struct kvm_memory_slot *new,
				     enum kvm_mr_change change)
{
	u32 old_flags = old ? old->flags : 0;
	u32 new_flags = new ? new->flags : 0;
	bool log_dirty_pages = new_flags & KVM_MEM_LOG_DIRTY_PAGES;

	/*
	 * Update CPU dirty logging if dirty logging is being toggled.  This
	 * applies to all operations.
	 */
	if ((old_flags ^ new_flags) & KVM_MEM_LOG_DIRTY_PAGES)
		kvm_mmu_update_cpu_dirty_logging(kvm, log_dirty_pages);

	/*
	 * Nothing more to do for RO slots (which can't be dirtied and can't be
	 * made writable) or CREATE/MOVE/DELETE of a slot.
	 *
	 * For a memslot with dirty logging disabled:
	 * CREATE:      No dirty mappings will already exist.
	 * MOVE/DELETE: The old mappings will already have been cleaned up by
	 *		kvm_arch_flush_shadow_memslot()
	 *
	 * For a memslot with dirty logging enabled:
	 * CREATE:      No shadow pages exist, thus nothing to write-protect
	 *		and no dirty bits to clear.
	 * MOVE/DELETE: The old mappings will already have been cleaned up by
	 *		kvm_arch_flush_shadow_memslot().
	 */
	if ((change != KVM_MR_FLAGS_ONLY) || (new_flags & KVM_MEM_READONLY))
		return;

	/*
	 * READONLY and non-flags changes were filtered out above, and the only
	 * other flag is LOG_DIRTY_PAGES, i.e. something is wrong if dirty
	 * logging isn't being toggled on or off.
	 */
	if (WARN_ON_ONCE(!((old_flags ^ new_flags) & KVM_MEM_LOG_DIRTY_PAGES)))
		return;

	if (!log_dirty_pages) {
		/*
		 * Recover huge page mappings in the slot now that dirty logging
		 * is disabled, i.e. now that KVM does not have to track guest
		 * writes at 4KiB granularity.
		 *
		 * Dirty logging might be disabled by userspace if an ongoing VM
		 * live migration is cancelled and the VM must continue running
		 * on the source.
		 */
		kvm_mmu_recover_huge_pages(kvm, new);
	} else {
		/*
		 * Initially-all-set does not require write protecting any page,
		 * because they're all assumed to be dirty.
		 */
		if (kvm_dirty_log_manual_protect_and_init_set(kvm))
			return;

		if (READ_ONCE(eager_page_split))
			kvm_mmu_slot_try_split_huge_pages(kvm, new, PG_LEVEL_4K);

		if (kvm->arch.cpu_dirty_log_size) {
			kvm_mmu_slot_leaf_clear_dirty(kvm, new);
			kvm_mmu_slot_remove_write_access(kvm, new, PG_LEVEL_2M);
		} else {
			kvm_mmu_slot_remove_write_access(kvm, new, PG_LEVEL_4K);
		}

		/*
		 * Unconditionally flush the TLBs after enabling dirty logging.
		 * A flush is almost always going to be necessary (see below),
		 * and unconditionally flushing allows the helpers to omit
		 * the subtly complex checks when removing write access.
		 *
		 * Do the flush outside of mmu_lock to reduce the amount of
		 * time mmu_lock is held.  Flushing after dropping mmu_lock is
		 * safe as KVM only needs to guarantee the slot is fully
		 * write-protected before returning to userspace, i.e. before
		 * userspace can consume the dirty status.
		 *
		 * Flushing outside of mmu_lock requires KVM to be careful when
		 * making decisions based on writable status of an SPTE, e.g. a
		 * !writable SPTE doesn't guarantee a CPU can't perform writes.
		 *
		 * Specifically, KVM also write-protects guest page tables to
		 * monitor changes when using shadow paging, and must guarantee
		 * no CPUs can write to those page before mmu_lock is dropped.
		 * Because CPUs may have stale TLB entries at this point, a
		 * !writable SPTE doesn't guarantee CPUs can't perform writes.
		 *
		 * KVM also allows making SPTES writable outside of mmu_lock,
		 * e.g. to allow dirty logging without taking mmu_lock.
		 *
		 * To handle these scenarios, KVM uses a separate software-only
		 * bit (MMU-writable) to track if a SPTE is !writable due to
		 * a guest page table being write-protected (KVM clears the
		 * MMU-writable flag when write-protecting for shadow paging).
		 *
		 * The use of MMU-writable is also the primary motivation for
		 * the unconditional flush.  Because KVM must guarantee that a
		 * CPU doesn't contain stale, writable TLB entries for a
		 * !MMU-writable SPTE, KVM must flush if it encounters any
		 * MMU-writable SPTE regardless of whether the actual hardware
		 * writable bit was set.  I.e. KVM is almost guaranteed to need
		 * to flush, while unconditionally flushing allows the "remove
		 * write access" helpers to ignore MMU-writable entirely.
		 *
		 * See is_writable_pte() for more details (the case involving
		 * access-tracked SPTEs is particularly relevant).
		 */
		kvm_flush_remote_tlbs_memslot(kvm, new);
	}
}

void kvm_arch_commit_memory_region(struct kvm *kvm,
				struct kvm_memory_slot *old,
				const struct kvm_memory_slot *new,
				enum kvm_mr_change change)
{
	if (change == KVM_MR_DELETE)
		kvm_page_track_delete_slot(kvm, old);

	if (!kvm->arch.n_requested_mmu_pages &&
	    (change == KVM_MR_CREATE || change == KVM_MR_DELETE)) {
		unsigned long nr_mmu_pages;

		nr_mmu_pages = kvm->nr_memslot_pages / KVM_MEMSLOT_PAGES_TO_MMU_PAGES_RATIO;
		nr_mmu_pages = max(nr_mmu_pages, KVM_MIN_ALLOC_MMU_PAGES);
		kvm_mmu_change_mmu_pages(kvm, nr_mmu_pages);
	}

	kvm_mmu_slot_apply_flags(kvm, old, new, change);

	/* Free the arrays associated with the old memslot. */
	if (change == KVM_MR_MOVE)
		kvm_arch_free_memslot(kvm, old);
}

bool kvm_arch_vcpu_in_kernel(struct kvm_vcpu *vcpu)
{
	WARN_ON_ONCE(!kvm_arch_pmi_in_guest(vcpu));

	if (vcpu->arch.guest_state_protected)
		return true;

	return kvm_x86_call(get_cpl)(vcpu) == 0;
}

unsigned long kvm_arch_vcpu_get_ip(struct kvm_vcpu *vcpu)
{
	WARN_ON_ONCE(!kvm_arch_pmi_in_guest(vcpu));

	if (vcpu->arch.guest_state_protected)
		return 0;

	return kvm_rip_read(vcpu);
}

int kvm_arch_vcpu_should_kick(struct kvm_vcpu *vcpu)
{
	return kvm_vcpu_exiting_guest_mode(vcpu) == IN_GUEST_MODE;
}

int kvm_arch_interrupt_allowed(struct kvm_vcpu *vcpu)
{
	return kvm_x86_call(interrupt_allowed)(vcpu, false);
}

unsigned long kvm_get_linear_rip(struct kvm_vcpu *vcpu)
{
	/* Can't read the RIP when guest state is protected, just return 0 */
	if (vcpu->arch.guest_state_protected)
		return 0;

	if (is_64_bit_mode(vcpu))
		return kvm_rip_read(vcpu);
	return (u32)(get_segment_base(vcpu, VCPU_SREG_CS) +
		     kvm_rip_read(vcpu));
}
EXPORT_SYMBOL_GPL(kvm_get_linear_rip);

bool kvm_is_linear_rip(struct kvm_vcpu *vcpu, unsigned long linear_rip)
{
	return kvm_get_linear_rip(vcpu) == linear_rip;
}
EXPORT_SYMBOL_GPL(kvm_is_linear_rip);

unsigned long kvm_get_rflags(struct kvm_vcpu *vcpu)
{
	unsigned long rflags;

	rflags = kvm_x86_call(get_rflags)(vcpu);
	if (vcpu->guest_debug & KVM_GUESTDBG_SINGLESTEP)
		rflags &= ~X86_EFLAGS_TF;
	return rflags;
}
EXPORT_SYMBOL_GPL(kvm_get_rflags);

static void __kvm_set_rflags(struct kvm_vcpu *vcpu, unsigned long rflags)
{
	if (vcpu->guest_debug & KVM_GUESTDBG_SINGLESTEP &&
	    kvm_is_linear_rip(vcpu, vcpu->arch.singlestep_rip))
		rflags |= X86_EFLAGS_TF;
	kvm_x86_call(set_rflags)(vcpu, rflags);
}

void kvm_set_rflags(struct kvm_vcpu *vcpu, unsigned long rflags)
{
	__kvm_set_rflags(vcpu, rflags);
	kvm_make_request(KVM_REQ_EVENT, vcpu);
}
EXPORT_SYMBOL_GPL(kvm_set_rflags);

static inline u32 kvm_async_pf_hash_fn(gfn_t gfn)
{
	BUILD_BUG_ON(!is_power_of_2(ASYNC_PF_PER_VCPU));

	return hash_32(gfn & 0xffffffff, order_base_2(ASYNC_PF_PER_VCPU));
}

static inline u32 kvm_async_pf_next_probe(u32 key)
{
	return (key + 1) & (ASYNC_PF_PER_VCPU - 1);
}

static void kvm_add_async_pf_gfn(struct kvm_vcpu *vcpu, gfn_t gfn)
{
	u32 key = kvm_async_pf_hash_fn(gfn);

	while (vcpu->arch.apf.gfns[key] != ~0)
		key = kvm_async_pf_next_probe(key);

	vcpu->arch.apf.gfns[key] = gfn;
}

static u32 kvm_async_pf_gfn_slot(struct kvm_vcpu *vcpu, gfn_t gfn)
{
	int i;
	u32 key = kvm_async_pf_hash_fn(gfn);

	for (i = 0; i < ASYNC_PF_PER_VCPU &&
		     (vcpu->arch.apf.gfns[key] != gfn &&
		      vcpu->arch.apf.gfns[key] != ~0); i++)
		key = kvm_async_pf_next_probe(key);

	return key;
}

bool kvm_find_async_pf_gfn(struct kvm_vcpu *vcpu, gfn_t gfn)
{
	return vcpu->arch.apf.gfns[kvm_async_pf_gfn_slot(vcpu, gfn)] == gfn;
}

static void kvm_del_async_pf_gfn(struct kvm_vcpu *vcpu, gfn_t gfn)
{
	u32 i, j, k;

	i = j = kvm_async_pf_gfn_slot(vcpu, gfn);

	if (WARN_ON_ONCE(vcpu->arch.apf.gfns[i] != gfn))
		return;

	while (true) {
		vcpu->arch.apf.gfns[i] = ~0;
		do {
			j = kvm_async_pf_next_probe(j);
			if (vcpu->arch.apf.gfns[j] == ~0)
				return;
			k = kvm_async_pf_hash_fn(vcpu->arch.apf.gfns[j]);
			/*
			 * k lies cyclically in ]i,j]
			 * |    i.k.j |
			 * |....j i.k.| or  |.k..j i...|
			 */
		} while ((i <= j) ? (i < k && k <= j) : (i < k || k <= j));
		vcpu->arch.apf.gfns[i] = vcpu->arch.apf.gfns[j];
		i = j;
	}
}

static inline int apf_put_user_notpresent(struct kvm_vcpu *vcpu)
{
	u32 reason = KVM_PV_REASON_PAGE_NOT_PRESENT;

	return kvm_write_guest_cached(vcpu->kvm, &vcpu->arch.apf.data, &reason,
				      sizeof(reason));
}

static inline int apf_put_user_ready(struct kvm_vcpu *vcpu, u32 token)
{
	unsigned int offset = offsetof(struct kvm_vcpu_pv_apf_data, token);

	return kvm_write_guest_offset_cached(vcpu->kvm, &vcpu->arch.apf.data,
					     &token, offset, sizeof(token));
}

static inline bool apf_pageready_slot_free(struct kvm_vcpu *vcpu)
{
	unsigned int offset = offsetof(struct kvm_vcpu_pv_apf_data, token);
	u32 val;

	if (kvm_read_guest_offset_cached(vcpu->kvm, &vcpu->arch.apf.data,
					 &val, offset, sizeof(val)))
		return false;

	return !val;
}

static bool kvm_can_deliver_async_pf(struct kvm_vcpu *vcpu)
{

	if (!kvm_pv_async_pf_enabled(vcpu))
		return false;

	if (!vcpu->arch.apf.send_always &&
	    (vcpu->arch.guest_state_protected || !kvm_x86_call(get_cpl)(vcpu)))
		return false;

	if (is_guest_mode(vcpu)) {
		/*
		 * L1 needs to opt into the special #PF vmexits that are
		 * used to deliver async page faults.
		 */
		return vcpu->arch.apf.delivery_as_pf_vmexit;
	} else {
		/*
		 * Play it safe in case the guest temporarily disables paging.
		 * The real mode IDT in particular is unlikely to have a #PF
		 * exception setup.
		 */
		return is_paging(vcpu);
	}
}

bool kvm_can_do_async_pf(struct kvm_vcpu *vcpu)
{
	if (unlikely(!lapic_in_kernel(vcpu) ||
		     kvm_event_needs_reinjection(vcpu) ||
		     kvm_is_exception_pending(vcpu)))
		return false;

	if (kvm_hlt_in_guest(vcpu->kvm) && !kvm_can_deliver_async_pf(vcpu))
		return false;

	/*
	 * If interrupts are off we cannot even use an artificial
	 * halt state.
	 */
	return kvm_arch_interrupt_allowed(vcpu);
}

bool kvm_arch_async_page_not_present(struct kvm_vcpu *vcpu,
				     struct kvm_async_pf *work)
{
	struct x86_exception fault;

	trace_kvm_async_pf_not_present(work->arch.token, work->cr2_or_gpa);
	kvm_add_async_pf_gfn(vcpu, work->arch.gfn);

	if (kvm_can_deliver_async_pf(vcpu) &&
	    !apf_put_user_notpresent(vcpu)) {
		fault.vector = PF_VECTOR;
		fault.error_code_valid = true;
		fault.error_code = 0;
		fault.nested_page_fault = false;
		fault.address = work->arch.token;
		fault.async_page_fault = true;
		kvm_inject_page_fault(vcpu, &fault);
		return true;
	} else {
		/*
		 * It is not possible to deliver a paravirtualized asynchronous
		 * page fault, but putting the guest in an artificial halt state
		 * can be beneficial nevertheless: if an interrupt arrives, we
		 * can deliver it timely and perhaps the guest will schedule
		 * another process.  When the instruction that triggered a page
		 * fault is retried, hopefully the page will be ready in the host.
		 */
		kvm_make_request(KVM_REQ_APF_HALT, vcpu);
		return false;
	}
}

void kvm_arch_async_page_present(struct kvm_vcpu *vcpu,
				 struct kvm_async_pf *work)
{
	struct kvm_lapic_irq irq = {
		.delivery_mode = APIC_DM_FIXED,
		.vector = vcpu->arch.apf.vec
	};

	if (work->wakeup_all)
		work->arch.token = ~0; /* broadcast wakeup */
	else
		kvm_del_async_pf_gfn(vcpu, work->arch.gfn);
	trace_kvm_async_pf_ready(work->arch.token, work->cr2_or_gpa);

	if ((work->wakeup_all || work->notpresent_injected) &&
	    kvm_pv_async_pf_enabled(vcpu) &&
	    !apf_put_user_ready(vcpu, work->arch.token)) {
		vcpu->arch.apf.pageready_pending = true;
		kvm_apic_set_irq(vcpu, &irq, NULL);
	}

	vcpu->arch.apf.halted = false;
	kvm_set_mp_state(vcpu, KVM_MP_STATE_RUNNABLE);
}

void kvm_arch_async_page_present_queued(struct kvm_vcpu *vcpu)
{
	kvm_make_request(KVM_REQ_APF_READY, vcpu);
	if (!vcpu->arch.apf.pageready_pending)
		kvm_vcpu_kick(vcpu);
}

bool kvm_arch_can_dequeue_async_page_present(struct kvm_vcpu *vcpu)
{
	if (!kvm_pv_async_pf_enabled(vcpu))
		return true;
	else
		return kvm_lapic_enabled(vcpu) && apf_pageready_slot_free(vcpu);
}

static void kvm_noncoherent_dma_assignment_start_or_stop(struct kvm *kvm)
{
	/*
	 * Non-coherent DMA assignment and de-assignment may affect whether or
	 * not KVM honors guest PAT, and thus may cause changes in EPT SPTEs
	 * due to toggling the "ignore PAT" bit.  Zap all SPTEs when the first
	 * (or last) non-coherent device is (un)registered to so that new SPTEs
	 * with the correct "ignore guest PAT" setting are created.
	 *
	 * If KVM always honors guest PAT, however, there is nothing to do.
	 */
	if (kvm_check_has_quirk(kvm, KVM_X86_QUIRK_IGNORE_GUEST_PAT))
		kvm_zap_gfn_range(kvm, gpa_to_gfn(0), gpa_to_gfn(~0ULL));
}

void kvm_arch_register_noncoherent_dma(struct kvm *kvm)
{
	if (atomic_inc_return(&kvm->arch.noncoherent_dma_count) == 1)
		kvm_noncoherent_dma_assignment_start_or_stop(kvm);
}
EXPORT_SYMBOL_GPL(kvm_arch_register_noncoherent_dma);

void kvm_arch_unregister_noncoherent_dma(struct kvm *kvm)
{
	if (!atomic_dec_return(&kvm->arch.noncoherent_dma_count))
		kvm_noncoherent_dma_assignment_start_or_stop(kvm);
}
EXPORT_SYMBOL_GPL(kvm_arch_unregister_noncoherent_dma);

bool kvm_arch_has_noncoherent_dma(struct kvm *kvm)
{
	return atomic_read(&kvm->arch.noncoherent_dma_count);
}
EXPORT_SYMBOL_GPL(kvm_arch_has_noncoherent_dma);

bool kvm_arch_no_poll(struct kvm_vcpu *vcpu)
{
	return (vcpu->arch.msr_kvm_poll_control & 1) == 0;
}
EXPORT_SYMBOL_GPL(kvm_arch_no_poll);

#ifdef CONFIG_KVM_GUEST_MEMFD
/*
 * KVM doesn't yet support mmap() on guest_memfd for VMs with private memory
 * (the private vs. shared tracking needs to be moved into guest_memfd).
 */
bool kvm_arch_supports_gmem_mmap(struct kvm *kvm)
{
	return !kvm_arch_has_private_mem(kvm);
}

#ifdef CONFIG_HAVE_KVM_ARCH_GMEM_PREPARE
int kvm_arch_gmem_prepare(struct kvm *kvm, gfn_t gfn, kvm_pfn_t pfn, int max_order)
{
	return kvm_x86_call(gmem_prepare)(kvm, pfn, gfn, max_order);
}
#endif

#ifdef CONFIG_HAVE_KVM_ARCH_GMEM_INVALIDATE
void kvm_arch_gmem_invalidate(kvm_pfn_t start, kvm_pfn_t end)
{
	kvm_x86_call(gmem_invalidate)(start, end);
}
#endif
#endif

int kvm_spec_ctrl_test_value(u64 value)
{
	/*
	 * test that setting IA32_SPEC_CTRL to given value
	 * is allowed by the host processor
	 */

	u64 saved_value;
	unsigned long flags;
	int ret = 0;

	local_irq_save(flags);

	if (rdmsrq_safe(MSR_IA32_SPEC_CTRL, &saved_value))
		ret = 1;
	else if (wrmsrq_safe(MSR_IA32_SPEC_CTRL, value))
		ret = 1;
	else
		wrmsrq(MSR_IA32_SPEC_CTRL, saved_value);

	local_irq_restore(flags);

	return ret;
}
EXPORT_SYMBOL_GPL(kvm_spec_ctrl_test_value);

void kvm_fixup_and_inject_pf_error(struct kvm_vcpu *vcpu, gva_t gva, u16 error_code)
{
	struct kvm_mmu *mmu = vcpu->arch.walk_mmu;
	struct x86_exception fault;
	u64 access = error_code &
		(PFERR_WRITE_MASK | PFERR_FETCH_MASK | PFERR_USER_MASK);

	if (!(error_code & PFERR_PRESENT_MASK) ||
	    mmu->gva_to_gpa(vcpu, mmu, gva, access, &fault) != INVALID_GPA) {
		/*
		 * If vcpu->arch.walk_mmu->gva_to_gpa succeeded, the page
		 * tables probably do not match the TLB.  Just proceed
		 * with the error code that the processor gave.
		 */
		fault.vector = PF_VECTOR;
		fault.error_code_valid = true;
		fault.error_code = error_code;
		fault.nested_page_fault = false;
		fault.address = gva;
		fault.async_page_fault = false;
	}
	vcpu->arch.walk_mmu->inject_page_fault(vcpu, &fault);
}
EXPORT_SYMBOL_GPL(kvm_fixup_and_inject_pf_error);

/*
 * Handles kvm_read/write_guest_virt*() result and either injects #PF or returns
 * KVM_EXIT_INTERNAL_ERROR for cases not currently handled by KVM. Return value
 * indicates whether exit to userspace is needed.
 */
int kvm_handle_memory_failure(struct kvm_vcpu *vcpu, int r,
			      struct x86_exception *e)
{
	if (r == X86EMUL_PROPAGATE_FAULT) {
		if (KVM_BUG_ON(!e, vcpu->kvm))
			return -EIO;

		kvm_inject_emulated_page_fault(vcpu, e);
		return 1;
	}

	/*
	 * In case kvm_read/write_guest_virt*() failed with X86EMUL_IO_NEEDED
	 * while handling a VMX instruction KVM could've handled the request
	 * correctly by exiting to userspace and performing I/O but there
	 * doesn't seem to be a real use-case behind such requests, just return
	 * KVM_EXIT_INTERNAL_ERROR for now.
	 */
	kvm_prepare_emulation_failure_exit(vcpu);

	return 0;
}
EXPORT_SYMBOL_GPL(kvm_handle_memory_failure);

int kvm_handle_invpcid(struct kvm_vcpu *vcpu, unsigned long type, gva_t gva)
{
	bool pcid_enabled;
	struct x86_exception e;
	struct {
		u64 pcid;
		u64 gla;
	} operand;
	int r;

	r = kvm_read_guest_virt(vcpu, gva, &operand, sizeof(operand), &e);
	if (r != X86EMUL_CONTINUE)
		return kvm_handle_memory_failure(vcpu, r, &e);

	if (operand.pcid >> 12 != 0) {
		kvm_inject_gp(vcpu, 0);
		return 1;
	}

	pcid_enabled = kvm_is_cr4_bit_set(vcpu, X86_CR4_PCIDE);

	switch (type) {
	case INVPCID_TYPE_INDIV_ADDR:
		/*
		 * LAM doesn't apply to addresses that are inputs to TLB
		 * invalidation.
		 */
		if ((!pcid_enabled && (operand.pcid != 0)) ||
		    is_noncanonical_invlpg_address(operand.gla, vcpu)) {
			kvm_inject_gp(vcpu, 0);
			return 1;
		}
		kvm_mmu_invpcid_gva(vcpu, operand.gla, operand.pcid);
		return kvm_skip_emulated_instruction(vcpu);

	case INVPCID_TYPE_SINGLE_CTXT:
		if (!pcid_enabled && (operand.pcid != 0)) {
			kvm_inject_gp(vcpu, 0);
			return 1;
		}

		kvm_invalidate_pcid(vcpu, operand.pcid);
		return kvm_skip_emulated_instruction(vcpu);

	case INVPCID_TYPE_ALL_NON_GLOBAL:
		/*
		 * Currently, KVM doesn't mark global entries in the shadow
		 * page tables, so a non-global flush just degenerates to a
		 * global flush. If needed, we could optimize this later by
		 * keeping track of global entries in shadow page tables.
		 */

		fallthrough;
	case INVPCID_TYPE_ALL_INCL_GLOBAL:
		kvm_make_request(KVM_REQ_TLB_FLUSH_GUEST, vcpu);
		return kvm_skip_emulated_instruction(vcpu);

	default:
		kvm_inject_gp(vcpu, 0);
		return 1;
	}
}
EXPORT_SYMBOL_GPL(kvm_handle_invpcid);

static int complete_sev_es_emulated_mmio(struct kvm_vcpu *vcpu)
{
	struct kvm_run *run = vcpu->run;
	struct kvm_mmio_fragment *frag;
	unsigned int len;

	BUG_ON(!vcpu->mmio_needed);

	/* Complete previous fragment */
	frag = &vcpu->mmio_fragments[vcpu->mmio_cur_fragment];
	len = min(8u, frag->len);
	if (!vcpu->mmio_is_write)
		memcpy(frag->data, run->mmio.data, len);

	if (frag->len <= 8) {
		/* Switch to the next fragment. */
		frag++;
		vcpu->mmio_cur_fragment++;
	} else {
		/* Go forward to the next mmio piece. */
		frag->data += len;
		frag->gpa += len;
		frag->len -= len;
	}

	if (vcpu->mmio_cur_fragment >= vcpu->mmio_nr_fragments) {
		vcpu->mmio_needed = 0;

		// VMG change, at this point, we're always done
		// RIP has already been advanced
		return 1;
	}

	// More MMIO is needed
	run->mmio.phys_addr = frag->gpa;
	run->mmio.len = min(8u, frag->len);
	run->mmio.is_write = vcpu->mmio_is_write;
	if (run->mmio.is_write)
		memcpy(run->mmio.data, frag->data, min(8u, frag->len));
	run->exit_reason = KVM_EXIT_MMIO;

	vcpu->arch.complete_userspace_io = complete_sev_es_emulated_mmio;

	return 0;
}

int kvm_sev_es_mmio_write(struct kvm_vcpu *vcpu, gpa_t gpa, unsigned int bytes,
			  void *data)
{
	int handled;
	struct kvm_mmio_fragment *frag;

	if (!data)
		return -EINVAL;

	handled = write_emultor.read_write_mmio(vcpu, gpa, bytes, data);
	if (handled == bytes)
		return 1;

	bytes -= handled;
	gpa += handled;
	data += handled;

	/*TODO: Check if need to increment number of frags */
	frag = vcpu->mmio_fragments;
	vcpu->mmio_nr_fragments = 1;
	frag->len = bytes;
	frag->gpa = gpa;
	frag->data = data;

	vcpu->mmio_needed = 1;
	vcpu->mmio_cur_fragment = 0;

	vcpu->run->mmio.phys_addr = gpa;
	vcpu->run->mmio.len = min(8u, frag->len);
	vcpu->run->mmio.is_write = 1;
	memcpy(vcpu->run->mmio.data, frag->data, min(8u, frag->len));
	vcpu->run->exit_reason = KVM_EXIT_MMIO;

	vcpu->arch.complete_userspace_io = complete_sev_es_emulated_mmio;

	return 0;
}
EXPORT_SYMBOL_GPL(kvm_sev_es_mmio_write);

int kvm_sev_es_mmio_read(struct kvm_vcpu *vcpu, gpa_t gpa, unsigned int bytes,
			 void *data)
{
	int handled;
	struct kvm_mmio_fragment *frag;

	if (!data)
		return -EINVAL;

	handled = read_emultor.read_write_mmio(vcpu, gpa, bytes, data);
	if (handled == bytes)
		return 1;

	bytes -= handled;
	gpa += handled;
	data += handled;

	/*TODO: Check if need to increment number of frags */
	frag = vcpu->mmio_fragments;
	vcpu->mmio_nr_fragments = 1;
	frag->len = bytes;
	frag->gpa = gpa;
	frag->data = data;

	vcpu->mmio_needed = 1;
	vcpu->mmio_cur_fragment = 0;

	vcpu->run->mmio.phys_addr = gpa;
	vcpu->run->mmio.len = min(8u, frag->len);
	vcpu->run->mmio.is_write = 0;
	vcpu->run->exit_reason = KVM_EXIT_MMIO;

	vcpu->arch.complete_userspace_io = complete_sev_es_emulated_mmio;

	return 0;
}
EXPORT_SYMBOL_GPL(kvm_sev_es_mmio_read);

static void advance_sev_es_emulated_pio(struct kvm_vcpu *vcpu, unsigned count, int size)
{
	vcpu->arch.sev_pio_count -= count;
	vcpu->arch.sev_pio_data += count * size;
}

static int kvm_sev_es_outs(struct kvm_vcpu *vcpu, unsigned int size,
			   unsigned int port);

static int complete_sev_es_emulated_outs(struct kvm_vcpu *vcpu)
{
	int size = vcpu->arch.pio.size;
	int port = vcpu->arch.pio.port;

	vcpu->arch.pio.count = 0;
	if (vcpu->arch.sev_pio_count)
		return kvm_sev_es_outs(vcpu, size, port);
	return 1;
}

static int kvm_sev_es_outs(struct kvm_vcpu *vcpu, unsigned int size,
			   unsigned int port)
{
	for (;;) {
		unsigned int count =
			min_t(unsigned int, PAGE_SIZE / size, vcpu->arch.sev_pio_count);
		int ret = emulator_pio_out(vcpu, size, port, vcpu->arch.sev_pio_data, count);

		/* memcpy done already by emulator_pio_out.  */
		advance_sev_es_emulated_pio(vcpu, count, size);
		if (!ret)
			break;

		/* Emulation done by the kernel.  */
		if (!vcpu->arch.sev_pio_count)
			return 1;
	}

	vcpu->arch.complete_userspace_io = complete_sev_es_emulated_outs;
	return 0;
}

static int kvm_sev_es_ins(struct kvm_vcpu *vcpu, unsigned int size,
			  unsigned int port);

static int complete_sev_es_emulated_ins(struct kvm_vcpu *vcpu)
{
	unsigned count = vcpu->arch.pio.count;
	int size = vcpu->arch.pio.size;
	int port = vcpu->arch.pio.port;

	complete_emulator_pio_in(vcpu, vcpu->arch.sev_pio_data);
	advance_sev_es_emulated_pio(vcpu, count, size);
	if (vcpu->arch.sev_pio_count)
		return kvm_sev_es_ins(vcpu, size, port);
	return 1;
}

static int kvm_sev_es_ins(struct kvm_vcpu *vcpu, unsigned int size,
			  unsigned int port)
{
	for (;;) {
		unsigned int count =
			min_t(unsigned int, PAGE_SIZE / size, vcpu->arch.sev_pio_count);
		if (!emulator_pio_in(vcpu, size, port, vcpu->arch.sev_pio_data, count))
			break;

		/* Emulation done by the kernel.  */
		advance_sev_es_emulated_pio(vcpu, count, size);
		if (!vcpu->arch.sev_pio_count)
			return 1;
	}

	vcpu->arch.complete_userspace_io = complete_sev_es_emulated_ins;
	return 0;
}

int kvm_sev_es_string_io(struct kvm_vcpu *vcpu, unsigned int size,
			 unsigned int port, void *data,  unsigned int count,
			 int in)
{
	vcpu->arch.sev_pio_data = data;
	vcpu->arch.sev_pio_count = count;
	return in ? kvm_sev_es_ins(vcpu, size, port)
		  : kvm_sev_es_outs(vcpu, size, port);
}
EXPORT_SYMBOL_GPL(kvm_sev_es_string_io);

EXPORT_TRACEPOINT_SYMBOL_GPL(kvm_entry);
EXPORT_TRACEPOINT_SYMBOL_GPL(kvm_exit);
EXPORT_TRACEPOINT_SYMBOL_GPL(kvm_mmio);
EXPORT_TRACEPOINT_SYMBOL_GPL(kvm_fast_mmio);
EXPORT_TRACEPOINT_SYMBOL_GPL(kvm_inj_virq);
EXPORT_TRACEPOINT_SYMBOL_GPL(kvm_page_fault);
EXPORT_TRACEPOINT_SYMBOL_GPL(kvm_msr);
EXPORT_TRACEPOINT_SYMBOL_GPL(kvm_cr);
EXPORT_TRACEPOINT_SYMBOL_GPL(kvm_nested_vmenter);
EXPORT_TRACEPOINT_SYMBOL_GPL(kvm_nested_vmexit);
EXPORT_TRACEPOINT_SYMBOL_GPL(kvm_nested_vmexit_inject);
EXPORT_TRACEPOINT_SYMBOL_GPL(kvm_nested_intr_vmexit);
EXPORT_TRACEPOINT_SYMBOL_GPL(kvm_nested_vmenter_failed);
EXPORT_TRACEPOINT_SYMBOL_GPL(kvm_invlpga);
EXPORT_TRACEPOINT_SYMBOL_GPL(kvm_skinit);
EXPORT_TRACEPOINT_SYMBOL_GPL(kvm_nested_intercepts);
EXPORT_TRACEPOINT_SYMBOL_GPL(kvm_write_tsc_offset);
EXPORT_TRACEPOINT_SYMBOL_GPL(kvm_ple_window_update);
EXPORT_TRACEPOINT_SYMBOL_GPL(kvm_pml_full);
EXPORT_TRACEPOINT_SYMBOL_GPL(kvm_avic_unaccelerated_access);
EXPORT_TRACEPOINT_SYMBOL_GPL(kvm_avic_incomplete_ipi);
EXPORT_TRACEPOINT_SYMBOL_GPL(kvm_avic_ga_log);
EXPORT_TRACEPOINT_SYMBOL_GPL(kvm_avic_kick_vcpu_slowpath);
EXPORT_TRACEPOINT_SYMBOL_GPL(kvm_avic_doorbell);
EXPORT_TRACEPOINT_SYMBOL_GPL(kvm_apicv_accept_irq);
EXPORT_TRACEPOINT_SYMBOL_GPL(kvm_vmgexit_enter);
EXPORT_TRACEPOINT_SYMBOL_GPL(kvm_vmgexit_exit);
EXPORT_TRACEPOINT_SYMBOL_GPL(kvm_vmgexit_msr_protocol_enter);
EXPORT_TRACEPOINT_SYMBOL_GPL(kvm_vmgexit_msr_protocol_exit);
EXPORT_TRACEPOINT_SYMBOL_GPL(kvm_rmp_fault);

static int __init kvm_x86_init(void)
{
	kvm_init_xstate_sizes();

	kvm_mmu_x86_module_init();
	mitigate_smt_rsb &= boot_cpu_has_bug(X86_BUG_SMT_RSB) && cpu_smt_possible();
	return 0;
}
module_init(kvm_x86_init);

static void __exit kvm_x86_exit(void)
{
	WARN_ON_ONCE(static_branch_unlikely(&kvm_has_noapic_vcpu));
}
module_exit(kvm_x86_exit);<|MERGE_RESOLUTION|>--- conflicted
+++ resolved
@@ -2163,7 +2163,6 @@
 int kvm_emulate_rdmsr_imm(struct kvm_vcpu *vcpu, u32 msr, int reg)
 {
 	vcpu->arch.cui_rdmsr_imm_reg = reg;
-<<<<<<< HEAD
 
 	return __kvm_emulate_rdmsr(vcpu, msr, reg, complete_fast_rdmsr_imm);
 }
@@ -2173,17 +2172,6 @@
 {
 	int r;
 
-=======
-
-	return __kvm_emulate_rdmsr(vcpu, msr, reg, complete_fast_rdmsr_imm);
-}
-EXPORT_SYMBOL_GPL(kvm_emulate_rdmsr_imm);
-
-static int __kvm_emulate_wrmsr(struct kvm_vcpu *vcpu, u32 msr, u64 data)
-{
-	int r;
-
->>>>>>> d292035f
 	r = kvm_emulate_msr_write(vcpu, msr, data);
 	if (!r) {
 		trace_kvm_msr_write(msr, data);
@@ -2303,7 +2291,6 @@
 		return EXIT_FASTPATH_EXIT_USERSPACE;
 
 	return EXIT_FASTPATH_REENTER_GUEST;
-<<<<<<< HEAD
 }
 
 fastpath_t handle_fastpath_wrmsr(struct kvm_vcpu *vcpu)
@@ -2317,21 +2304,6 @@
 {
 	return __handle_fastpath_wrmsr(vcpu, msr, kvm_register_read(vcpu, reg));
 }
-=======
-}
-
-fastpath_t handle_fastpath_wrmsr(struct kvm_vcpu *vcpu)
-{
-	return __handle_fastpath_wrmsr(vcpu, kvm_rcx_read(vcpu),
-				       kvm_read_edx_eax(vcpu));
-}
-EXPORT_SYMBOL_GPL(handle_fastpath_wrmsr);
-
-fastpath_t handle_fastpath_wrmsr_imm(struct kvm_vcpu *vcpu, u32 msr, int reg)
-{
-	return __handle_fastpath_wrmsr(vcpu, msr, kvm_register_read(vcpu, reg));
-}
->>>>>>> d292035f
 EXPORT_SYMBOL_GPL(handle_fastpath_wrmsr_imm);
 
 /*
@@ -8776,8 +8748,6 @@
 static int emulator_get_msr(struct x86_emulate_ctxt *ctxt,
 			    u32 msr_index, u64 *pdata)
 {
-<<<<<<< HEAD
-=======
 	/*
 	 * Treat emulator accesses to the current shadow stack pointer as host-
 	 * initiated, as they aren't true MSR accesses (SSP is a "just a reg"),
@@ -8787,7 +8757,6 @@
 	if (unlikely(msr_index == MSR_KVM_INTERNAL_GUEST_SSP))
 		return kvm_msr_read(emul_to_vcpu(ctxt), msr_index, pdata);
 
->>>>>>> d292035f
 	return __kvm_emulate_msr_read(emul_to_vcpu(ctxt), msr_index, pdata);
 }
 
@@ -12832,18 +12801,11 @@
 	/*
 	 * On INIT, only select XSTATE components are zeroed, most components
 	 * are unchanged.  Currently, the only components that are zeroed and
-<<<<<<< HEAD
-	 * supported by KVM are MPX related.
-	 */
-	xfeatures_mask = (kvm_caps.supported_xcr0 | kvm_caps.supported_xss) &
-			 (XFEATURE_MASK_BNDREGS | XFEATURE_MASK_BNDCSR);
-=======
 	 * supported by KVM are MPX and CET related.
 	 */
 	xfeatures_mask = (kvm_caps.supported_xcr0 | kvm_caps.supported_xss) &
 			 (XFEATURE_MASK_BNDREGS | XFEATURE_MASK_BNDCSR |
 			  XFEATURE_MASK_CET_ALL);
->>>>>>> d292035f
 	if (!xfeatures_mask)
 		return;
 
