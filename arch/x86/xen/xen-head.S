/* SPDX-License-Identifier: GPL-2.0 */
/* Xen-specific pieces of head.S, intended to be included in the right
	place in head.S */

#ifdef CONFIG_XEN

#include <linux/elfnote.h>
#include <linux/init.h>

#include <asm/boot.h>
#include <asm/asm.h>
#include <asm/msr.h>
#include <asm/page_types.h>
#include <asm/percpu.h>
#include <asm/unwind_hints.h>

#include <xen/interface/elfnote.h>
#include <xen/interface/features.h>
#include <xen/interface/xen.h>
#include <xen/interface/xen-mca.h>
#include <asm/xen/interface.h>

.pushsection .noinstr.text, "ax"
	.balign PAGE_SIZE
SYM_CODE_START(hypercall_page)
	.rept (PAGE_SIZE / 32)
		UNWIND_HINT_FUNC
		ANNOTATE_NOENDBR
		ANNOTATE_UNRET_SAFE
		ret
		/*
		 * Xen will write the hypercall page, and sort out ENDBR.
		 */
		.skip 31, 0xcc
	.endr

#define HYPERCALL(n) \
	.equ xen_hypercall_##n, hypercall_page + __HYPERVISOR_##n * 32; \
	.type xen_hypercall_##n, @function; .size xen_hypercall_##n, 32
#include <asm/xen-hypercalls.h>
#undef HYPERCALL
SYM_CODE_END(hypercall_page)
.popsection

#ifdef CONFIG_XEN_PV
	__INIT
SYM_CODE_START(startup_xen)
	UNWIND_HINT_END_OF_STACK
	ANNOTATE_NOENDBR
	cld

<<<<<<< HEAD
	leaq	(__end_init_task - TOP_OF_KERNEL_STACK_PADDING - PTREGS_SIZE)(%rip), %rsp
=======
	leaq	__top_init_kernel_stack(%rip), %rsp
>>>>>>> 0c383648

	/* Set up %gs.
	 *
	 * The base of %gs always points to fixed_percpu_data.  If the
	 * stack protector canary is enabled, it is located at %gs:40.
	 * Note that, on SMP, the boot cpu uses init data section until
	 * the per cpu areas are set up.
	 */
	movl	$MSR_GS_BASE,%ecx
	movq	$INIT_PER_CPU_VAR(fixed_percpu_data),%rax
	cdq
	wrmsr

	mov	%rsi, %rdi
	call xen_start_kernel
SYM_CODE_END(startup_xen)
	__FINIT

#ifdef CONFIG_XEN_PV_SMP
.pushsection .text
SYM_CODE_START(asm_cpu_bringup_and_idle)
	UNWIND_HINT_END_OF_STACK
	ENDBR

	call cpu_bringup_and_idle
SYM_CODE_END(asm_cpu_bringup_and_idle)

SYM_CODE_START(xen_cpu_bringup_again)
	UNWIND_HINT_FUNC
	mov	%rdi, %rsp
	UNWIND_HINT_REGS
	call	cpu_bringup_and_idle
SYM_CODE_END(xen_cpu_bringup_again)
.popsection
#endif
#endif

	ELFNOTE(Xen, XEN_ELFNOTE_GUEST_OS,       .asciz "linux")
	ELFNOTE(Xen, XEN_ELFNOTE_GUEST_VERSION,  .asciz "2.6")
	ELFNOTE(Xen, XEN_ELFNOTE_XEN_VERSION,    .asciz "xen-3.0")
#ifdef CONFIG_XEN_PV
	ELFNOTE(Xen, XEN_ELFNOTE_VIRT_BASE,      _ASM_PTR __START_KERNEL_map)
	/* Map the p2m table to a 512GB-aligned user address. */
	ELFNOTE(Xen, XEN_ELFNOTE_INIT_P2M,       .quad (PUD_SIZE * PTRS_PER_PUD))
	ELFNOTE(Xen, XEN_ELFNOTE_ENTRY,          _ASM_PTR startup_xen)
	ELFNOTE(Xen, XEN_ELFNOTE_FEATURES,       .ascii "!writable_page_tables")
	ELFNOTE(Xen, XEN_ELFNOTE_PAE_MODE,       .asciz "yes")
	ELFNOTE(Xen, XEN_ELFNOTE_L1_MFN_VALID,
		.quad _PAGE_PRESENT; .quad _PAGE_PRESENT)
	ELFNOTE(Xen, XEN_ELFNOTE_MOD_START_PFN,  .long 1)
	ELFNOTE(Xen, XEN_ELFNOTE_PADDR_OFFSET,   _ASM_PTR 0)
# define FEATURES_PV (1 << XENFEAT_writable_page_tables)
#else
# define FEATURES_PV 0
#endif
#ifdef CONFIG_XEN_PVH
# define FEATURES_PVH (1 << XENFEAT_linux_rsdp_unrestricted)
#else
# define FEATURES_PVH 0
#endif
#ifdef CONFIG_XEN_DOM0
# define FEATURES_DOM0 (1 << XENFEAT_dom0)
#else
# define FEATURES_DOM0 0
#endif
	ELFNOTE(Xen, XEN_ELFNOTE_HYPERCALL_PAGE, _ASM_PTR hypercall_page)
	ELFNOTE(Xen, XEN_ELFNOTE_SUPPORTED_FEATURES,
		.long FEATURES_PV | FEATURES_PVH | FEATURES_DOM0)
	ELFNOTE(Xen, XEN_ELFNOTE_LOADER,         .asciz "generic")
	ELFNOTE(Xen, XEN_ELFNOTE_SUSPEND_CANCEL, .long 1)

#endif /*CONFIG_XEN */<|MERGE_RESOLUTION|>--- conflicted
+++ resolved
@@ -49,11 +49,7 @@
 	ANNOTATE_NOENDBR
 	cld
 
-<<<<<<< HEAD
-	leaq	(__end_init_task - TOP_OF_KERNEL_STACK_PADDING - PTREGS_SIZE)(%rip), %rsp
-=======
 	leaq	__top_init_kernel_stack(%rip), %rsp
->>>>>>> 0c383648
 
 	/* Set up %gs.
 	 *
