--- conflicted
+++ resolved
@@ -261,31 +261,7 @@
 		return 0;
 	}
 
-<<<<<<< HEAD
-	// XXX The sbus_map_dma_area does this for us below, see comments.
-	// srmmu_mapiorange(0, virt_to_phys(va), res->start, len_total);
-	/*
-	 * XXX That's where sdev would be used. Currently we load
-	 * all iommu tables with the same translations.
-	 */
-	if (sbus_map_dma_area(dev, dma_addrp, va, res->start, len_total) != 0)
-		goto err_noiommu;
-
-	res->name = op->dev.of_node->full_name;
-
-	return (void *)(unsigned long)res->start;
-
-err_noiommu:
-	release_resource(res);
-err_nova:
-	kfree(res);
-err_nomem:
-	free_pages(va, order);
-err_nopages:
-	return NULL;
-=======
 	return res->start;
->>>>>>> 8b1cce9f
 }
 
 bool sparc_dma_free_resource(void *cpu_addr, size_t size)
