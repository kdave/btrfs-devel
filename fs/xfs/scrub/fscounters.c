--- conflicted
+++ resolved
@@ -517,8 +517,6 @@
 
 	/* No negative values, please! */
 	if (icount < 0 || ifree < 0)
-<<<<<<< HEAD
-=======
 		xchk_set_corrupt(sc);
 
 	/*
@@ -534,24 +532,6 @@
 		if (!fsc->frozen)
 			return -EDEADLOCK;
 
->>>>>>> 0c383648
-		xchk_set_corrupt(sc);
-		return 0;
-	}
-
-	/*
-	 * If the filesystem is not frozen, the counter summation calls above
-	 * can race with xfs_mod_freecounter, which subtracts a requested space
-	 * reservation from the counter and undoes the subtraction if that made
-	 * the counter go negative.  Therefore, it's possible to see negative
-	 * values here, and we should only flag that as a corruption if we
-	 * froze the fs.  This is much more likely to happen with frextents
-	 * since there are no reserved pools.
-	 */
-	if (fdblocks < 0 || frextents < 0) {
-		if (!fsc->frozen)
-			return -EDEADLOCK;
-
 		xchk_set_corrupt(sc);
 		return 0;
 	}
@@ -617,11 +597,7 @@
 	}
 
 	if (!xchk_fscount_within_range(sc, frextents, &mp->m_frextents,
-<<<<<<< HEAD
-			fsc->frextents)) {
-=======
 			fsc->frextents - fsc->frextents_delayed)) {
->>>>>>> 0c383648
 		if (fsc->frozen)
 			xchk_set_corrupt(sc);
 		else
