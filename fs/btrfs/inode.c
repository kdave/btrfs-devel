--- conflicted
+++ resolved
@@ -255,7 +255,6 @@
 	if (ret < 0) {
 		btrfs_err_rl(fs_info, "failed to lookup extent item for logical %llu: %d",
 			     logical, ret);
-		btrfs_release_path(&path);
 		return;
 	}
 	eb = path.nodes[0];
@@ -691,13 +690,8 @@
 	/*
 	 * Don't forget to free the reserved space, as for inlined extent
 	 * it won't count as data extent, free them directly here.
-<<<<<<< HEAD
-	 * And at reserve time, it's always aligned to page size, so
-	 * just free one page here.
-=======
 	 * And at reserve time, it's always aligned to sector size, so
 	 * just free one sector here.
->>>>>>> 2026addf
 	 *
 	 * If we fallback to non-inline (ret == 1) due to -ENOSPC, then we need
 	 * to keep the data reservation.
