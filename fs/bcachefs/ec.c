--- conflicted
+++ resolved
@@ -1519,16 +1519,6 @@
 		goto err;
 	}
 
-<<<<<<< HEAD
-	ret = bch2_trans_do(c, &s->res, NULL,
-			    BCH_TRANS_COMMIT_no_check_rw|
-			    BCH_TRANS_COMMIT_no_enospc,
-			    ec_stripe_key_update(trans,
-					s->have_existing_stripe
-					? bkey_i_to_stripe(&s->existing_stripe.key)
-					: NULL,
-					bkey_i_to_stripe(&s->new_stripe.key)));
-=======
 	ret = bch2_trans_commit_do(c, &s->res, NULL,
 		BCH_TRANS_COMMIT_no_check_rw|
 		BCH_TRANS_COMMIT_no_enospc,
@@ -1537,7 +1527,6 @@
 				     ? bkey_i_to_stripe(&s->existing_stripe.key)
 				     : NULL,
 				     bkey_i_to_stripe(&s->new_stripe.key)));
->>>>>>> 82ff5abc
 	bch_err_msg(c, ret, "creating stripe key");
 	if (ret) {
 		goto err;
